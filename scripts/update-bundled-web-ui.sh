--- conflicted
+++ resolved
@@ -71,13 +71,7 @@
         git clone https://github.com/GNS3/gns3-web-ui.git "$REPO_DIR"
     fi
 
-<<<<<<< HEAD
     cd "$REPO_DIR"
-=======
-      git checkout 2.2
-      git fetch --tags
-      git pull
->>>>>>> 35e15190
 
     git checkout master-3.0
     git fetch --tags
