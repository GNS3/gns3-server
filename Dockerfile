--- conflicted
+++ resolved
@@ -14,25 +14,8 @@
   && apk add --no-cache --virtual .build-deps build-base \
      gcc libc-dev musl-dev linux-headers python3-dev \
      vpcs qemu libvirt ubridge \
-  && pip install --upgrade pip setuptools wheel \
-  && pip install -r /gns3server/requirements.txt \
-  && rm -rf /root/.cache/pip
+  && pip install --no-cache-dir --upgrade pip setuptools wheel \
+  && pip install --no-cache-dir -r /gns3server/requirements.txt
 
-<<<<<<< HEAD
 COPY . /gns3server
-RUN python3 setup.py install
-=======
-RUN locale-gen en_US.UTF-8
-
-# Install uninstall to install dependencies
-RUN apt-get install -y vpcs ubridge
-
-ADD . /server
-WORKDIR /server
-
-RUN pip3 install --no-cache-dir -r /server/requirements.txt
-
-EXPOSE 3080
-
-CMD python3 -m gns3server
->>>>>>> 6cb8b9a7
+RUN python3 setup.py install