--- conflicted
+++ resolved
@@ -15,12 +15,9 @@
 # You should have received a copy of the GNU General Public License
 # along with this program.  If not, see <http://www.gnu.org/licenses/>.
 
-<<<<<<< HEAD
-=======
-from unittest.mock import patch
-from tests.api.base import server, loop, port_manager
->>>>>>> 869ad026
+from tests.api.base import server, loop
 from tests.utils import asyncio_patch
+from gns3server import modules
 
 
 @asyncio_patch('gns3server.modules.VPCS.create_vm', return_value=84)
@@ -34,7 +31,7 @@
 
 def test_vpcs_nio_create_udp(server):
     vm = server.post('/vpcs', {'name': 'PC TEST 1'})
-    response = server.post('/vpcs/{}/ports/0/nio'.format(vm.json["vpcs_id"]), {
+    response = server.post('/vpcs/{}/ports/0/nio'.format(vm.json["id"]), {
             'type': 'nio_udp',
             'lport': 4242,
             'rport': 4343,
@@ -42,17 +39,13 @@
         },
         example=True)
     assert response.status == 200
-<<<<<<< HEAD
-    assert response.route == '/vpcs/{id}/nio'
-    assert response.json['name'] == 'PC 2'
-=======
-    assert response.route == '/vpcs/{vpcs_id}/ports/{port_id}/nio'
+    assert response.route == '/vpcs/{id}/ports/{port_id}/nio'
     assert response.json['type'] == 'nio_udp'
 
 @patch("gns3server.modules.vpcs.vpcs_device.has_privileged_access", return_value=True)
 def test_vpcs_nio_create_tap(mock, server):
     vm = server.post('/vpcs', {'name': 'PC TEST 1'})
-    response = server.post('/vpcs/{}/ports/0/nio'.format(vm.json["vpcs_id"]), {
+    response = server.post('/vpcs/{}/ports/0/nio'.format(vm.json["id"]), {
             'type': 'nio_tap',
             'tap_device': 'test',
         })
@@ -62,7 +55,7 @@
 
 def test_vpcs_delete_nio(server):
     vm = server.post('/vpcs', {'name': 'PC TEST 1'})
-    response = server.post('/vpcs/{}/ports/0/nio'.format(vm.json["vpcs_id"]), {
+    response = server.post('/vpcs/{}/ports/0/nio'.format(vm.json["id"]), {
             'type': 'nio_udp',
             'lport': 4242,
             'rport': 4343,
@@ -71,6 +64,5 @@
         )
     response = server.delete('/vpcs/{}/ports/0/nio'.format(vm.json["vpcs_id"]), example=True)
     assert response.status == 200
-    assert response.route == '/vpcs/{vpcs_id}/ports/{port_id}/nio'
+    assert response.route == '/vpcs/{id}/ports/{port_id}/nio'
 
->>>>>>> 869ad026
