# -*- coding: utf-8 -*-
#
# Copyright (C) 2015 GNS3 Technologies Inc.
#
# This program is free software: you can redistribute it and/or modify
# it under the terms of the GNU General Public License as published by
# the Free Software Foundation, either version 3 of the License, or
# (at your option) any later version.
#
# This program is distributed in the hope that it will be useful,
# but WITHOUT ANY WARRANTY; without even the implied warranty of
# MERCHANTABILITY or FITNESS FOR A PARTICULAR PURPOSE.  See the
# GNU General Public License for more details.
#
# You should have received a copy of the GNU General Public License
# along with this program.  If not, see <http://www.gnu.org/licenses/>.

import pytest
import aiohttp
import asyncio
import os
import sys
from tests.utils import asyncio_patch


from unittest.mock import patch, MagicMock
from gns3server.modules.vpcs.vpcs_vm import VPCSVM
from gns3server.modules.vpcs.vpcs_error import VPCSError
from gns3server.modules.vpcs import VPCS


@pytest.fixture(scope="module")
def manager(port_manager):
    m = VPCS.instance()
    m.port_manager = port_manager
    return m


@pytest.fixture(scope="function")
def vm(project, manager):
    return VPCSVM("test", "00010203-0405-0607-0809-0a0b0c0d0e0f", project, manager)


def test_vm(project, manager):
    vm = VPCSVM("test", "00010203-0405-0607-0809-0a0b0c0d0e0f", project, manager)
    assert vm.name == "test"
    assert vm.id == "00010203-0405-0607-0809-0a0b0c0d0e0f"


def test_vm_invalid_vpcs_version(loop, project, manager):
    with asyncio_patch("gns3server.utils.asyncio.subprocess_check_output", return_value="Welcome to Virtual PC Simulator, version 0.1"):
        with pytest.raises(VPCSError):
            vm = VPCSVM("test", "00010203-0405-0607-0809-0a0b0c0d0e0f", project, manager)
            nio = manager.create_nio(vm.vpcs_path, {"type": "nio_udp", "lport": 4242, "rport": 4243, "rhost": "127.0.0.1"})
            vm.port_add_nio_binding(0, nio)
            loop.run_until_complete(asyncio.async(vm.start()))
            assert vm.name == "test"
            assert vm.id == "00010203-0405-0607-0809-0a0b0c0d0e0f"


@patch("gns3server.config.Config.get_section_config", return_value={"vpcs_path": "/bin/test_fake"})
def test_vm_invalid_vpcs_path(project, manager, loop):
    with pytest.raises(VPCSError):
        vm = VPCSVM("test", "00010203-0405-0607-0809-0a0b0c0d0e0e", project, manager)
        nio = manager.create_nio(vm.vpcs_path, {"type": "nio_udp", "lport": 4242, "rport": 4243, "rhost": "127.0.0.1"})
        vm.port_add_nio_binding(0, nio)
        loop.run_until_complete(asyncio.async(vm.start()))
        assert vm.name == "test"
        assert vm.id == "00010203-0405-0607-0809-0a0b0c0d0e0e"


def test_start(loop, vm):
    process = MagicMock()
    process.returncode = None
    queue = vm.project.get_listen_queue()

    with asyncio_patch("gns3server.modules.vpcs.vpcs_vm.VPCSVM._check_requirements", return_value=True):
        with asyncio_patch("asyncio.create_subprocess_exec", return_value=process):
            nio = VPCS.instance().create_nio(vm.vpcs_path, {"type": "nio_udp", "lport": 4242, "rport": 4243, "rhost": "127.0.0.1"})
            vm.port_add_nio_binding(0, nio)
            loop.run_until_complete(asyncio.async(vm.start()))
            assert vm.is_running()
    (action, event) = queue.get_nowait()
    assert action == "vm.started"
    assert event == vm


def test_stop(loop, vm):
    process = MagicMock()

    # Wait process kill success
    future = asyncio.Future()
    future.set_result(True)
    process.wait.return_value = future
    process.returncode = None

    with asyncio_patch("gns3server.modules.vpcs.vpcs_vm.VPCSVM._check_requirements", return_value=True):
        with asyncio_patch("asyncio.create_subprocess_exec", return_value=process):
            nio = VPCS.instance().create_nio(vm.vpcs_path, {"type": "nio_udp", "lport": 4242, "rport": 4243, "rhost": "127.0.0.1"})
            vm.port_add_nio_binding(0, nio)

            loop.run_until_complete(asyncio.async(vm.start()))
            assert vm.is_running()

<<<<<<< HEAD
            queue = vm.project.get_listen_queue()

            loop.run_until_complete(asyncio.async(vm.stop()))
=======
            with asyncio_patch("gns3server.utils.asyncio.wait_for_process_termination"):
                loop.run_until_complete(asyncio.async(vm.stop()))
>>>>>>> f8f6f5dc
            assert vm.is_running() is False

            if sys.platform.startswith("win"):
                process.send_signal.assert_called_with(1)
            else:
                process.terminate.assert_called_with()

            (action, event) = queue.get_nowait()
            assert action == "vm.stopped"
            assert event == vm


def test_reload(loop, vm):
    process = MagicMock()

    # Wait process kill success
    future = asyncio.Future()
    future.set_result(True)
    process.wait.return_value = future
    process.returncode = None

    with asyncio_patch("gns3server.modules.vpcs.vpcs_vm.VPCSVM._check_requirements", return_value=True):
        with asyncio_patch("asyncio.create_subprocess_exec", return_value=process):
            nio = VPCS.instance().create_nio(vm.vpcs_path, {"type": "nio_udp", "lport": 4242, "rport": 4243, "rhost": "127.0.0.1"})
            vm.port_add_nio_binding(0, nio)
            loop.run_until_complete(asyncio.async(vm.start()))
            assert vm.is_running()

            with asyncio_patch("gns3server.utils.asyncio.wait_for_process_termination"):
                loop.run_until_complete(asyncio.async(vm.reload()))
            assert vm.is_running() is True

            if sys.platform.startswith("win"):
                process.send_signal.assert_called_with(1)
            else:
                process.terminate.assert_called_with()


def test_add_nio_binding_udp(vm):
    nio = VPCS.instance().create_nio(vm.vpcs_path, {"type": "nio_udp", "lport": 4242, "rport": 4243, "rhost": "127.0.0.1"})
    vm.port_add_nio_binding(0, nio)
    assert nio.lport == 4242


def test_add_nio_binding_tap(vm):
    with patch("gns3server.modules.base_manager.BaseManager._has_privileged_access", return_value=True):
        nio = VPCS.instance().create_nio(vm.vpcs_path, {"type": "nio_tap", "tap_device": "test"})
        vm.port_add_nio_binding(0, nio)
        assert nio.tap_device == "test"


# def test_add_nio_binding_tap_no_privileged_access(vm):
#     with patch("gns3server.modules.base_manager.BaseManager._has_privileged_access", return_value=False):
#         with pytest.raises(aiohttp.web.HTTPForbidden):
#             nio = VPCS.instance().create_nio(vm.vpcs_path, {"type": "nio_tap", "tap_device": "test"})
#             vm.port_add_nio_binding(0, nio)
#     assert vm._ethernet_adapter.ports[0] is None
#

def test_port_remove_nio_binding(vm):
    nio = VPCS.instance().create_nio(vm.vpcs_path, {"type": "nio_udp", "lport": 4242, "rport": 4243, "rhost": "127.0.0.1"})
    vm.port_add_nio_binding(0, nio)
    vm.port_remove_nio_binding(0)
    assert vm._ethernet_adapter.ports[0] is None


def test_update_startup_script(vm):
    content = "echo GNS3 VPCS\nip 192.168.1.2\n"
    vm.startup_script = content
    filepath = os.path.join(vm.working_dir, 'startup.vpc')
    assert os.path.exists(filepath)
    with open(filepath) as f:
        assert f.read() == content


def test_update_startup_script(vm):
    content = "echo GNS3 VPCS\nip 192.168.1.2\n"
    vm.startup_script = content
    filepath = os.path.join(vm.working_dir, 'startup.vpc')
    assert os.path.exists(filepath)
    with open(filepath) as f:
        assert f.read() == content


def test_update_startup_script_h(vm):
    content = "setname %h\n"
    vm.name = "pc1"
    vm.startup_script = content
    assert os.path.exists(vm.script_file)
    with open(vm.script_file) as f:
        assert f.read() == "setname pc1\n"


def test_get_startup_script(vm):
    content = "echo GNS3 VPCS\nip 192.168.1.2\n"
    vm.startup_script = content
    assert vm.startup_script == content


def test_get_startup_script_using_default_script(vm):
    content = "echo GNS3 VPCS\nip 192.168.1.2\n"

    # Reset script file location
    vm._script_file = None

    filepath = os.path.join(vm.working_dir, 'startup.vpc')
    with open(filepath, 'wb+') as f:
        assert f.write(content.encode("utf-8"))

    assert vm.startup_script == content
    assert vm.script_file == filepath


def test_change_console_port(vm, port_manager):
    port1 = port_manager.get_free_tcp_port(vm.project)
    port2 = port_manager.get_free_tcp_port(vm.project)
    port_manager.release_tcp_port(port1, vm.project)
    port_manager.release_tcp_port(port2, vm.project)
    vm.console = port1
    vm.console = port2
    assert vm.console == port2
    port_manager.reserve_tcp_port(port1, vm.project)


def test_change_name(vm, tmpdir):
    path = os.path.join(vm.working_dir, 'startup.vpc')
    vm.name = "world"
    with open(path, 'w+') as f:
        f.write("name world")
    vm.name = "hello"
    assert vm.name == "hello"
    with open(path) as f:
        assert f.read() == "name hello"


def test_close(vm, port_manager, loop):
    with asyncio_patch("gns3server.modules.vpcs.vpcs_vm.VPCSVM._check_requirements", return_value=True):
        with asyncio_patch("asyncio.create_subprocess_exec", return_value=MagicMock()):
            vm.start()
            port = vm.console
            loop.run_until_complete(asyncio.async(vm.close()))
            # Raise an exception if the port is not free
            port_manager.reserve_tcp_port(port, vm.project)
            assert vm.is_running() is False<|MERGE_RESOLUTION|>--- conflicted
+++ resolved
@@ -16,7 +16,6 @@
 # along with this program.  If not, see <http://www.gnu.org/licenses/>.
 
 import pytest
-import aiohttp
 import asyncio
 import os
 import sys
@@ -102,16 +101,11 @@
             loop.run_until_complete(asyncio.async(vm.start()))
             assert vm.is_running()
 
-<<<<<<< HEAD
             queue = vm.project.get_listen_queue()
 
-            loop.run_until_complete(asyncio.async(vm.stop()))
-=======
             with asyncio_patch("gns3server.utils.asyncio.wait_for_process_termination"):
                 loop.run_until_complete(asyncio.async(vm.stop()))
->>>>>>> f8f6f5dc
             assert vm.is_running() is False
-
             if sys.platform.startswith("win"):
                 process.send_signal.assert_called_with(1)
             else:
