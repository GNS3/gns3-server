--- conflicted
+++ resolved
@@ -349,12 +349,8 @@
     assert controller.get_free_project_name("Hello") == "Hello"
 
 
-<<<<<<< HEAD
-@pytest.mark.asyncio
-async def test_load_base_files(controller, config, tmpdir):
-=======
+@pytest.mark.asyncio
 async def test_install_base_configs(controller, config, tmpdir):
->>>>>>> f8f5d7ec
 
     config.settings.Server.configs_path = str(tmpdir)
     with open(str(tmpdir / 'iou_l2_base_startup-config.txt'), 'w+') as f:
@@ -383,15 +379,10 @@
     with open(str(tmpdir / "my_appliance2.gns3a"), 'w+') as f:
         json.dump(my_appliance, f)
 
-<<<<<<< HEAD
-    config.settings.Server.appliances_path = str(tmpdir)
-    controller.appliance_manager.install_builtin_appliances()
-    controller.appliance_manager.load_appliances()
-=======
+    #config.settings.Server.appliances_path = str(tmpdir)
     controller.appliance_manager.install_builtin_appliances()
     with patch("gns3server.config.Config.get_section_config", return_value={"appliances_path": str(tmpdir)}):
         controller.appliance_manager.load_appliances()
->>>>>>> f8f5d7ec
     assert len(controller.appliance_manager.appliances) > 0
     for appliance in controller.appliance_manager.appliances.values():
         assert appliance.asdict()["status"] != "broken"
