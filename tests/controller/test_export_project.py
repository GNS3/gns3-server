#!/usr/bin/env python
#
# Copyright (C) 2020 GNS3 Technologies Inc.
#
# This program is free software: you can redistribute it and/or modify
# it under the terms of the GNU General Public License as published by
# the Free Software Foundation, either version 3 of the License, or
# (at your option) any later version.
#
# This program is distributed in the hope that it will be useful,
# but WITHOUT ANY WARRANTY; without even the implied warranty of
# MERCHANTABILITY or FITNESS FOR A PARTICULAR PURPOSE.  See the
# GNU General Public License for more details.
#
# You should have received a copy of the GNU General Public License
# along with this program.  If not, see <http://www.gnu.org/licenses/>.


import os
import json
import pytest
import pytest_asyncio
import zipfile

from pathlib import Path
from unittest.mock import patch
from unittest.mock import MagicMock
from tests.utils import AsyncioMagicMock, AsyncioBytesIO

from gns3server.controller.project import Project
from gns3server.controller.export_project import export_project, _is_exportable
from gns3server.utils.asyncio import aiozipstream
from gns3server.controller.controller_error import ControllerError


@pytest_asyncio.fixture
async def project(controller):

    p = Project(controller=controller, name="test")
    p.dump = MagicMock()
    return p


@pytest_asyncio.fixture
async def node(controller, project):

    compute = MagicMock()
    compute.id = "local"

    response = MagicMock()
    response.json = {"console": 2048}
    compute.post = AsyncioMagicMock(return_value=response)

    node = await project.add_node(compute, "test", None, node_type="vpcs", properties={"startup_config": "test.cfg"})
    return node


@pytest.mark.asyncio
async def write_file(path, z):

    with open(path, 'wb') as f:
        async for chunk in z:
            f.write(chunk)


def test_exportable_files():

    assert _is_exportable("hello/world")
    assert not _is_exportable("project-files/tmp")
    assert not _is_exportable("project-files/test_log.txt")
    assert not _is_exportable("project-files/test.log")
    assert not _is_exportable("test/snapshots")
    assert not _is_exportable("test/project-files/snapshots")
    assert not _is_exportable("test/project-files/snapshots/test.gns3p")


@pytest.mark.asyncio
async def test_export(tmpdir, project):

    path = project.path
    os.makedirs(os.path.join(path, "vm-1", "dynamips"))

    os.makedirs(str(tmpdir / "IOS"))
    with open(str(tmpdir / "IOS" / "test.image"), "w+") as f:
        f.write("AAA")

    # The .gns3 should be renamed project.gns3 in order to simplify import
    with open(os.path.join(path, "test.gns3"), 'w+') as f:
        data = {
            "topology": {
                "computes": [
                    {
                        "compute_id": "6b7149c8-7d6e-4ca0-ab6b-daa8ab567be0",
                        "host": "127.0.0.1",
                        "name": "Remote 1",
                        "port": 8001,
                        "protocol": "http"
                    }
                ],
                "nodes": [
                    {
                        "compute_id": "6b7149c8-7d6e-4ca0-ab6b-daa8ab567be0",
                        "node_type": "dynamips",
                        "properties": {
                            "image": "test.image"
                        }
                    }
                ]
            }
        }
        json.dump(data, f)

    with open(os.path.join(path, "vm-1", "dynamips", "test"), 'w+') as f:
        f.write("HELLO")
    with open(os.path.join(path, "vm-1", "dynamips", "test_log.txt"), 'w+') as f:
        f.write("LOG")
    os.makedirs(os.path.join(path, "vm-1", "dynamips", "empty-dir"))
    os.makedirs(os.path.join(path, "project-files", "snapshots"))
    with open(os.path.join(path, "project-files", "snapshots", "test"), 'w+') as f:
        f.write("WORLD")

    with aiozipstream.ZipFile() as z:
        with patch("gns3server.compute.Dynamips.get_images_directory", return_value=str(tmpdir / "IOS"),):
            await export_project(z, project, str(tmpdir), include_images=False)
            await write_file(str(tmpdir / 'zipfile.zip'), z)

    with zipfile.ZipFile(str(tmpdir / 'zipfile.zip')) as myzip:
        with myzip.open("vm-1/dynamips/test") as myfile:
            content = myfile.read()
            assert content == b"HELLO"

        assert 'test.gns3' not in myzip.namelist()
        assert 'project.gns3' in myzip.namelist()
        assert 'vm-1/dynamips/empty-dir/' in myzip.namelist()
        assert 'project-files/snapshots/test' not in myzip.namelist()
        assert 'vm-1/dynamips/test_log.txt' not in myzip.namelist()

        assert 'images/IOS/test.image' not in myzip.namelist()

        with myzip.open("project.gns3") as myfile:
            topo = json.loads(myfile.read().decode())["topology"]
            assert topo["nodes"][0]["compute_id"] == "local"  # All node should have compute_id local after export
            assert topo["computes"] == []


# @pytest.mark.asyncio
# async def test_export_vm(tmpdir, project):
#     """
#     If data is on a remote server export it locally before
#     sending it in the archive.
#     """
#
#     compute = MagicMock()
#     compute.id = "vm"
#     compute.list_files = AsyncioMagicMock(return_value=[{"path": "vm-1/dynamips/test"}])
#
#     # Fake file that will be download from the vm
#     mock_response = AsyncioMagicMock()
#     mock_response.content = AsyncioBytesIO()
#     await mock_response.content.write(b"HELLO")
#     mock_response.content.seek(0)
#     compute.download_file = AsyncioMagicMock(return_value=mock_response)
#
#     project._project_created_on_compute.add(compute)
#
#     path = project.path
#     os.makedirs(os.path.join(path, "vm-1", "dynamips"))
#
#     # The .gns3 should be renamed project.gns3 in order to simplify import
#     with open(os.path.join(path, "test.gns3"), 'w+') as f:
#         f.write("{}")
#
#     with aiozipstream.ZipFile() as z:
#         await export_project(z, project, str(tmpdir))
#         assert compute.list_files.called
#         await write_file(str(tmpdir / 'zipfile.zip'), z)
#
#     with zipfile.ZipFile(str(tmpdir / 'zipfile.zip')) as myzip:
#         with myzip.open("vm-1/dynamips/test") as myfile:
#             content = myfile.read()
#             assert content == b"HELLO"


@pytest.mark.asyncio
async def test_export_disallow_running(tmpdir, project, node):
    """
    Disallow export when a node is running
    """

    path = project.path

    topology = {
        "topology": {
            "nodes": [
                    {
                        "node_type": "dynamips"
                    }
            ]
        }
    }

    with open(os.path.join(path, "test.gns3"), 'w+') as f:
        json.dump(topology, f)

    node._status = "started"
    with pytest.raises(ControllerError):
        with aiozipstream.ZipFile() as z:
            await export_project(z, project, str(tmpdir))


@pytest.mark.asyncio
async def test_export_disallow_some_type(tmpdir, project):
    """
    Disallow export for some node type
    """

    path = project.path

    topology = {
        "topology": {
            "nodes": [
                {
                    "node_type": "vmware"
                }
            ]
        }
    }

    with open(os.path.join(path, "test.gns3"), 'w+') as f:
        json.dump(topology, f)

    with pytest.raises(ControllerError):
        with aiozipstream.ZipFile() as z:
            await export_project(z, project, str(tmpdir))
    with aiozipstream.ZipFile() as z:
        await export_project(z, project, str(tmpdir), allow_all_nodes=True)

    # VirtualBox is always disallowed
    topology = {
        "topology": {
            "nodes": [
                {
                    "node_type": "virtualbox",
                    "properties": {
                        "linked_clone": True
                    }
                }
            ]
        }
    }
    with open(os.path.join(path, "test.gns3"), 'w+') as f:
        json.dump(topology, f)
    with pytest.raises(ControllerError):
        with aiozipstream.ZipFile() as z:
            await export_project(z, project, str(tmpdir), allow_all_nodes=True)


@pytest.mark.asyncio
async def test_export_fix_path(tmpdir, project):
    """
    Fix absolute image path, except for Docker
    """

    path = project.path

    topology = {
        "topology": {
            "nodes": [
                {
                    "properties": {
                        "image": "/tmp/c3725-adventerprisek9-mz.124-25d.image"
                    },
                    "node_type": "dynamips"
                },
                {
                    "properties": {
                        "image": "gns3/webterm:lastest"
                    },
                    "node_type": "docker"
                }
            ]
        }
    }

    with open(os.path.join(path, "test.gns3"), 'w+') as f:
        json.dump(topology, f)

    with aiozipstream.ZipFile() as z:
        await export_project(z, project, str(tmpdir))
        await write_file(str(tmpdir / 'zipfile.zip'), z)

    with zipfile.ZipFile(str(tmpdir / 'zipfile.zip')) as myzip:
        with myzip.open("project.gns3") as myfile:
            content = myfile.read().decode()
            topology = json.loads(content)
    assert topology["topology"]["nodes"][0]["properties"]["image"] == "c3725-adventerprisek9-mz.124-25d.image"
    assert topology["topology"]["nodes"][1]["properties"]["image"] == "gns3/webterm:lastest"


@pytest.mark.asyncio
async def test_export_with_images(tmpdir, project):
    """
    Fix absolute image path
    """
    path = project.path

    os.makedirs(str(tmpdir / "IOS"))
    with open(str(tmpdir / "IOS" / "test.image"), "w+") as f:
        f.write("AAA")

    topology = {
        "topology": {
            "nodes": [
                    {
                        "properties": {
                            "image": "test.image"
                        },
                        "node_type": "dynamips"
                    }
            ]
        }
    }

    with open(os.path.join(path, "test.gns3"), 'w+') as f:
        json.dump(topology, f)

    with aiozipstream.ZipFile() as z:
        with patch("gns3server.compute.Dynamips.get_images_directory", return_value=str(tmpdir / "IOS"),):
            await export_project(z, project, str(tmpdir), include_images=True)
            await write_file(str(tmpdir / 'zipfile.zip'), z)

    with zipfile.ZipFile(str(tmpdir / 'zipfile.zip')) as myzip:
        myzip.getinfo("images/IOS/test.image")


<<<<<<< HEAD
@pytest.mark.asyncio
async def test_export_keep_compute_id(tmpdir, project):
=======
async def test_export_keep_compute_ids(tmpdir, project):
>>>>>>> 90dce03d
    """
    If we want to restore the same computes we could ask to keep them
    in the file
    """

    with open(os.path.join(project.path, "test.gns3"), 'w+') as f:
        data = {
            "topology": {
                "computes": [
                    {
                        "compute_id": "6b7149c8-7d6e-4ca0-ab6b-daa8ab567be0",
                        "host": "127.0.0.1",
                        "name": "Remote 1",
                        "port": 8001,
                        "protocol": "http"
                    }
                ],
                "nodes": [
                    {
                        "compute_id": "6b7149c8-7d6e-4ca0-ab6b-daa8ab567be0",
                        "node_type": "vpcs"
                    }
                ]
            }
        }
        json.dump(data, f)

    with aiozipstream.ZipFile() as z:
        await export_project(z, project, str(tmpdir), keep_compute_ids=True)
        await write_file(str(tmpdir / 'zipfile.zip'), z)

    with zipfile.ZipFile(str(tmpdir / 'zipfile.zip')) as myzip:
        with myzip.open("project.gns3") as myfile:
            topo = json.loads(myfile.read().decode())["topology"]
            assert topo["nodes"][0]["compute_id"] == "6b7149c8-7d6e-4ca0-ab6b-daa8ab567be0"
            assert len(topo["computes"]) == 1


@pytest.mark.asyncio
async def test_export_images_from_vm(tmpdir, project):
    """
    If data is on a remote server export it locally before
    sending it in the archive.
    """

    compute = MagicMock()
    compute.id = "vm"
    compute.list_files = AsyncioMagicMock(return_value=[{"path": "vm-1/dynamips/test"}])

    # Fake file that will be download from the vm
    mock_response = AsyncioMagicMock()
    mock_response.content = AsyncioBytesIO()
    await mock_response.content.write(b"HELLO")
    mock_response.content.seek(0)
    mock_response.status = 200
    compute.download_file = AsyncioMagicMock(return_value=mock_response)

    mock_response = AsyncioMagicMock()
    mock_response.content = AsyncioBytesIO()
    await mock_response.content.write(b"IMAGE")
    mock_response.content.seek(0)
    mock_response.status = 200
    compute.download_image = AsyncioMagicMock(return_value=mock_response)


    project._project_created_on_compute.add(compute)

    path = project.path
    os.makedirs(os.path.join(path, "vm-1", "dynamips"))

    topology = {
        "topology": {
            "nodes": [
                    {
                        "compute_id": "vm",
                        "properties": {
                            "image": "test.image"
                        },
                        "node_type": "dynamips"
                    }
            ]
        }
    }

    # The .gns3 should be renamed project.gns3 in order to simplify import
    with open(os.path.join(path, "test.gns3"), 'w+') as f:
        f.write(json.dumps(topology))

    with aiozipstream.ZipFile() as z:
        await export_project(z, project, str(tmpdir), include_images=True)
        assert compute.list_files.called
        await write_file(str(tmpdir / 'zipfile.zip'), z)

    with zipfile.ZipFile(str(tmpdir / 'zipfile.zip')) as myzip:
        with myzip.open("vm-1/dynamips/test") as myfile:
            content = myfile.read()
            assert content == b"HELLO"

        with myzip.open("images/dynamips/test.image") as myfile:
            content = myfile.read()
            assert content == b"IMAGE"


@pytest.mark.asyncio
async def test_export_with_ignoring_snapshots(tmpdir, project):

    with open(os.path.join(project.path, "test.gns3"), 'w+') as f:
        data = {
            "topology": {
                "computes": [
                    {
                        "compute_id": "6b7149c8-7d6e-4ca0-ab6b-daa8ab567be0",
                        "host": "127.0.0.1",
                        "name": "Remote 1",
                        "port": 8001,
                        "protocol": "http"
                    }
                ],
                "nodes": [
                    {
                        "compute_id": "6b7149c8-7d6e-4ca0-ab6b-daa8ab567be0",
                        "node_type": "vpcs"
                    }
                ]
            }
        }
        json.dump(data, f)

    # create snapshot directory
    snapshots_dir = os.path.join(project.path, 'snapshots')
    os.makedirs(snapshots_dir)
    Path(os.path.join(snapshots_dir, 'snap.gns3project')).touch()

    with aiozipstream.ZipFile() as z:
        await export_project(z, project, str(tmpdir), keep_compute_ids=True)
        await write_file(str(tmpdir / 'zipfile.zip'), z)

    with zipfile.ZipFile(str(tmpdir / 'zipfile.zip')) as myzip:
        assert not os.path.join('snapshots', 'snap.gns3project') in [f.filename for f in myzip.filelist]<|MERGE_RESOLUTION|>--- conflicted
+++ resolved
@@ -333,12 +333,8 @@
         myzip.getinfo("images/IOS/test.image")
 
 
-<<<<<<< HEAD
-@pytest.mark.asyncio
-async def test_export_keep_compute_id(tmpdir, project):
-=======
+@pytest.mark.asyncio
 async def test_export_keep_compute_ids(tmpdir, project):
->>>>>>> 90dce03d
     """
     If we want to restore the same computes we could ask to keep them
     in the file
