--- conflicted
+++ resolved
@@ -61,13 +61,8 @@
 
 def test_json(project):
 
-<<<<<<< HEAD
-    snapshot = Snapshot(project, filename="test1_260716_100439.gns3project")
+    snapshot = Snapshot(project, filename="snapshot_test_260716_100439.gns3project")
     assert snapshot.asdict() == {
-=======
-    snapshot = Snapshot(project, filename="snapshot_test_260716_100439.gns3project")
-    assert snapshot.__json__() == {
->>>>>>> 90dce03d
         "snapshot_id": snapshot._id,
         "name": "snapshot_test",
         "project_id": project.id,
@@ -75,18 +70,14 @@
     }
 
 
-<<<<<<< HEAD
-@pytest.mark.asyncio
-async def test_restore(project, controller, config):
-=======
 def test_invalid_snapshot_filename(project):
 
     with pytest.raises(ValueError):
         Snapshot(project, filename="snapshot_test_invalid_file.gns3project")
 
 
-async def test_restore(project, controller):
->>>>>>> 90dce03d
+@pytest.mark.asyncio
+async def test_restore(project, controller, config):
 
     compute = AsyncioMagicMock()
     compute.id = "local"
