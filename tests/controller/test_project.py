--- conflicted
+++ resolved
@@ -20,11 +20,6 @@
 import sys
 import pytest
 import aiohttp
-<<<<<<< HEAD
-=======
-import zipfile
-import zipstream
->>>>>>> b8a47856
 from unittest.mock import MagicMock
 from tests.utils import AsyncioMagicMock, asyncio_patch
 from unittest.mock import patch
