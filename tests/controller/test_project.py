--- conflicted
+++ resolved
@@ -93,11 +93,7 @@
     assert project.name == "Hello"
     await project.update(name="World")
     assert project.name == "World"
-<<<<<<< HEAD
-    project.emit_notification.assert_any_call("project.updated", project.asdict())
-=======
-    project.emit_controller_notification.assert_any_call("project.updated", project.__json__())
->>>>>>> e2a3d391
+    project.emit_controller_notification.assert_any_call("project.updated", project.asdict())
 
 
 @pytest.mark.asyncio
@@ -139,46 +135,29 @@
 @pytest.mark.asyncio
 async def test_init_path(projects_dir):
 
-<<<<<<< HEAD
-    project_id = str(uuid4())
-    p = Project(project_id=project_id, name="Test")
-    assert p.path == os.path.join(projects_dir, project_id)
-=======
     with patch('gns3server.controller.project.Project.emit_controller_notification') as mock_notification:
-        p = Project(path=str(tmpdir), project_id=str(uuid4()), name="Test")
+        project_id = str(uuid4())
+        p = Project(project_id=project_id, name="Test")
         mock_notification.assert_called()
-        assert p.path == str(tmpdir)
->>>>>>> e2a3d391
+        assert p.path == os.path.join(projects_dir, project_id)
 
 
 @pytest.mark.asyncio
 async def test_changing_path_with_quote_not_allowed(projects_dir):
 
-<<<<<<< HEAD
     with pytest.raises(ControllerForbiddenError):
-        p = Project(project_id=str(uuid4()), name="Test")
-        p.path = os.path.join(projects_dir, "project\"53")
-=======
-    with pytest.raises(aiohttp.web.HTTPForbidden):
         with patch('gns3server.controller.project.Project.emit_controller_notification'):
             p = Project(project_id=str(uuid4()), name="Test")
-            p.path = str(tmpdir / "project\"53")
->>>>>>> e2a3d391
+            p.path = os.path.join(projects_dir, "project\"53")
 
 
 @pytest.mark.asyncio
 async def test_captures_directory(tmpdir):
 
-<<<<<<< HEAD
-    p = Project(name="Test")
-    assert p.captures_directory == str(p.path + os.path.sep + "project-files" + os.path.sep + "captures")
-    assert os.path.exists(p.captures_directory)
-=======
     with patch('gns3server.controller.project.Project.emit_controller_notification'):
-        p = Project(path=str(tmpdir / "capturestest"), name="Test")
-        assert p.captures_directory == str(tmpdir / "capturestest" / "project-files" / "captures")
+        p = Project(name="Test")
+        assert p.captures_directory == str(p.path + os.path.sep + "project-files" + os.path.sep + "captures")
         assert os.path.exists(p.captures_directory)
->>>>>>> e2a3d391
 
 
 @pytest.mark.asyncio
@@ -724,19 +703,6 @@
 @pytest.mark.asyncio
 async def test_open_close(controller):
 
-<<<<<<< HEAD
-    project = Project(controller=controller, name="Test")
-    assert project.status == "opened"
-    await project.close()
-    project.start_all = AsyncioMagicMock()
-    await project.open()
-    assert not project.start_all.called
-    assert project.status == "opened"
-    project.emit_notification = MagicMock()
-    await project.close()
-    assert project.status == "closed"
-    project.emit_notification.assert_any_call("project.closed", project.asdict())
-=======
     with patch('gns3server.controller.project.Project.emit_controller_notification'):
         project = Project(controller=controller, name="Test")
         assert project.status == "opened"
@@ -748,8 +714,7 @@
         project.emit_controller_notification = MagicMock()
         await project.close()
         assert project.status == "closed"
-        project.emit_controller_notification.assert_any_call("project.closed", project.__json__())
->>>>>>> e2a3d391
+        project.emit_controller_notification.assert_any_call("project.closed", project.asdict())
 
 
 @pytest.mark.asyncio
