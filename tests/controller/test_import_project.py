#!/usr/bin/env python
#
# Copyright (C) 2020 GNS3 Technologies Inc.
#
# This program is free software: you can redistribute it and/or modify
# it under the terms of the GNU General Public License as published by
# the Free Software Foundation, either version 3 of the License, or
# (at your option) any later version.
#
# This program is distributed in the hope that it will be useful,
# but WITHOUT ANY WARRANTY; without even the implied warranty of
# MERCHANTABILITY or FITNESS FOR A PARTICULAR PURPOSE.  See the
# GNU General Public License for more details.
#
# You should have received a copy of the GNU General Public License
# along with this program.  If not, see <http://www.gnu.org/licenses/>.

import pytest
import os
import uuid
import json
import zipfile

from pathlib import Path
from tests.utils import asyncio_patch, AsyncioMagicMock
from unittest.mock import patch, MagicMock

from gns3server.utils.asyncio import aiozipstream
from gns3server.controller.project import Project
from gns3server.controller.export_project import export_project
from gns3server.controller.import_project import import_project, _move_files_to_compute
from gns3server.version import __version__


@pytest.mark.asyncio
async def test_import_project(tmpdir, controller):

    project_id = str(uuid.uuid4())
    topology = {
        "project_id": str(uuid.uuid4()),
        "name": "test",
        "auto_open": True,
        "auto_start": True,
        "topology": {
        },
        "version": "2.0.0"
    }

    with open(str(tmpdir / "project.gns3"), 'w+') as f:
        json.dump(topology, f)
    with open(str(tmpdir / "b.png"), 'w+') as f:
        f.write("B")

    zip_path = str(tmpdir / "project.zip")
    with zipfile.ZipFile(zip_path, 'w') as myzip:
        myzip.write(str(tmpdir / "project.gns3"), "project.gns3")
        myzip.write(str(tmpdir / "b.png"), "b.png")
        myzip.write(str(tmpdir / "b.png"), "project-files/dynamips/test")
        myzip.write(str(tmpdir / "b.png"), "project-files/qemu/test")

    with open(zip_path, "rb") as f:
        project = await import_project(controller, project_id, f)

    assert project.name == "test"
    assert project.id == project_id

    assert os.path.exists(os.path.join(project.path, "b.png"))
    assert not os.path.exists(os.path.join(project.path, "project.gns3"))
    assert os.path.exists(os.path.join(project.path, "test.gns3"))
    assert os.path.exists(os.path.join(project.path, "project-files/dynamips/test"))
    assert os.path.exists(os.path.join(project.path, "project-files/qemu/test"))

    # A new project name is generated when you import twice the same name
    with open(zip_path, "rb") as f:
        project = await import_project(controller, str(uuid.uuid4()), f)
    assert project.auto_open is False
    assert project.auto_start is False
    assert project.name != "test"


@pytest.mark.asyncio
async def test_import_project_override(projects_dir, controller):
    """
    In the case of snapshot we will import a project for
    override the previous keeping the same project id & location
    """

    tmpdir = Path(projects_dir)
    project_id = str(uuid.uuid4())
    topology = {
        "project_id": project_id,
        "name": "test",
        "topology": {
        },
        "version": "2.0.0"
    }

    with open(str(tmpdir / "project.gns3"), 'w+') as f:
        json.dump(topology, f)

    zip_path = str(tmpdir / "project.zip")
    with zipfile.ZipFile(zip_path, 'w') as myzip:
        myzip.write(str(tmpdir / "project.gns3"), "project.gns3")

    with open(zip_path, "rb") as f:
        project = await import_project(controller, project_id, f, location=str(tmpdir))

    assert project.name == "test"
    assert project.id == project_id

    # Overide the project with same project
    with open(zip_path, "rb") as f:
        project = await import_project(controller, project_id, f, location=str(tmpdir))
    assert project.id == project_id
    assert project.name == "test"


<<<<<<< HEAD
@pytest.mark.asyncio
=======
async def write_file(path, z):

    with open(path, 'wb') as f:
        async for chunk in z:
            f.write(chunk)


async def test_import_project_containing_symlink(tmpdir, controller):

    project = Project(controller=controller, name="test")
    project.dump = MagicMock()
    path = project.path

    project_id = str(uuid.uuid4())
    topology = {
        "project_id": str(uuid.uuid4()),
        "name": "test",
        "auto_open": True,
        "auto_start": True,
        "topology": {
        },
        "version": "2.0.0"
    }

    with open(os.path.join(path, "project.gns3"), 'w+') as f:
        json.dump(topology, f)

    os.makedirs(os.path.join(path, "vm1", "dynamips"))
    symlink_path = os.path.join(project.path, "vm1", "dynamips", "symlink")
    symlink_target = "/tmp/anywhere"
    os.symlink(symlink_target, symlink_path)

    zip_path = str(tmpdir / "project.zip")
    with aiozipstream.ZipFile() as z:
        with patch("gns3server.compute.Dynamips.get_images_directory", return_value=str(tmpdir / "IOS"),):
            await export_project(z, project, str(tmpdir), include_images=False)
            await write_file(zip_path, z)

    with open(zip_path, "rb") as f:
        project = await import_project(controller, project_id, f)

    assert project.name == "test"
    assert project.id == project_id
    symlink_path = os.path.join(project.path, "vm1", "dynamips", "symlink")
    assert os.path.islink(symlink_path)
    assert os.readlink(symlink_path) == symlink_target


>>>>>>> 753135a8
async def test_import_upgrade(tmpdir, controller):
    """
    Topology made for previous GNS3 version are upgraded during the process
    """

    project_id = str(uuid.uuid4())
    topology = {
        "project_id": str(uuid.uuid4()),
        "name": "test",
        "topology": {
        },
        "version": "1.4.2"
    }

    with open(str(tmpdir / "project.gns3"), 'w+') as f:
        json.dump(topology, f)

    zip_path = str(tmpdir / "project.zip")
    with zipfile.ZipFile(zip_path, 'w') as myzip:
        myzip.write(str(tmpdir / "project.gns3"), "project.gns3")

    with open(zip_path, "rb") as f:
        project = await import_project(controller, project_id, f)

    with open(os.path.join(project.path, "test.gns3")) as f:
        topo = json.load(f)
        assert topo["version"] == __version__


@pytest.mark.asyncio
async def test_import_with_images(config, tmpdir, controller):

    project_id = str(uuid.uuid4())
    topology = {
        "project_id": str(uuid.uuid4()),
        "name": "test",
        "topology": {
        },
        "version": "2.0.0"
    }

    with open(str(tmpdir / "project.gns3"), 'w+') as f:
        json.dump(topology, f)

    with open(str(tmpdir / "test.image"), 'w+') as f:
        f.write("B")

    zip_path = str(tmpdir / "project.zip")
    with zipfile.ZipFile(zip_path, 'w') as myzip:
        myzip.write(str(tmpdir / "project.gns3"), "project.gns3")
        myzip.write(str(tmpdir / "test.image"), "images/IOS/test.image")

    with open(zip_path, "rb") as f:
        project = await import_project(controller, project_id, f)

    assert not os.path.exists(os.path.join(project.path, "images/IOS/test.image"))

    path = os.path.join(config.settings.Server.images_path, "IOS", "test.image")
    assert os.path.exists(path), path


@pytest.mark.asyncio
async def test_import_iou_linux_no_vm(linux_platform, tmpdir, controller):
    """
    On non linux host IOU should be local if we don't have a GNS3 VM
    """

    project_id = str(uuid.uuid4())
    controller._computes["local"] = AsyncioMagicMock()

    topology = {
        "project_id": str(uuid.uuid4()),
        "name": "test",
        "type": "topology",
        "topology": {
            "nodes": [
                {
                    "compute_id": "local",
                    "node_type": "iou",
                    "name": "test",
                    "properties": {}
                }
            ],
            "links": [],
            "computes": [],
            "drawings": []
        },
        "revision": 5,
        "version": "2.0.0"
    }

    with open(str(tmpdir / "project.gns3"), 'w+') as f:
        json.dump(topology, f)

    zip_path = str(tmpdir / "project.zip")
    with zipfile.ZipFile(zip_path, 'w') as myzip:
        myzip.write(str(tmpdir / "project.gns3"), "project.gns3")

    with open(zip_path, "rb") as f:
        project = await import_project(controller, project_id, f)

    with open(os.path.join(project.path, "test.gns3")) as f:
        topo = json.load(f)
        assert topo["topology"]["nodes"][0]["compute_id"] == "local"


@pytest.mark.asyncio
async def test_import_iou_linux_with_vm(linux_platform, tmpdir, controller):
    """
    On non linux host IOU should be vm if we have a GNS3 VM configured
    """

    project_id = str(uuid.uuid4())
    controller._computes["vm"] = AsyncioMagicMock()

    topology = {
        "project_id": str(uuid.uuid4()),
        "name": "test",
        "type": "topology",
        "topology": {
            "nodes": [
                {
                    "compute_id": "local",
                    "node_id": "0fd3dd4d-dc93-4a04-a9b9-7396a9e22e8b",
                    "node_type": "iou",
                    "name": "test",
                    "properties": {}
                }
            ],
            "links": [],
            "computes": [],
            "drawings": []
        },
        "revision": 5,
        "version": "2.0.0"
    }

    with open(str(tmpdir / "project.gns3"), 'w+') as f:
        json.dump(topology, f)

    zip_path = str(tmpdir / "project.zip")
    with zipfile.ZipFile(zip_path, 'w') as myzip:
        myzip.write(str(tmpdir / "project.gns3"), "project.gns3")

    with open(zip_path, "rb") as f:
        project = await import_project(controller, project_id, f)

    with open(os.path.join(project.path, "test.gns3")) as f:
        topo = json.load(f)
        assert topo["topology"]["nodes"][0]["compute_id"] == "vm"


@pytest.mark.asyncio
async def test_import_nat_non_linux(windows_platform, tmpdir, controller):
    """
    On non linux host NAT should be moved to the GNS3 VM
    """

    project_id = str(uuid.uuid4())
    controller._computes["vm"] = AsyncioMagicMock()

    topology = {
        "project_id": str(uuid.uuid4()),
        "name": "test",
        "type": "topology",
        "topology": {
            "nodes": [
                {
                    "compute_id": "local",
                    "node_id": "0fd3dd4d-dc93-4a04-a9b9-7396a9e22e8b",
                    "node_type": "nat",
                    "name": "test",
                    "properties": {}
                }
            ],
            "links": [],
            "computes": [],
            "drawings": []
        },
        "revision": 5,
        "version": "2.0.0"
    }

    with open(str(tmpdir / "project.gns3"), 'w+') as f:
        json.dump(topology, f)

    zip_path = str(tmpdir / "project.zip")
    with zipfile.ZipFile(zip_path, 'w') as myzip:
        myzip.write(str(tmpdir / "project.gns3"), "project.gns3")

    with open(zip_path, "rb") as f:
        project = await import_project(controller, project_id, f)

    with open(os.path.join(project.path, "test.gns3")) as f:
        topo = json.load(f)
        assert topo["topology"]["nodes"][0]["compute_id"] == "vm"


@pytest.mark.asyncio
async def test_import_iou_non_linux(windows_platform, tmpdir, controller):
    """
    On non linux host IOU should be moved to the GNS3 VM
    """

    project_id = str(uuid.uuid4())
    controller._computes["vm"] = AsyncioMagicMock()

    topology = {
        "project_id": str(uuid.uuid4()),
        "name": "test",
        "type": "topology",
        "topology": {
            "nodes": [
                {
                    "compute_id": "local",
                    "node_id": "0fd3dd4d-dc93-4a04-a9b9-7396a9e22e8b",
                    "node_type": "iou",
                    "name": "test",
                    "properties": {}
                },
                {
                    "compute_id": "local",
                    "node_type": "vpcs",
                    "name": "test2",
                    "properties": {}
                }
            ],
            "links": [],
            "computes": [],
            "drawings": []
        },
        "revision": 5,
        "version": "2.0.0"
    }

    with open(str(tmpdir / "project.gns3"), 'w+') as f:
        json.dump(topology, f)

    zip_path = str(tmpdir / "project.zip")
    with zipfile.ZipFile(zip_path, 'w') as myzip:
        myzip.write(str(tmpdir / "project.gns3"), "project.gns3")

    with open(zip_path, "rb") as f:
        with asyncio_patch("gns3server.controller.import_project._move_files_to_compute") as mock:
            project = await import_project(controller, project_id, f)
            controller._computes["vm"].post.assert_called_with('/projects', data={'name': 'test', 'project_id': project_id})

    with open(os.path.join(project.path, "test.gns3")) as f:
        topo = json.load(f)
        assert topo["topology"]["nodes"][0]["compute_id"] == "vm"
        assert topo["topology"]["nodes"][1]["compute_id"] == "local"

    mock.assert_called_with(controller._computes["vm"], project_id, project.path, os.path.join('project-files', 'iou', topo["topology"]["nodes"][0]['node_id']))


@pytest.mark.asyncio
async def test_import_node_id(linux_platform, tmpdir, controller):
    """
    When importing a node, node_id should change
    """

    project_id = str(uuid.uuid4())
    controller._computes["local"] = AsyncioMagicMock()

    topology = {
        "project_id": str(uuid.uuid4()),
        "name": "test",
        "type": "topology",
        "topology": {
            "nodes": [
                {
                    "compute_id": "local",
                    "node_id": "0fd3dd4d-dc93-4a04-a9b9-7396a9e22e8b",
                    "node_type": "iou",
                    "name": "test",
                    "properties": {}
                },
                {
                    "compute_id": "local",
                    "node_id": "c3ae286c-c81f-40d9-a2d0-5874b2f2478d",
                    "node_type": "iou",
                    "name": "test2",
                    "properties": {}
                }
            ],
            "links": [
                {
                    "link_id": "b570a150-c09f-47d9-8d32-9ca5b03234d6",
                    "nodes": [
                        {
                            "adapter_number": 0,
                            "node_id": "0fd3dd4d-dc93-4a04-a9b9-7396a9e22e8b",
                            "port_number": 0
                        },
                        {
                            "adapter_number": 0,
                            "node_id": "c3ae286c-c81f-40d9-a2d0-5874b2f2478d",
                            "port_number": 0
                        }
                    ]
                }
            ],
            "computes": [],
            "drawings": [
                {
                    "drawing_id": "08d665ba-e982-4d54-82b4-aa0c4d5ba6a3",
                    "rotation": 0,
                    "x": -210,
                    "y": -108,
                    "z": 0
                }
            ]
        },
        "revision": 5,
        "version": "2.0.0"
    }

    with open(str(tmpdir / "project.gns3"), 'w+') as f:
        json.dump(topology, f)

    # Fake .gns3project
    zip_path = str(tmpdir / "project.zip")
    with zipfile.ZipFile(zip_path, 'w') as myzip:
        myzip.write(str(tmpdir / "project.gns3"), "project.gns3")
        myzip.writestr("project-files/iou/0fd3dd4d-dc93-4a04-a9b9-7396a9e22e8b/startup.cfg", "test")
        myzip.writestr("project-files/iou/c3ae286c-c81f-40d9-a2d0-5874b2f2478d/startup.cfg", "test")

    with open(zip_path, "rb") as f:
        project = await import_project(controller, project_id, f)

    with open(os.path.join(project.path, "test.gns3")) as f:
        topo = json.load(f)
        # Node id should have change
        assert topo["topology"]["nodes"][0]["node_id"] not in ["0fd3dd4d-dc93-4a04-a9b9-7396a9e22e8b", "c3ae286c-c81f-40d9-a2d0-5874b2f2478d"]

        # Link should have change
        link = topo["topology"]["links"][0]
        assert link["link_id"] != "b570a150-c09f-47d9-8d32-9ca5b03234d6"
        assert link["nodes"][0]["node_id"] not in ["0fd3dd4d-dc93-4a04-a9b9-7396a9e22e8b", "c3ae286c-c81f-40d9-a2d0-5874b2f2478d"]

        # Drawing id should change
        assert topo["topology"]["drawings"][0]["drawing_id"] != "08d665ba-e982-4d54-82b4-aa0c4d5ba6a3"

        # Node files should have moved to the new node id
        assert not os.path.exists(os.path.join(project.path, "project-files", "iou", "0fd3dd4d-dc93-4a04-a9b9-7396a9e22e8b", "startup.cfg"))
        assert not os.path.exists(os.path.join(project.path, "project-files", "iou", "c3ae286c-c81f-40d9-a2d0-5874b2f2478d", "startup.cfg"))
        assert os.path.exists(os.path.join(project.path, "project-files", "iou", topo["topology"]["nodes"][0]["node_id"], "startup.cfg"))


@pytest.mark.asyncio
async def test_import_keep_compute_ids(windows_platform, tmpdir, controller):
    """
    On linux host IOU should be moved to the GNS3 VM
    """

    project_id = str(uuid.uuid4())
    controller._computes["vm"] = AsyncioMagicMock()

    topology = {
        "project_id": str(uuid.uuid4()),
        "name": "test",
        "type": "topology",
        "topology": {
            "nodes": [
                {
                    "compute_id": "local",
                    "node_id": "0fd3dd4d-dc93-4a04-a9b9-7396a9e22e8b",
                    "node_type": "iou",
                    "name": "test",
                    "properties": {}
                }
            ],
            "links": [],
            "computes": [],
            "drawings": []
        },
        "revision": 5,
        "version": "2.0.0"
    }

    with open(str(tmpdir / "project.gns3"), 'w+') as f:
        json.dump(topology, f)

    zip_path = str(tmpdir / "project.zip")
    with zipfile.ZipFile(zip_path, 'w') as myzip:
        myzip.write(str(tmpdir / "project.gns3"), "project.gns3")

    with open(zip_path, "rb") as f:
        project = await import_project(controller, project_id, f, keep_compute_ids=True)

    with open(os.path.join(project.path, "test.gns3")) as f:
        topo = json.load(f)
        assert topo["topology"]["nodes"][0]["compute_id"] == "local"


@pytest.mark.asyncio
async def test_move_files_to_compute(tmpdir):

    project_id = str(uuid.uuid4())

    os.makedirs(str(tmpdir / "project-files" / "docker"))
    (tmpdir / "project-files" / "docker" / "test").open("w").close()
    (tmpdir / "project-files" / "docker" / "test2").open("w").close()

    with asyncio_patch("gns3server.controller.import_project._upload_file") as mock:
        await _move_files_to_compute(None, project_id, str(tmpdir), os.path.join("project-files", "docker"))

    mock.assert_any_call(None, project_id, str(tmpdir / "project-files" / "docker" / "test"), os.path.join("project-files", "docker", "test"))
    mock.assert_any_call(None, project_id, str(tmpdir / "project-files" / "docker" / "test2"), os.path.join("project-files", "docker", "test2"))
    assert not os.path.exists(str(tmpdir / "project-files" / "docker"))


@pytest.mark.asyncio
async def test_import_project_name_and_location(projects_dir, controller):
    """
    Import a project with a different location and name
    """

    tmpdir = Path(projects_dir)
    project_id = str(uuid.uuid4())
    topology = {
        "project_id": str(uuid.uuid4()),
        "name": "test",
        "topology": {
        },
        "version": "2.0.0"
    }

    with open(str(tmpdir / "project.gns3"), 'w+') as f:
        json.dump(topology, f)

    zip_path = str(tmpdir / "project.zip")
    with zipfile.ZipFile(zip_path, 'w') as myzip:
        myzip.write(str(tmpdir / "project.gns3"), "project.gns3")

    with open(zip_path, "rb") as f:
        project = await import_project(controller, project_id, f, name="hello", location=str(tmpdir / "hello"))

    assert project.name == "hello"

    assert os.path.exists(str(tmpdir / "hello" / "hello.gns3"))

    # A new project name is generated when you import twice the same name
    with open(zip_path, "rb") as f:
        project = await import_project(controller, str(uuid.uuid4()), f, name="hello", location=str(tmpdir / "test"))
    assert project.name == "hello-1"<|MERGE_RESOLUTION|>--- conflicted
+++ resolved
@@ -115,9 +115,6 @@
     assert project.name == "test"
 
 
-<<<<<<< HEAD
-@pytest.mark.asyncio
-=======
 async def write_file(path, z):
 
     with open(path, 'wb') as f:
@@ -166,7 +163,7 @@
     assert os.readlink(symlink_path) == symlink_target
 
 
->>>>>>> 753135a8
+@pytest.mark.asyncio
 async def test_import_upgrade(tmpdir, controller):
     """
     Topology made for previous GNS3 version are upgraded during the process
