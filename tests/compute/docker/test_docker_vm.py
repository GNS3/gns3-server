# -*- coding: utf-8 -*-
#
# Copyright (C) 2020 GNS3 Technologies Inc.
#
# This program is free software: you can redistribute it and/or modify
# it under the terms of the GNU General Public License as published by
# the Free Software Foundation, either version 3 of the License, or
# (at your option) any later version.
#
# This program is distributed in the hope that it will be useful,
# but WITHOUT ANY WARRANTY; without even the implied warranty of
# MERCHANTABILITY or FITNESS FOR A PARTICULAR PURPOSE.  See the
# GNU General Public License for more details.
#
# You should have received a copy of the GNU General Public License
# along with this program.  If not, see <http://www.gnu.org/licenses/>.

import aiohttp
import asyncio
import pytest
import pytest_asyncio
import uuid
import os

from unittest.mock import patch
from tests.utils import asyncio_patch, AsyncioMagicMock

from gns3server.compute.ubridge.ubridge_error import UbridgeNamespaceError
from gns3server.compute.docker.docker_vm import DockerVM
from gns3server.compute.docker.docker_error import DockerError, DockerHttp404Error
from gns3server.compute.docker import Docker


from unittest.mock import patch, MagicMock, call


@pytest_asyncio.fixture
async def manager(port_manager):

    m = Docker.instance()
    m.port_manager = port_manager
    return m


@pytest_asyncio.fixture(scope="function")
async def vm(compute_project, manager):

    vm = DockerVM("test", str(uuid.uuid4()), compute_project, manager, "ubuntu:latest", aux_type="none")
    vm._cid = "e90e34656842"
    vm.mac_address = '02:42:3d:b7:93:00'
    return vm


def test_json(vm, compute_project):

    assert vm.asdict() == {
        'container_id': 'e90e34656842',
        'image': 'ubuntu:latest',
        'name': 'test',
        'project_id': compute_project.id,
        'node_id': vm.id,
        'adapters': 1,
        'mac_address': '02:42:3d:b7:93:00',
        'console': vm.console,
        'console_type': 'telnet',
        'aux_type': 'none',
        'console_resolution': '1024x768',
        'console_http_port': 80,
        'console_http_path': '/',
        'extra_hosts': None,
        'extra_volumes': [],
        'memory': 0,
        'cpus': 0,
        'aux': vm.aux,
        'start_command': vm.start_command,
        'environment': vm.environment,
        'node_directory': vm.working_dir,
        'status': 'stopped',
        'usage': ''
    }


def test_start_command(vm):

    vm.start_command = "hello"
    assert vm.start_command == "hello"
    vm.start_command = " "
    assert vm.start_command is None


@pytest.mark.asyncio
async def test_create(compute_project, manager):

    response = {
        "Id": "e90e34656806",
        "Warnings": []
    }
    with asyncio_patch("gns3server.compute.docker.Docker.list_images", return_value=[{"image": "ubuntu"}]):
        with asyncio_patch("gns3server.compute.docker.Docker.query", return_value=response) as mock:
            vm = DockerVM("test", str(uuid.uuid4()), compute_project, manager, "ubuntu:latest")
            await vm.create()
            mock.assert_called_with("POST", "containers/create", data={
                "Tty": True,
                "OpenStdin": True,
                "StdinOnce": False,
                "HostConfig":
                    {
                        "CapAdd": ["ALL"],
                        "Mounts": [
                            {
                                "Type": "bind",
                                "Source": Docker.resources_path(),
                                "Target": "/gns3",
                                "ReadOnly": True
                            },
                            {
                                "Type": "bind",
                                "Source": os.path.join(vm.working_dir, "etc", "network"),
                                "Target": "/gns3volumes/etc/network"
                            }
                        ],
                        "Privileged": True,
<<<<<<< HEAD
                        "Memory": 0,
                        "NanoCpus": 0
=======
                        "UsernsMode": "host"
>>>>>>> 753135a8
                    },
                "Volumes": {},
                "NetworkDisabled": True,
                "Hostname": "test",
                "Image": "ubuntu:latest",
                "Env": [
                    "container=docker",
                    "GNS3_MAX_ETHERNET=eth0",
                    "GNS3_VOLUMES=/etc/network"
                    ],
                "Entrypoint": ["/gns3/init.sh"],
                "Cmd": ["/bin/sh"]
            })
        assert vm._cid == "e90e34656806"


@pytest.mark.asyncio
async def test_create_with_tag(compute_project, manager):

    response = {
        "Id": "e90e34656806",
        "Warnings": []
    }
    with asyncio_patch("gns3server.compute.docker.Docker.list_images", return_value=[{"image": "ubuntu"}]):
        with asyncio_patch("gns3server.compute.docker.Docker.query", return_value=response) as mock:
            vm = DockerVM("test", str(uuid.uuid4()), compute_project, manager, "ubuntu:16.04")
            await vm.create()
            mock.assert_called_with("POST", "containers/create", data={
                "Tty": True,
                "OpenStdin": True,
                "StdinOnce": False,
                "HostConfig":
                    {
                        "CapAdd": ["ALL"],
                        "Mounts": [
                            {
                                "Type": "bind",
                                "Source": Docker.resources_path(),
                                "Target": "/gns3",
                                "ReadOnly": True
                            },
                            {
                                "Type": "bind",
                                "Source": os.path.join(vm.working_dir, "etc", "network"),
                                "Target": "/gns3volumes/etc/network"
                            }
                        ],
                        "Privileged": True,
<<<<<<< HEAD
                        "Memory": 0,
                        "NanoCpus": 0
=======
                        "UsernsMode": "host"
>>>>>>> 753135a8
                    },
                "Volumes": {},
                "NetworkDisabled": True,
                "Hostname": "test",
                "Image": "ubuntu:16.04",
                "Env": [
                    "container=docker",
                    "GNS3_MAX_ETHERNET=eth0",
                    "GNS3_VOLUMES=/etc/network"
                    ],
                "Entrypoint": ["/gns3/init.sh"],
                "Cmd": ["/bin/sh"]
            })
        assert vm._cid == "e90e34656806"


@pytest.mark.asyncio
async def test_create_vnc(compute_project, manager):

    response = {
        "Id": "e90e34656806",
        "Warnings": []
    }

    with asyncio_patch("gns3server.compute.docker.Docker.list_images", return_value=[{"image": "ubuntu"}]):
        with asyncio_patch("gns3server.compute.docker.Docker.query", return_value=response) as mock:
            vm = DockerVM("test", str(uuid.uuid4()), compute_project, manager, "ubuntu", console_type="vnc", console=5900)
            vm._start_vnc = MagicMock()
            vm._display = 42
            await vm.create()
            mock.assert_called_with("POST", "containers/create", data={
                "Tty": True,
                "OpenStdin": True,
                "StdinOnce": False,
                "HostConfig":
                    {
                        "CapAdd": ["ALL"],
                        "Mounts": [
                            {
                                "Type": "bind",
                                "Source": Docker.resources_path(),
                                "Target": "/gns3",
                                "ReadOnly": True
                            },
                            {
                                "Type": "bind",
                                "Source": os.path.join(vm.working_dir, "etc", "network"),
                                "Target": "/gns3volumes/etc/network"
                            },
                            {
                                "Type": "bind",
                                "Source": f"/tmp/.X11-unix/X{vm._display}",
                                "Target": f"/tmp/.X11-unix/X{vm._display}",
                                "ReadOnly": True
                            }
                        ],
                        "Privileged": True,
<<<<<<< HEAD
                        "Memory": 0,
                        "NanoCpus": 0
=======
                        "UsernsMode": "host"
>>>>>>> 753135a8
                    },
                "Volumes": {},
                "NetworkDisabled": True,
                "Hostname": "test",
                "Image": "ubuntu:latest",
                "Env": [
                    "container=docker",
                    "GNS3_MAX_ETHERNET=eth0",
                    "GNS3_VOLUMES=/etc/network",
                    "QT_GRAPHICSSYSTEM=native",
                    "DISPLAY=:42"
                    ],
                "Entrypoint": ["/gns3/init.sh"],
                "Cmd": ["/bin/sh"]
            })
        assert vm._start_vnc.called
        assert vm._cid == "e90e34656806"
        assert vm._console_type == "vnc"


@pytest.mark.asyncio
async def test_create_with_extra_hosts(compute_project, manager):

    extra_hosts = "test:199.199.199.1\ntest2:199.199.199.1"
    response = {
        "Id": "e90e34656806",
        "Warnings": []
    }

    with asyncio_patch("gns3server.compute.docker.Docker.list_images", return_value=[{"image": "ubuntu"}]):
        with asyncio_patch("gns3server.compute.docker.Docker.query", return_value=response) as mock:
            vm = DockerVM("test", str(uuid.uuid4()), compute_project, manager, "ubuntu", extra_hosts=extra_hosts)
            await vm.create()
            called_kwargs = mock.call_args[1]
            assert "GNS3_EXTRA_HOSTS=199.199.199.1\ttest\n199.199.199.1\ttest2" in called_kwargs["data"]["Env"]
        assert vm._extra_hosts == extra_hosts

@pytest.mark.asyncio
async def test_create_with_colon_in_project_name(compute_project, manager):

    response = {
        "Id": "e90e34656806",
        "Warnings": []
    }

    with asyncio_patch("gns3server.compute.docker.Docker.list_images", return_value=[{"image": "ubuntu"}]):
        with asyncio_patch("gns3server.compute.docker.Docker.query", return_value=response):
            with patch("gns3server.compute.project.Project.node_working_directory", return_value="/tmp/test_:_/"):
                vm = DockerVM("test", str(uuid.uuid4()), compute_project, manager, "ubuntu")
                with pytest.raises(DockerError):
                    await vm.create()


@pytest.mark.asyncio
async def test_create_with_extra_hosts_wrong_format(compute_project, manager):
    extra_hosts = "test"

    response = {
        "Id": "e90e34656806",
        "Warnings": []
    }

    with asyncio_patch("gns3server.compute.docker.Docker.list_images", return_value=[{"image": "ubuntu"}]):
        with asyncio_patch("gns3server.compute.docker.Docker.query", return_value=response):
            vm = DockerVM("test", str(uuid.uuid4()), compute_project, manager, "ubuntu", extra_hosts=extra_hosts)
            with pytest.raises(DockerError):
                await vm.create()


@pytest.mark.asyncio
async def test_create_with_empty_extra_hosts(compute_project, manager):
    extra_hosts = "test:\n"

    response = {
        "Id": "e90e34656806",
        "Warnings": []
    }

    with asyncio_patch("gns3server.compute.docker.Docker.list_images", return_value=[{"image": "ubuntu"}]):
        with asyncio_patch("gns3server.compute.docker.Docker.query", return_value=response) as mock:
            vm = DockerVM("test", str(uuid.uuid4()), compute_project, manager, "ubuntu", extra_hosts=extra_hosts)
            await vm.create()
            called_kwargs = mock.call_args[1]
            assert len([ e for e in called_kwargs["data"]["Env"] if "GNS3_EXTRA_HOSTS" in e]) == 0


@pytest.mark.asyncio
async def test_create_with_project_variables(compute_project, manager):
    response = {
        "Id": "e90e34656806",
        "Warnings": []
    }

    compute_project.variables = [
        {"name": "VAR1"},
        {"name": "VAR2", "value": "VAL1"},
        {"name": "VAR3", "value": "2x${VAR2}"}
    ]

    with asyncio_patch("gns3server.compute.docker.Docker.list_images", return_value=[{"image": "ubuntu"}]):
        with asyncio_patch("gns3server.compute.docker.Docker.query", return_value=response) as mock:
            vm = DockerVM("test", str(uuid.uuid4()), compute_project, manager, "ubuntu")
            await vm.create()
            called_kwargs = mock.call_args[1]
            assert "VAR1=" in called_kwargs["data"]["Env"]
            assert "VAR2=VAL1" in called_kwargs["data"]["Env"]
            assert "VAR3=2xVAL1" in called_kwargs["data"]["Env"]
    compute_project.variables = None


@pytest.mark.asyncio
async def test_create_start_cmd(compute_project, manager):

    response = {
        "Id": "e90e34656806",
        "Warnings": []
    }
    with asyncio_patch("gns3server.compute.docker.Docker.list_images", return_value=[{"image": "ubuntu"}]):
        with asyncio_patch("gns3server.compute.docker.Docker.query", return_value=response) as mock:
            vm = DockerVM("test", str(uuid.uuid4()), compute_project, manager, "ubuntu:latest")
            vm._start_command = "/bin/ls"
            await vm.create()
            mock.assert_called_with("POST", "containers/create", data={
                "Tty": True,
                "OpenStdin": True,
                "StdinOnce": False,
                "HostConfig":
                    {
                        "CapAdd": ["ALL"],
                        "Mounts": [
                            {
                                "Type": "bind",
                                "Source": Docker.resources_path(),
                                "Target": "/gns3",
                                "ReadOnly": True
                            },
                            {
                                "Type": "bind",
                                "Source": os.path.join(vm.working_dir, "etc", "network"),
                                "Target": "/gns3volumes/etc/network"
                            }
                        ],
                        "Privileged": True,
<<<<<<< HEAD
                        "Memory": 0,
                        "NanoCpus": 0
=======
                        "UsernsMode": "host"
>>>>>>> 753135a8
                    },
                "Volumes": {},
                "Entrypoint": ["/gns3/init.sh"],
                "Cmd": ["/bin/ls"],
                "NetworkDisabled": True,
                "Hostname": "test",
                "Image": "ubuntu:latest",
                "Env": [
                    "container=docker",
                    "GNS3_MAX_ETHERNET=eth0",
                    "GNS3_VOLUMES=/etc/network"
                    ]
            })
        assert vm._cid == "e90e34656806"


@pytest.mark.asyncio
async def test_create_environment(compute_project, manager):
    """
    Allow user to pass an environment. User can't override our
    internal variables
    """

    response = {
        "Id": "e90e34656806",
        "Warnings": []
    }
    with asyncio_patch("gns3server.compute.docker.Docker.list_images", return_value=[{"image": "ubuntu"}]):
        with asyncio_patch("gns3server.compute.docker.Docker.query", return_value=response) as mock:
            vm = DockerVM("test", str(uuid.uuid4()), compute_project, manager, "ubuntu")
            vm.environment = "YES=1\nNO=0\nGNS3_MAX_ETHERNET=eth2"
            await vm.create()
            assert mock.call_args[1]['data']['Env'] == [
                "container=docker",
                "GNS3_MAX_ETHERNET=eth0",
                "GNS3_VOLUMES=/etc/network",
                "YES=1",
                "NO=0"
            ]


@pytest.mark.asyncio
async def test_create_environment_with_last_new_line_character(compute_project, manager):
    """
    Allow user to pass an environment. User can't override our
    internal variables
    """

    response = {
        "Id": "e90e34656806",
        "Warnings": []
    }
    with asyncio_patch("gns3server.compute.docker.Docker.list_images", return_value=[{"image": "ubuntu"}]):
        with asyncio_patch("gns3server.compute.docker.Docker.query", return_value=response) as mock:
            vm = DockerVM("test", str(uuid.uuid4()), compute_project, manager, "ubuntu")
            vm.environment = "YES=1\nNO=0\nGNS3_MAX_ETHERNET=eth2\n"
            await vm.create()
            assert mock.call_args[1]['data']['Env'] == [
                "container=docker",
                "GNS3_MAX_ETHERNET=eth0",
                "GNS3_VOLUMES=/etc/network",
                "YES=1",
                "NO=0"
            ]


@pytest.mark.asyncio
async def test_create_image_not_available(compute_project, manager):

    call = 0
    async def information():
        nonlocal call
        if call == 0:
            call += 1
            raise DockerHttp404Error("missing")
        else:
            return {}

    response = {
        "Id": "e90e34656806",
        "Warnings": []
    }

    vm = DockerVM("test", str(uuid.uuid4()), compute_project, manager, "ubuntu")
    vm._get_image_information = MagicMock()
    vm._get_image_information.side_effect = information
    with asyncio_patch("gns3server.compute.docker.DockerVM.pull_image", return_value=True) as mock_pull:
        with asyncio_patch("gns3server.compute.docker.Docker.query", return_value=response) as mock:
            await vm.create()
            mock.assert_called_with("POST", "containers/create", data={
                "Tty": True,
                "OpenStdin": True,
                "StdinOnce": False,
                "HostConfig":
                    {
                        "CapAdd": ["ALL"],
                        "Mounts": [
                            {
                                "Type": "bind",
                                "Source": Docker.resources_path(),
                                "Target": "/gns3",
                                "ReadOnly": True
                            },
                            {
                                "Type": "bind",
                                "Source": os.path.join(vm.working_dir, "etc", "network"),
                                "Target": "/gns3volumes/etc/network"
                            }
                        ],
                        "Privileged": True,
<<<<<<< HEAD
                        "Memory": 0,
                        "NanoCpus": 0
=======
                        "UsernsMode": "host"
>>>>>>> 753135a8
                    },
                "Volumes": {},
                "NetworkDisabled": True,
                "Hostname": "test",
                "Image": "ubuntu:latest",
                "Env": [
                    "container=docker",
                    "GNS3_MAX_ETHERNET=eth0",
                    "GNS3_VOLUMES=/etc/network"
                    ],
                "Entrypoint": ["/gns3/init.sh"],
                "Cmd": ["/bin/sh"]
            })
        assert vm._cid == "e90e34656806"
        mock_pull.assert_called_with("ubuntu:latest")


@pytest.mark.asyncio
async def test_create_with_user(compute_project, manager):

    response = {
        "Id": "e90e34656806",
        "Warnings": [],
        "Config" : {
            "User" : "test",
        },
    }
    with asyncio_patch("gns3server.compute.docker.Docker.list_images", return_value=[{"image": "ubuntu"}]):
        with asyncio_patch("gns3server.compute.docker.Docker.query", return_value=response) as mock:
            vm = DockerVM("test", str(uuid.uuid4()), compute_project, manager, "ubuntu:latest")
            await vm.create()
            mock.assert_called_with("POST", "containers/create", data={
                "Tty": True,
                "OpenStdin": True,
                "StdinOnce": False,
                "User": "root",
                "HostConfig":
                    {
                        "CapAdd": ["ALL"],
                        "Mounts": [
                            {
                                "Type": "bind",
                                "Source": Docker.resources_path(),
                                "Target": "/gns3",
                                "ReadOnly": True
                            },
                            {
                                "Type": "bind",
                                "Source": os.path.join(vm.working_dir, "etc", "network"),
                                "Target": "/gns3volumes/etc/network"
                            }
                        ],
                        "Privileged": True,
<<<<<<< HEAD
                        "Memory": 0,
                        "NanoCpus": 0
=======
                        "UsernsMode": "host"
>>>>>>> 753135a8
                    },
                "Volumes": {},
                "NetworkDisabled": True,
                "Hostname": "test",
                "Image": "ubuntu:latest",
                "Env": [
                    "container=docker",
                    "GNS3_MAX_ETHERNET=eth0",
                    "GNS3_VOLUMES=/etc/network",
                    "GNS3_USER=test"
                    ],
                "Entrypoint": ["/gns3/init.sh"],
                "Cmd": ["/bin/sh"]
            })
        assert vm._cid == "e90e34656806"


@pytest.mark.asyncio
async def test_create_with_extra_volumes_invalid_format_1(compute_project, manager):

    response = {
        "Id": "e90e34656806",
        "Warnings": []
    }
    with asyncio_patch("gns3server.compute.docker.Docker.list_images", return_value=[{"image": "ubuntu"}]):
        with asyncio_patch("gns3server.compute.docker.Docker.query", return_value=response):
            vm = DockerVM("test", str(uuid.uuid4()), compute_project, manager, "ubuntu:latest", extra_volumes=["vol1"])
            with pytest.raises(DockerError):
                await vm.create()


@pytest.mark.asyncio
async def test_create_with_extra_volumes_invalid_format_2(compute_project, manager):

    response = {
        "Id": "e90e34656806",
        "Warnings": []
    }
    with asyncio_patch("gns3server.compute.docker.Docker.list_images", return_value=[{"image": "ubuntu"}]):
        with asyncio_patch("gns3server.compute.docker.Docker.query", return_value=response) as mock:
            vm = DockerVM("test", str(uuid.uuid4()), compute_project, manager, "ubuntu:latest", extra_volumes=["/vol1", ""])
            with pytest.raises(DockerError):
                await vm.create()


@pytest.mark.asyncio
async def test_create_with_extra_volumes_invalid_format_3(compute_project, manager):

    response = {
        "Id": "e90e34656806",
        "Warnings": []
    }
    with asyncio_patch("gns3server.compute.docker.Docker.list_images", return_value=[{"image": "ubuntu"}]):
        with asyncio_patch("gns3server.compute.docker.Docker.query", return_value=response):
            vm = DockerVM("test", str(uuid.uuid4()), compute_project, manager, "ubuntu:latest", extra_volumes=["/vol1/.."])
            with pytest.raises(DockerError):
                await vm.create()


@pytest.mark.asyncio
async def test_create_with_extra_volumes_duplicate_1_image(compute_project, manager):

    response = {
        "Id": "e90e34656806",
        "Warnings": [],
        "Config" : {
            "Volumes" : {
                "/vol/1": None
            },
        },
    }
    with asyncio_patch("gns3server.compute.docker.Docker.list_images", return_value=[{"image": "ubuntu"}]):
        with asyncio_patch("gns3server.compute.docker.Docker.query", return_value=response) as mock:
            vm = DockerVM("test", str(uuid.uuid4()), compute_project, manager, "ubuntu:latest", extra_volumes=["/vol/1"])
            await vm.create()
            mock.assert_called_with("POST", "containers/create", data={
                "Tty": True,
                "OpenStdin": True,
                "StdinOnce": False,
                "HostConfig":
                    {
                        "CapAdd": ["ALL"],
                        "Mounts": [
                            {
                                "Type": "bind",
                                "Source": Docker.resources_path(),
                                "Target": "/gns3",
                                "ReadOnly": True
                            },
                            {
                                "Type": "bind",
                                "Source": os.path.join(vm.working_dir, "etc", "network"),
                                "Target": "/gns3volumes/etc/network"
                            },
                            {
                                "Type": "bind",
                                "Source": os.path.join(vm.working_dir, "vol", "1"),
                                "Target": "/gns3volumes/vol/1"
                            }
                        ],
                        "Privileged": True,
<<<<<<< HEAD
                        "Memory": 0,
                        "NanoCpus": 0
=======
                        "UsernsMode": "host"
>>>>>>> 753135a8
                    },
                "Volumes": {},
                "NetworkDisabled": True,
                "Hostname": "test",
                "Image": "ubuntu:latest",
                "Env": [
                    "container=docker",
                    "GNS3_MAX_ETHERNET=eth0",
                    "GNS3_VOLUMES=/etc/network:/vol/1"
                    ],
                "Entrypoint": ["/gns3/init.sh"],
                "Cmd": ["/bin/sh"]
            })
        assert vm._cid == "e90e34656806"


@pytest.mark.asyncio
async def test_create_with_extra_volumes_duplicate_2_user(compute_project, manager):

    response = {
        "Id": "e90e34656806",
        "Warnings": [],
    }
    with asyncio_patch("gns3server.compute.docker.Docker.list_images", return_value=[{"image": "ubuntu"}]):
        with asyncio_patch("gns3server.compute.docker.Docker.query", return_value=response) as mock:
            vm = DockerVM("test", str(uuid.uuid4()), compute_project, manager, "ubuntu:latest", extra_volumes=["/vol/1", "/vol/1"])
            await vm.create()
            mock.assert_called_with("POST", "containers/create", data={
                "Tty": True,
                "OpenStdin": True,
                "StdinOnce": False,
                "HostConfig":
                    {
                        "CapAdd": ["ALL"],
                        "Mounts": [
                            {
                                "Type": "bind",
                                "Source": Docker.resources_path(),
                                "Target": "/gns3",
                                "ReadOnly": True
                            },
                            {
                                "Type": "bind",
                                "Source": os.path.join(vm.working_dir, "etc", "network"),
                                "Target": "/gns3volumes/etc/network"
                            },
                            {
                                "Type": "bind",
                                "Source": os.path.join(vm.working_dir, "vol", "1"),
                                "Target": "/gns3volumes/vol/1"
                            }
                        ],
                        "Privileged": True,
<<<<<<< HEAD
                        "Memory": 0,
                        "NanoCpus": 0
=======
                        "UsernsMode": "host"
>>>>>>> 753135a8
                    },
                "Volumes": {},
                "NetworkDisabled": True,
                "Hostname": "test",
                "Image": "ubuntu:latest",
                "Env": [
                    "container=docker",
                    "GNS3_MAX_ETHERNET=eth0",
                    "GNS3_VOLUMES=/etc/network:/vol/1"
                    ],
                "Entrypoint": ["/gns3/init.sh"],
                "Cmd": ["/bin/sh"]
            })
        assert vm._cid == "e90e34656806"


@pytest.mark.asyncio
async def test_create_with_extra_volumes_duplicate_3_subdir(compute_project, manager):

    response = {
        "Id": "e90e34656806",
        "Warnings": [],
    }
    with asyncio_patch("gns3server.compute.docker.Docker.list_images", return_value=[{"image": "ubuntu"}]):
        with asyncio_patch("gns3server.compute.docker.Docker.query", return_value=response) as mock:
            vm = DockerVM("test", str(uuid.uuid4()), compute_project, manager, "ubuntu:latest", extra_volumes=["/vol/1/", "/vol"])
            await vm.create()
            mock.assert_called_with("POST", "containers/create", data={
                "Tty": True,
                "OpenStdin": True,
                "StdinOnce": False,
                "HostConfig":
                    {
                        "CapAdd": ["ALL"],
                        "Mounts": [
                            {
                                "Type": "bind",
                                "Source": Docker.resources_path(),
                                "Target": "/gns3",
                                "ReadOnly": True
                            },
                            {
                                "Type": "bind",
                                "Source": os.path.join(vm.working_dir, "etc", "network"),
                                "Target": "/gns3volumes/etc/network"
                            },
                            {
                                "Type": "bind",
                                "Source": os.path.join(vm.working_dir, "vol"),
                                "Target": "/gns3volumes/vol"
                            }
                        ],
                        "Privileged": True,
<<<<<<< HEAD
                        "Memory": 0,
                        "NanoCpus": 0
=======
                        "UsernsMode": "host"
>>>>>>> 753135a8
                    },
                "Volumes": {},
                "NetworkDisabled": True,
                "Hostname": "test",
                "Image": "ubuntu:latest",
                "Env": [
                    "container=docker",
                    "GNS3_MAX_ETHERNET=eth0",
                    "GNS3_VOLUMES=/etc/network:/vol"
                    ],
                "Entrypoint": ["/gns3/init.sh"],
                "Cmd": ["/bin/sh"]
            })
        assert vm._cid == "e90e34656806"


@pytest.mark.asyncio
async def test_create_with_extra_volumes_duplicate_4_backslash(compute_project, manager):

    response = {
        "Id": "e90e34656806",
        "Warnings": [],
    }
    with asyncio_patch("gns3server.compute.docker.Docker.list_images", return_value=[{"image": "ubuntu"}]):
        with asyncio_patch("gns3server.compute.docker.Docker.query", return_value=response) as mock:
            vm = DockerVM("test", str(uuid.uuid4()), compute_project, manager, "ubuntu:latest", extra_volumes=["/vol//", "/vol"])
            await vm.create()
            mock.assert_called_with("POST", "containers/create", data={
                "Tty": True,
                "OpenStdin": True,
                "StdinOnce": False,
                "HostConfig":
                    {
                        "CapAdd": ["ALL"],
                        "Mounts": [
                            {
                                "Type": "bind",
                                "Source": Docker.resources_path(),
                                "Target": "/gns3",
                                "ReadOnly": True
                            },
                            {
                                "Type": "bind",
                                "Source": os.path.join(vm.working_dir, "etc", "network"),
                                "Target": "/gns3volumes/etc/network"
                            },
                            {
                                "Type": "bind",
                                "Source": os.path.join(vm.working_dir, "vol"),
                                "Target": "/gns3volumes/vol"
                            }
                        ],
                        "Privileged": True,
<<<<<<< HEAD
                        "Memory": 0,
                        "NanoCpus": 0
=======
                        "UsernsMode": "host"
>>>>>>> 753135a8
                    },
                "Volumes": {},
                "NetworkDisabled": True,
                "Hostname": "test",
                "Image": "ubuntu:latest",
                "Env": [
                    "container=docker",
                    "GNS3_MAX_ETHERNET=eth0",
                    "GNS3_VOLUMES=/etc/network:/vol"
                    ],
                "Entrypoint": ["/gns3/init.sh"],
                "Cmd": ["/bin/sh"]
            })
        assert vm._cid == "e90e34656806"


@pytest.mark.asyncio
async def test_create_with_extra_volumes_duplicate_5_subdir_issue_1595(compute_project, manager):

    response = {
        "Id": "e90e34656806",
        "Warnings": [],
    }
    with asyncio_patch("gns3server.compute.docker.Docker.list_images", return_value=[{"image": "ubuntu"}]):
        with asyncio_patch("gns3server.compute.docker.Docker.query", return_value=response) as mock:
            vm = DockerVM("test", str(uuid.uuid4()), compute_project, manager, "ubuntu:latest", extra_volumes=["/etc"])
            await vm.create()
            mock.assert_called_with("POST", "containers/create", data={
                "Tty": True,
                "OpenStdin": True,
                "StdinOnce": False,
                "HostConfig":
                    {
                        "CapAdd": ["ALL"],
                        "Mounts": [
                            {
                                "Type": "bind",
                                "Source": Docker.resources_path(),
                                "Target": "/gns3",
                                "ReadOnly": True
                            },
                            {
                                "Type": "bind",
                                "Source": os.path.join(vm.working_dir, "etc"),
                                "Target": "/gns3volumes/etc"
                            }
                        ],
                        "Privileged": True,
<<<<<<< HEAD
                        "Memory": 0,
                        "NanoCpus": 0
=======
                        "UsernsMode": "host"
>>>>>>> 753135a8
                    },
                "Volumes": {},
                "NetworkDisabled": True,
                "Hostname": "test",
                "Image": "ubuntu:latest",
                "Env": [
                    "container=docker",
                    "GNS3_MAX_ETHERNET=eth0",
                    "GNS3_VOLUMES=/etc"
                    ],
                "Entrypoint": ["/gns3/init.sh"],
                "Cmd": ["/bin/sh"]
            })
        assert vm._cid == "e90e34656806"


@pytest.mark.asyncio
async def test_create_with_extra_volumes_duplicate_6_subdir_issue_1595(compute_project, manager):

    response = {
        "Id": "e90e34656806",
        "Warnings": [],
    }
    with asyncio_patch("gns3server.compute.docker.Docker.list_images", return_value=[{"image": "ubuntu"}]):
        with asyncio_patch("gns3server.compute.docker.Docker.query", return_value=response) as mock:
            vm = DockerVM("test", str(uuid.uuid4()), compute_project, manager, "ubuntu:latest", extra_volumes=["/etc/test", "/etc"])
            await vm.create()
            mock.assert_called_with("POST", "containers/create", data={
                "Tty": True,
                "OpenStdin": True,
                "StdinOnce": False,
                "HostConfig":
                    {
                        "CapAdd": ["ALL"],
                        "Mounts": [
                            {
                                "Type": "bind",
                                "Source": Docker.resources_path(),
                                "Target": "/gns3",
                                "ReadOnly": True
                            },
                            {
                                "Type": "bind",
                                "Source": os.path.join(vm.working_dir, "etc"),
                                "Target": "/gns3volumes/etc"
                            }
                        ],
                        "Privileged": True,
<<<<<<< HEAD
                        "Memory": 0,
                        "NanoCpus": 0
=======
                        "UsernsMode": "host"
>>>>>>> 753135a8
                    },
                "Volumes": {},
                "NetworkDisabled": True,
                "Hostname": "test",
                "Image": "ubuntu:latest",
                "Env": [
                    "container=docker",
                    "GNS3_MAX_ETHERNET=eth0",
                    "GNS3_VOLUMES=/etc"
                    ],
                "Entrypoint": ["/gns3/init.sh"],
                "Cmd": ["/bin/sh"]
            })
        assert vm._cid == "e90e34656806"


@pytest.mark.asyncio
async def test_create_with_extra_volumes(compute_project, manager):

    response = {
        "Id": "e90e34656806",
        "Warnings": [],
        "Config" : {
            "Volumes" : {
                "/vol/1": None
            },
        },
    }

    with asyncio_patch("gns3server.compute.docker.Docker.list_images", return_value=[{"image": "ubuntu"}]):
        with asyncio_patch("gns3server.compute.docker.Docker.query", return_value=response) as mock:
            vm = DockerVM("test", str(uuid.uuid4()), compute_project, manager, "ubuntu:latest", extra_volumes=["/vol/2"])
            await vm.create()
            mock.assert_called_with("POST", "containers/create", data={
                "Tty": True,
                "OpenStdin": True,
                "StdinOnce": False,
                "HostConfig":
                    {
                        "CapAdd": ["ALL"],
                        "Mounts": [
                            {
                                "Type": "bind",
                                "Source": Docker.resources_path(),
                                "Target": "/gns3",
                                "ReadOnly": True
                            },
                            {
                                "Type": "bind",
                                "Source": os.path.join(vm.working_dir, "etc", "network"),
                                "Target": "/gns3volumes/etc/network"
                            },
                            {
                                "Type": "bind",
                                "Source": os.path.join(vm.working_dir, "vol", "1"),
                                "Target": "/gns3volumes/vol/1"
                            },
                            {
                                "Type": "bind",
                                "Source": os.path.join(vm.working_dir, "vol", "2"),
                                "Target": "/gns3volumes/vol/2"
                            }
                        ],
                        "Privileged": True,
<<<<<<< HEAD
                        "Memory": 0,
                        "NanoCpus": 0
=======
                        "UsernsMode": "host"
>>>>>>> 753135a8
                    },
                "Volumes": {},
                "NetworkDisabled": True,
                "Hostname": "test",
                "Image": "ubuntu:latest",
                "Env": [
                    "container=docker",
                    "GNS3_MAX_ETHERNET=eth0",
                    "GNS3_VOLUMES=/etc/network:/vol/1:/vol/2"
                    ],
                "Entrypoint": ["/gns3/init.sh"],
                "Cmd": ["/bin/sh"]
            })
        assert vm._cid == "e90e34656806"


@pytest.mark.asyncio
async def test_get_container_state(vm):

    response = {
        "State": {
            "Error": "",
            "ExitCode": 9,
            "FinishedAt": "2015-01-06T15:47:32.080254511Z",
            "OOMKilled": False,
            "Paused": False,
            "Pid": 0,
            "Restarting": False,
            "Running": True,
            "StartedAt": "2015-01-06T15:47:32.072697474Z"
        }
    }
    with asyncio_patch("gns3server.compute.docker.Docker.query", return_value=response):
        assert await vm._get_container_state() == "running"

    response["State"]["Running"] = False
    response["State"]["Paused"] = True
    with asyncio_patch("gns3server.compute.docker.Docker.query", return_value=response):
        assert await vm._get_container_state() == "paused"

    response["State"]["Running"] = False
    response["State"]["Paused"] = False
    with asyncio_patch("gns3server.compute.docker.Docker.query", return_value=response):
        assert await vm._get_container_state() == "exited"


@pytest.mark.asyncio
async def test_is_running(vm):

    response = {
        "State": {
            "Running": False,
            "Paused": False
        }
    }
    with asyncio_patch("gns3server.compute.docker.Docker.query", return_value=response):
        assert await vm.is_running() is False

    response["State"]["Running"] = True
    with asyncio_patch("gns3server.compute.docker.Docker.query", return_value=response):
        assert await vm.is_running() is True


@pytest.mark.asyncio
async def test_pause(vm):

    with asyncio_patch("gns3server.compute.docker.Docker.query") as mock:
        await vm.pause()

    mock.assert_called_with("POST", "containers/e90e34656842/pause")
    assert vm.status == "suspended"


@pytest.mark.asyncio
async def test_unpause(vm):

    with asyncio_patch("gns3server.compute.docker.Docker.query") as mock:
        await vm.unpause()
    mock.assert_called_with("POST", "containers/e90e34656842/unpause")


@pytest.mark.asyncio
async def test_start(vm, manager, free_console_port, tmpdir):

    assert vm.status != "started"
    vm.adapters = 1

    vm.aux_type = "telnet"
    vm._start_aux = AsyncioMagicMock()

    vm._get_container_state = AsyncioMagicMock(return_value="stopped")
    vm._start_ubridge = AsyncioMagicMock()
    vm._get_namespace = AsyncioMagicMock(return_value=42)
    vm._add_ubridge_connection = AsyncioMagicMock()
    vm._start_console = AsyncioMagicMock()

    nio = manager.create_nio({"type": "nio_udp", "lport": free_console_port, "rport": free_console_port, "rhost": "127.0.0.1"})
    await vm.adapter_add_nio_binding(0, nio)

    with patch("gns3server.compute.docker.Docker.install_busybox"):
        with asyncio_patch("gns3server.compute.docker.Docker.query") as mock_query:
            await vm.start()

    mock_query.assert_called_with("POST", "containers/e90e34656842/start")
    vm._add_ubridge_connection.assert_called_once_with(nio, 0)
    assert vm._start_ubridge.called
    assert vm._start_console.called
    assert vm._start_aux.called
    assert vm.status == "started"


@pytest.mark.asyncio
async def test_resources_installed(vm, manager, tmpdir):

    assert vm.status != "started"
    vm.adapters = 1

    docker_resources_path = os.path.join(tmpdir, "docker", "resources")
    os.makedirs(docker_resources_path, exist_ok=True)
    manager.resources_path = MagicMock(return_value=docker_resources_path)

    with asyncio_patch("gns3server.compute.docker.DockerVM._get_container_state", return_value="stopped"):
        with asyncio_patch("gns3server.compute.docker.Docker.query"):
            with asyncio_patch("gns3server.compute.docker.DockerVM._start_ubridge"):
                with asyncio_patch("gns3server.compute.docker.DockerVM._get_namespace", return_value=42):
                    with asyncio_patch("gns3server.compute.docker.DockerVM._add_ubridge_connection"):
                        with asyncio_patch("gns3server.compute.docker.DockerVM._start_console"):
                            await vm.start()

    assert vm.status == "started"
    assert os.path.exists(os.path.join(docker_resources_path, "init.sh"))
    assert os.path.exists(os.path.join(docker_resources_path, "run-cmd.sh"))
    assert os.path.exists(os.path.join(docker_resources_path, "bin", "busybox"))
    assert os.path.exists(os.path.join(docker_resources_path, "bin", "udhcpc"))
    assert os.path.exists(os.path.join(docker_resources_path, "etc", "udhcpc", "default.script"))


@pytest.mark.asyncio
async def test_start_namespace_failed(vm, manager, free_console_port):

    assert vm.status != "started"
    vm.adapters = 1

    nio = manager.create_nio({"type": "nio_udp", "lport": free_console_port, "rport": free_console_port, "rhost": "127.0.0.1"})
    await vm.adapter_add_nio_binding(0, nio)

    with patch("gns3server.compute.docker.Docker.install_busybox"):
        with asyncio_patch("gns3server.compute.docker.DockerVM._get_container_state", return_value="stopped"):
            with asyncio_patch("gns3server.compute.docker.Docker.query") as mock_query:
                with asyncio_patch("gns3server.compute.docker.DockerVM._start_ubridge") as mock_start_ubridge:
                    with asyncio_patch("gns3server.compute.docker.DockerVM._get_namespace", return_value=42) as mock_namespace:
                        with asyncio_patch("gns3server.compute.docker.DockerVM._add_ubridge_connection", side_effect=UbridgeNamespaceError()) as mock_add_ubridge_connection:
                            with asyncio_patch("gns3server.compute.docker.DockerVM._get_log", return_value='Hello not available') as mock_log:

                                with pytest.raises(DockerError):
                                    await vm.start()

    mock_query.assert_any_call("POST", "containers/e90e34656842/start")
    mock_add_ubridge_connection.assert_called_once_with(nio, 0)
    assert mock_start_ubridge.called
    assert vm.status == "stopped"


@pytest.mark.asyncio
async def test_start_without_nio(vm):
    """
    If no nio exists we will create one.
    """

    assert vm.status != "started"
    vm.adapters = 1

    with patch("gns3server.compute.docker.Docker.install_busybox"):
        with asyncio_patch("gns3server.compute.docker.DockerVM._get_container_state", return_value="stopped"):
            with asyncio_patch("gns3server.compute.docker.Docker.query") as mock_query:
                with asyncio_patch("gns3server.compute.docker.DockerVM._start_ubridge") as mock_start_ubridge:
                    with asyncio_patch("gns3server.compute.docker.DockerVM._get_namespace", return_value=42):
                        with asyncio_patch("gns3server.compute.docker.DockerVM._add_ubridge_connection") as mock_add_ubridge_connection:
                            with asyncio_patch("gns3server.compute.docker.DockerVM._start_console") as mock_start_console:
                                await vm.start()

    mock_query.assert_called_with("POST", "containers/e90e34656842/start")
    assert mock_add_ubridge_connection.called
    assert mock_start_ubridge.called
    assert mock_start_console.called
    assert vm.status == "started"


@pytest.mark.asyncio
async def test_start_unpause(vm):

    with patch("gns3server.compute.docker.Docker.install_busybox"):
        with asyncio_patch("gns3server.compute.docker.DockerVM._get_container_state", return_value="paused"):
            with asyncio_patch("gns3server.compute.docker.DockerVM.unpause", return_value="paused") as mock:
                await vm.start()
    assert mock.called
    assert vm.status == "started"


@pytest.mark.asyncio
async def test_restart(vm):

    with asyncio_patch("gns3server.compute.docker.Docker.query") as mock:
        await vm.restart()
    mock.assert_called_with("POST", "containers/e90e34656842/restart")


@pytest.mark.asyncio
async def test_stop(vm):

    mock = MagicMock()
    vm._ubridge_hypervisor = mock
    vm._ubridge_hypervisor.is_running.return_value = True
    vm._fix_permissions = MagicMock()

    with asyncio_patch("gns3server.compute.docker.DockerVM._get_container_state", return_value="running"):
        with asyncio_patch("gns3server.compute.docker.Docker.query") as mock_query:
            vm._permissions_fixed = False
            await vm.stop()
            mock_query.assert_called_with("POST", "containers/e90e34656842/stop", params={"t": 5})
    assert mock.stop.called
    assert vm._ubridge_hypervisor is None
    assert vm._fix_permissions.called


@pytest.mark.asyncio
async def test_stop_paused_container(vm):

    with asyncio_patch("gns3server.compute.docker.DockerVM._get_container_state", return_value="paused"):
        with asyncio_patch("gns3server.compute.docker.DockerVM.unpause") as mock_unpause:
            with asyncio_patch("gns3server.compute.docker.Docker.query") as mock_query:
                await vm.stop()
                mock_query.assert_called_with("POST", "containers/e90e34656842/stop", params={"t": 5})
                assert mock_unpause.called


@pytest.mark.asyncio
async def test_update(vm):

    response = {
        "Id": "e90e34656806",
        "Warnings": []
    }

    original_console = vm.console
    original_aux = vm.aux

    with asyncio_patch("gns3server.compute.docker.Docker.list_images", return_value=[{"image": "ubuntu"}]):
        with asyncio_patch("gns3server.compute.docker.DockerVM._get_container_state", return_value="stopped"):
            with asyncio_patch("gns3server.compute.docker.Docker.query", return_value=response) as mock_query:
                await vm.update()

    mock_query.assert_any_call("DELETE", "containers/e90e34656842", params={"force": 1, "v": 1})
    mock_query.assert_any_call("POST", "containers/create", data={
        "Tty": True,
        "OpenStdin": True,
        "StdinOnce": False,
        "HostConfig":
        {
            "CapAdd": ["ALL"],
            "Mounts": [
                {
                    "Type": "bind",
                    "Source": Docker.resources_path(),
                    "Target": "/gns3",
                    "ReadOnly": True
                },
                {
                    "Type": "bind",
                    "Source": os.path.join(vm.working_dir, "etc", "network"),
                    "Target": "/gns3volumes/etc/network"
                }
            ],
            "Privileged": True,
<<<<<<< HEAD
            "Memory": 0,
            "NanoCpus": 0
=======
            "UsernsMode": "host"
>>>>>>> 753135a8
        },
        "Volumes": {},
        "NetworkDisabled": True,
        "Hostname": "test",
        "Image": "ubuntu:latest",
        "Env": [
            "container=docker",
            "GNS3_MAX_ETHERNET=eth0",
            "GNS3_VOLUMES=/etc/network"
        ],
        "Entrypoint": ["/gns3/init.sh"],
        "Cmd": ["/bin/sh"]
    })
    assert vm.console == original_console
    assert vm.aux == original_aux


@pytest.mark.asyncio
async def test_update_vnc(vm):

    response = {
        "Id": "e90e34656806",
        "Warnings": []
    }

    vm._console_type = "vnc"
    vm._console = 5900
    vm._display = "display"
    original_console = vm.console
    original_aux = vm.aux

    with asyncio_patch("gns3server.compute.docker.DockerVM._start_vnc"):
        with asyncio_patch("gns3server.compute.docker.Docker.list_images", return_value=[{"image": "ubuntu"}]):
            with asyncio_patch("gns3server.compute.docker.DockerVM._get_container_state", return_value="stopped"):
                with asyncio_patch("gns3server.compute.docker.Docker.query", return_value=response):
                    await vm.update()

    assert vm.console == original_console
    assert vm.aux == original_aux


@pytest.mark.asyncio
async def test_update_running(vm):

    response = {
        "Id": "e90e34656806",
        "Warnings": []
    }

    original_console = vm.console
    vm.start = MagicMock()

    with asyncio_patch("gns3server.compute.docker.Docker.list_images", return_value=[{"image": "ubuntu"}]) as mock_list_images:
        with asyncio_patch("gns3server.compute.docker.DockerVM._get_container_state", return_value="running"):
            with asyncio_patch("gns3server.compute.docker.Docker.query", return_value=response) as mock_query:
                await vm.update()

    mock_query.assert_any_call("DELETE", "containers/e90e34656842", params={"force": 1, "v": 1})
    mock_query.assert_any_call("POST", "containers/create", data={
        "Tty": True,
        "OpenStdin": True,
        "StdinOnce": False,
        "HostConfig":
        {
            "CapAdd": ["ALL"],
            "Mounts": [
                {
                    "Type": "bind",
                    "Source": Docker.resources_path(),
                    "Target": "/gns3",
                    "ReadOnly": True
                },
                {
                    "Type": "bind",
                    "Source": os.path.join(vm.working_dir, "etc", "network"),
                    "Target": "/gns3volumes/etc/network"
                }
            ],
            "Privileged": True,
<<<<<<< HEAD
            "Memory": 0,
            "NanoCpus": 0
=======
            "UsernsMode": "host"
>>>>>>> 753135a8
        },
        "Volumes": {},
        "NetworkDisabled": True,
        "Hostname": "test",
        "Image": "ubuntu:latest",
        "Env": [
            "container=docker",
            "GNS3_MAX_ETHERNET=eth0",
            "GNS3_VOLUMES=/etc/network"
        ],
        "Entrypoint": ["/gns3/init.sh"],
        "Cmd": ["/bin/sh"]
    })

    assert vm.console == original_console
    assert vm.start.called


@pytest.mark.asyncio
async def test_delete(vm):

    with asyncio_patch("gns3server.compute.docker.DockerVM._get_container_state", return_value="stopped"):
        with asyncio_patch("gns3server.compute.docker.Docker.query") as mock_query:
            await vm.delete()
        mock_query.assert_called_with("DELETE", "containers/e90e34656842", params={"force": 1, "v": 1})


@pytest.mark.asyncio
async def test_close(vm, port_manager):

    nio = {"type": "nio_udp",
           "lport": 4242,
           "rport": 4343,
           "rhost": "127.0.0.1"}
    nio = vm.manager.create_nio(nio)
    await vm.adapter_add_nio_binding(0, nio)

    with asyncio_patch("gns3server.compute.docker.DockerVM._get_container_state", return_value="stopped"):
        with asyncio_patch("gns3server.compute.docker.Docker.query") as mock_query:
            await vm.close()
        mock_query.assert_called_with("DELETE", "containers/e90e34656842", params={"force": 1, "v": 1})

    assert vm._closed is True
    assert "4242" not in port_manager.udp_ports


@pytest.mark.asyncio
async def test_close_vnc(vm):

    vm._console_type = "vnc"
    vm._vnc_process = MagicMock()

    with asyncio_patch("gns3server.compute.docker.DockerVM._get_container_state", return_value="stopped"):
        with asyncio_patch("gns3server.compute.docker.Docker.query") as mock_query:
            await vm.close()
        mock_query.assert_called_with("DELETE", "containers/e90e34656842", params={"force": 1, "v": 1})

    assert vm._closed is True
    assert vm._vnc_process.terminate.called


@pytest.mark.asyncio
async def test_get_namespace(vm):

    response = {
        "State": {
            "Pid": 42
        }
    }
    with asyncio_patch("gns3server.compute.docker.Docker.query", return_value=response) as mock_query:
        assert await vm._get_namespace() == 42
    mock_query.assert_called_with("GET", "containers/e90e34656842/json")


@pytest.mark.asyncio
async def test_add_ubridge_connection(vm):

    nio = {"type": "nio_udp",
           "lport": 4242,
           "rport": 4343,
           "rhost": "127.0.0.1"}
    nio = vm.manager.create_nio(nio)
    nio.start_packet_capture("/tmp/capture.pcap")
    vm._ubridge_hypervisor = MagicMock()
    vm._namespace = 42
    await vm._add_ubridge_connection(nio, 0)

    calls = [
        call.send('bridge create bridge0'),
        call.send("bridge add_nio_tap bridge0 tap-gns3-e0"),
        call.send('docker move_to_ns tap-gns3-e0 42 eth0'),
        call.send('bridge add_nio_udp bridge0 4242 127.0.0.1 4343'),
        call.send('bridge start_capture bridge0 "/tmp/capture.pcap"'),
        call.send('bridge start bridge0')
    ]
    assert 'bridge0' in vm._bridges
    # We need to check any_order otherwise mock is confused by asyncio
    vm._ubridge_hypervisor.assert_has_calls(calls, any_order=True)


async def test_add_ubridge_connections_with_base_mac_address(vm):

    vm._ubridge_hypervisor = MagicMock()
    vm._namespace = 42
    vm.adapters = 2
    vm.mac_address = "02:42:42:42:42:00"

    nio_params = {
        "type": "nio_udp",
        "lport": 4242,
        "rport": 4343,
        "rhost": "127.0.0.1"}

    nio = vm.manager.create_nio(nio_params)
    await vm._add_ubridge_connection(nio, 0)

    nio = vm.manager.create_nio(nio_params)
    await vm._add_ubridge_connection(nio, 1)

    calls = [
        call.send('bridge create bridge0'),
        call.send('bridge create bridge1'),
        call.send('docker set_mac_addr tap-gns3-e0 02:42:42:42:42:00'),
        call.send('docker set_mac_addr tap-gns3-e0 02:42:42:42:42:01')
    ]

    # We need to check any_order otherwise mock is confused by asyncio
    vm._ubridge_hypervisor.assert_has_calls(calls, any_order=True)


@pytest.mark.asyncio
async def test_add_ubridge_connection_none_nio(vm):

    nio = None
    vm._ubridge_hypervisor = MagicMock()
    vm._namespace = 42

    await vm._add_ubridge_connection(nio, 0)

    calls = [
        call.send('bridge create bridge0'),
        call.send("bridge add_nio_tap bridge0 tap-gns3-e0"),
        call.send('docker move_to_ns tap-gns3-e0 42 eth0'),

    ]
    assert 'bridge0' in vm._bridges
    # We need to check any_order ortherwise mock is confused by asyncio
    vm._ubridge_hypervisor.assert_has_calls(calls, any_order=True)


@pytest.mark.asyncio
async def test_add_ubridge_connection_invalid_adapter_number(vm):

    nio = {"type": "nio_udp",
           "lport": 4242,
           "rport": 4343,
           "rhost": "127.0.0.1"}
    nio = vm.manager.create_nio(nio)
    with pytest.raises(DockerError):
        await vm._add_ubridge_connection(nio, 12)


@pytest.mark.asyncio
async def test_add_ubridge_connection_no_free_interface(vm):

    nio = {"type": "nio_udp",
           "lport": 4242,
           "rport": 4343,
           "rhost": "127.0.0.1"}
    nio = vm.manager.create_nio(nio)
    with pytest.raises(DockerError):

        # We create fake ethernet interfaces for docker
        interfaces = ["tap-gns3-e{}".format(index) for index in range(4096)]

        with patch("psutil.net_if_addrs", return_value=interfaces):
            await vm._add_ubridge_connection(nio, 0)


@pytest.mark.asyncio
async def test_adapter_add_nio_binding_1(vm):

    nio = {"type": "nio_udp",
           "lport": 4242,
           "rport": 4343,
           "rhost": "127.0.0.1"}
    nio = vm.manager.create_nio(nio)
    await vm.adapter_add_nio_binding(0, nio)
    assert vm._ethernet_adapters[0].get_nio(0) == nio


@pytest.mark.asyncio
async def test_adapter_udpate_nio_binding_bridge_not_started(vm):

    vm._ubridge_apply_filters = AsyncioMagicMock()
    nio = {"type": "nio_udp",
           "lport": 4242,
           "rport": 4343,
           "rhost": "127.0.0.1"}
    nio = vm.manager.create_nio(nio)
    with asyncio_patch("gns3server.compute.docker.DockerVM._get_container_state", return_value="running"):
        await vm.adapter_add_nio_binding(0, nio)
        await vm.adapter_update_nio_binding(0, nio)
    assert vm._ubridge_apply_filters.called is False


@pytest.mark.asyncio
async def test_adapter_add_nio_binding_invalid_adapter(vm):

    nio = {"type": "nio_udp",
           "lport": 4242,
           "rport": 4343,
           "rhost": "127.0.0.1"}
    nio = vm.manager.create_nio(nio)
    with pytest.raises(DockerError):
        await vm.adapter_add_nio_binding(12, nio)


@pytest.mark.asyncio
async def test_adapter_remove_nio_binding(vm):

    vm.ubridge = MagicMock()
    vm.ubridge.is_running.return_value = True

    nio = {"type": "nio_udp",
           "lport": 4242,
           "rport": 4343,
           "rhost": "127.0.0.1"}
    nio = vm.manager.create_nio(nio)
    await vm.adapter_add_nio_binding(0, nio)

    with asyncio_patch("gns3server.compute.docker.DockerVM._ubridge_send") as delete_ubridge_mock:
        await vm.adapter_remove_nio_binding(0)
        assert vm._ethernet_adapters[0].get_nio(0) is None
        delete_ubridge_mock.assert_any_call('bridge stop bridge0')
        delete_ubridge_mock.assert_any_call('bridge remove_nio_udp bridge0 4242 127.0.0.1 4343')


@pytest.mark.asyncio
async def test_adapter_remove_nio_binding_invalid_adapter(vm):

    with pytest.raises(DockerError):
        await vm.adapter_remove_nio_binding(12)


@pytest.mark.asyncio
async def test_start_capture(vm, tmpdir, manager, free_console_port):

    output_file = str(tmpdir / "test.pcap")
    nio = manager.create_nio({"type": "nio_udp", "lport": free_console_port, "rport": free_console_port, "rhost": "127.0.0.1"})
    await vm.adapter_add_nio_binding(0, nio)
    await vm.start_capture(0, output_file)
    assert vm._ethernet_adapters[0].get_nio(0).capturing


@pytest.mark.asyncio
async def test_stop_capture(vm, tmpdir, manager, free_console_port):

    output_file = str(tmpdir / "test.pcap")
    nio = manager.create_nio({"type": "nio_udp", "lport": free_console_port, "rport": free_console_port, "rhost": "127.0.0.1"})
    await vm.adapter_add_nio_binding(0, nio)
    await vm.start_capture(0, output_file)
    assert vm._ethernet_adapters[0].get_nio(0).capturing
    await vm.stop_capture(0)
    assert vm._ethernet_adapters[0].get_nio(0).capturing is False


@pytest.mark.asyncio
async def test_get_log(vm):

    async def read():
        return b'Hello\nWorld'

    mock_query = MagicMock()
    mock_query.read = read

    with asyncio_patch("gns3server.compute.docker.Docker.http_query", return_value=mock_query) as mock:
        await vm._get_log()
        mock.assert_called_with("GET", "containers/e90e34656842/logs", params={"stderr": 1, "stdout": 1}, data={})


@pytest.mark.asyncio
async def test_get_image_information(compute_project, manager):

    response = {}
    with asyncio_patch("gns3server.compute.docker.Docker.query", return_value=response) as mock:
        vm = DockerVM("test", str(uuid.uuid4()), compute_project, manager, "ubuntu")
        await vm._get_image_information()
        mock.assert_called_with("GET", "images/ubuntu:latest/json")


@pytest.mark.asyncio
async def test_mount_binds(vm):

    image_infos = {
        "Config": {
            "Volumes": {
                "/test/experimental": {}
            }
        }
    }

    dst = os.path.join(vm.working_dir, "test/experimental")
    assert vm._mount_binds(image_infos) == [
        {
            "Type": "bind",
            "Source": Docker.resources_path(),
            "Target": "/gns3",
            "ReadOnly": True
        },
        {
            "Type": "bind",
            "Source": os.path.join(vm.working_dir, "etc", "network"),
            "Target": "/gns3volumes/etc/network"
        },
        {
            "Type": "bind",
            "Source": dst,
            "Target": "/gns3volumes/test/experimental"
        }
    ]

    assert vm._volumes == ["/etc/network", "/test/experimental"]
    assert os.path.exists(dst)


@pytest.mark.asyncio
async def test_start_vnc(vm):

    vm.console_resolution = "1280x1024"
    with patch("shutil.which", return_value="/bin/Xtigervnc"):
        with asyncio_patch("gns3server.compute.docker.docker_vm.wait_for_file_creation") as mock_wait:
            with asyncio_patch("asyncio.create_subprocess_exec") as mock_exec:
                await vm._start_vnc()
    assert vm._display is not None
    assert mock_exec.call_args[0] == ("/bin/Xtigervnc", "-extension", "MIT-SHM", "-geometry", vm.console_resolution, "-depth", "16", "-interface", "127.0.0.1", "-rfbport", str(vm.console), "-AlwaysShared", "-SecurityTypes", "None", ":{}".format(vm._display))
    mock_wait.assert_called_with("/tmp/.X11-unix/X{}".format(vm._display))


@pytest.mark.asyncio
async def test_start_vnc_missing(vm):

    with patch("shutil.which", return_value=None):
        with pytest.raises(DockerError):
            await vm._start_vnc()


@pytest.mark.asyncio
async def test_start_aux(vm):

    vm.aux_type = "telnet"
    with asyncio_patch("asyncio.subprocess.create_subprocess_exec", return_value=MagicMock()) as mock_exec:
        await vm._start_aux()
        mock_exec.assert_called_with(
            "script",
            "-qfc",
            "docker exec -i -t e90e34656842 /gns3/bin/busybox sh -c 'while true; do TERM=vt100 /gns3/bin/busybox sh; done'",
            "/dev/null",
            stderr=asyncio.subprocess.STDOUT,
            stdin=asyncio.subprocess.PIPE,
            stdout=asyncio.subprocess.PIPE
        )


@pytest.mark.asyncio
async def test_create_network_interfaces(vm):

    vm.adapters = 5
    network_config = vm._create_network_config()
    assert os.path.exists(os.path.join(network_config, "interfaces"))
    assert os.path.exists(os.path.join(network_config, "if-up.d"))

    with open(os.path.join(network_config, "interfaces")) as f:
        content = f.read()
    assert "eth0" in content
    assert "eth4" in content
    assert "eth5" not in content


@pytest.mark.asyncio
async def test_fix_permission(vm):

    vm._volumes = ["/etc"]
    vm._get_container_state = AsyncioMagicMock(return_value="running")
    process = MagicMock()
    with asyncio_patch("asyncio.subprocess.create_subprocess_exec", return_value=process) as mock_exec:
        await vm._fix_permissions()
    mock_exec.assert_called_with('docker', 'exec', 'e90e34656842', '/gns3/bin/busybox', 'sh', '-c', '(/gns3/bin/busybox find "/etc" -depth -print0 | /gns3/bin/busybox xargs -0 /gns3/bin/busybox stat -c \'%a:%u:%g:%n\' > "/etc/.gns3_perms") && /gns3/bin/busybox chmod -R u+rX "/etc" && /gns3/bin/busybox chown {}:{} -R "/etc"'.format(os.getuid(), os.getgid()))
    assert process.wait.called


@pytest.mark.asyncio
async def test_fix_permission_not_running(vm):

    vm._volumes = ["/etc"]
    vm._get_container_state = AsyncioMagicMock(return_value="stopped")
    process = MagicMock()
    with asyncio_patch("gns3server.compute.docker.Docker.query") as mock_start:
        with asyncio_patch("asyncio.subprocess.create_subprocess_exec", return_value=process) as mock_exec:
            await vm._fix_permissions()
    mock_exec.assert_called_with('docker', 'exec', 'e90e34656842', '/gns3/bin/busybox', 'sh', '-c', '(/gns3/bin/busybox find "/etc" -depth -print0 | /gns3/bin/busybox xargs -0 /gns3/bin/busybox stat -c \'%a:%u:%g:%n\' > "/etc/.gns3_perms") && /gns3/bin/busybox chmod -R u+rX "/etc" && /gns3/bin/busybox chown {}:{} -R "/etc"'.format(os.getuid(), os.getgid()))
    assert mock_start.called
    assert process.wait.called


@pytest.mark.asyncio
async def test_read_console_output_with_binary_mode(vm):

    class InputStreamMock(object):
        def __init__(self):
            self.sent = False

        async def receive(self):
            if not self.sent:
                self.sent = True
                return MagicMock(type=aiohttp.WSMsgType.BINARY, data=b"test")
            else:
                return MagicMock(type=aiohttp.WSMsgType.CLOSE)

        async def close(self):
            pass

    input_stream = InputStreamMock()
    output_stream = MagicMock()

    with asyncio_patch('gns3server.compute.docker.docker_vm.DockerVM.stop'):
        await vm._read_console_output(input_stream, output_stream)
        output_stream.feed_data.assert_called_once_with(b"test")


@pytest.mark.asyncio
async def test_cpus(compute_project, manager):

    response = {
        "Id": "e90e34656806",
        "Warnings": []
    }
    with asyncio_patch("gns3server.compute.docker.Docker.list_images", return_value=[{"image": "ubuntu"}]):
        with asyncio_patch("gns3server.compute.docker.Docker.query", return_value=response) as mock:
            vm = DockerVM("test", str(uuid.uuid4()), compute_project, manager, "ubuntu:latest", cpus=0.5)
            await vm.create()
            mock.assert_called_with("POST", "containers/create", data={
                "Tty": True,
                "OpenStdin": True,
                "StdinOnce": False,
                "HostConfig":
                    {
                        "CapAdd": ["ALL"],
                        "Mounts": [
                            {
                                "Type": "bind",
                                "Source": Docker.resources_path(),
                                "Target": "/gns3",
                                "ReadOnly": True
                            },
                            {
                                "Type": "bind",
                                "Source": os.path.join(vm.working_dir, "etc", "network"),
                                "Target": "/gns3volumes/etc/network"
                            }
                        ],
                        "Privileged": True,
                        "Memory": 0,
                        "NanoCpus": 500000000
                    },
                "Volumes": {},
                "UsernsMode": "host",
                "NetworkDisabled": True,
                "Hostname": "test",
                "Image": "ubuntu:latest",
                "Env": [
                    "container=docker",
                    "GNS3_MAX_ETHERNET=eth0",
                    "GNS3_VOLUMES=/etc/network"
                    ],
                "Entrypoint": ["/gns3/init.sh"],
                "Cmd": ["/bin/sh"]
            })
        assert vm._cid == "e90e34656806"


@pytest.mark.asyncio
async def test_memory(compute_project, manager):

    response = {
        "Id": "e90e34656806",
        "Warnings": []
    }
    with asyncio_patch("gns3server.compute.docker.Docker.list_images", return_value=[{"image": "ubuntu"}]):
        with asyncio_patch("gns3server.compute.docker.Docker.query", return_value=response) as mock:
            vm = DockerVM("test", str(uuid.uuid4()), compute_project, manager, "ubuntu:latest", memory=32)
            await vm.create()
            mock.assert_called_with("POST", "containers/create", data={
                "Tty": True,
                "OpenStdin": True,
                "StdinOnce": False,
                "HostConfig":
                    {
                        "CapAdd": ["ALL"],
                        "Mounts": [
                            {
                                "Type": "bind",
                                "Source": Docker.resources_path(),
                                "Target": "/gns3",
                                "ReadOnly": True
                            },
                            {
                                "Type": "bind",
                                "Source": os.path.join(vm.working_dir, "etc", "network"),
                                "Target": "/gns3volumes/etc/network"
                            }
                        ],
                        "Privileged": True,
                        "Memory": 33554432,  # 32MB in bytes
                        "NanoCpus": 0
                    },
                "Volumes": {},
                "UsernsMode": "host",
                "NetworkDisabled": True,
                "Hostname": "test",
                "Image": "ubuntu:latest",
                "Env": [
                    "container=docker",
                    "GNS3_MAX_ETHERNET=eth0",
                    "GNS3_VOLUMES=/etc/network"
                    ],
                "Entrypoint": ["/gns3/init.sh"],
                "Cmd": ["/bin/sh"]
            })
        assert vm._cid == "e90e34656806"<|MERGE_RESOLUTION|>--- conflicted
+++ resolved
@@ -120,12 +120,9 @@
                             }
                         ],
                         "Privileged": True,
-<<<<<<< HEAD
                         "Memory": 0,
-                        "NanoCpus": 0
-=======
+                        "NanoCpus": 0,
                         "UsernsMode": "host"
->>>>>>> 753135a8
                     },
                 "Volumes": {},
                 "NetworkDisabled": True,
@@ -174,12 +171,9 @@
                             }
                         ],
                         "Privileged": True,
-<<<<<<< HEAD
                         "Memory": 0,
-                        "NanoCpus": 0
-=======
+                        "NanoCpus": 0,
                         "UsernsMode": "host"
->>>>>>> 753135a8
                     },
                 "Volumes": {},
                 "NetworkDisabled": True,
@@ -237,12 +231,9 @@
                             }
                         ],
                         "Privileged": True,
-<<<<<<< HEAD
                         "Memory": 0,
-                        "NanoCpus": 0
-=======
+                        "NanoCpus": 0,
                         "UsernsMode": "host"
->>>>>>> 753135a8
                     },
                 "Volumes": {},
                 "NetworkDisabled": True,
@@ -386,12 +377,9 @@
                             }
                         ],
                         "Privileged": True,
-<<<<<<< HEAD
                         "Memory": 0,
-                        "NanoCpus": 0
-=======
+                        "NanoCpus": 0,
                         "UsernsMode": "host"
->>>>>>> 753135a8
                     },
                 "Volumes": {},
                 "Entrypoint": ["/gns3/init.sh"],
@@ -502,12 +490,9 @@
                             }
                         ],
                         "Privileged": True,
-<<<<<<< HEAD
                         "Memory": 0,
-                        "NanoCpus": 0
-=======
+                        "NanoCpus": 0,
                         "UsernsMode": "host"
->>>>>>> 753135a8
                     },
                 "Volumes": {},
                 "NetworkDisabled": True,
@@ -561,12 +546,9 @@
                             }
                         ],
                         "Privileged": True,
-<<<<<<< HEAD
                         "Memory": 0,
-                        "NanoCpus": 0
-=======
-                        "UsernsMode": "host"
->>>>>>> 753135a8
+                        "NanoCpus": 0,
+                        "UsernsMode": "host",
                     },
                 "Volumes": {},
                 "NetworkDisabled": True,
@@ -668,12 +650,9 @@
                             }
                         ],
                         "Privileged": True,
-<<<<<<< HEAD
                         "Memory": 0,
-                        "NanoCpus": 0
-=======
+                        "NanoCpus": 0,
                         "UsernsMode": "host"
->>>>>>> 753135a8
                     },
                 "Volumes": {},
                 "NetworkDisabled": True,
@@ -727,12 +706,9 @@
                             }
                         ],
                         "Privileged": True,
-<<<<<<< HEAD
                         "Memory": 0,
-                        "NanoCpus": 0
-=======
+                        "NanoCpus": 0,
                         "UsernsMode": "host"
->>>>>>> 753135a8
                     },
                 "Volumes": {},
                 "NetworkDisabled": True,
@@ -786,12 +762,9 @@
                             }
                         ],
                         "Privileged": True,
-<<<<<<< HEAD
                         "Memory": 0,
-                        "NanoCpus": 0
-=======
+                        "NanoCpus": 0,
                         "UsernsMode": "host"
->>>>>>> 753135a8
                     },
                 "Volumes": {},
                 "NetworkDisabled": True,
@@ -845,12 +818,9 @@
                             }
                         ],
                         "Privileged": True,
-<<<<<<< HEAD
                         "Memory": 0,
-                        "NanoCpus": 0
-=======
+                        "NanoCpus": 0,
                         "UsernsMode": "host"
->>>>>>> 753135a8
                     },
                 "Volumes": {},
                 "NetworkDisabled": True,
@@ -899,12 +869,9 @@
                             }
                         ],
                         "Privileged": True,
-<<<<<<< HEAD
                         "Memory": 0,
-                        "NanoCpus": 0
-=======
+                        "NanoCpus": 0,
                         "UsernsMode": "host"
->>>>>>> 753135a8
                     },
                 "Volumes": {},
                 "NetworkDisabled": True,
@@ -953,12 +920,9 @@
                             }
                         ],
                         "Privileged": True,
-<<<<<<< HEAD
                         "Memory": 0,
-                        "NanoCpus": 0
-=======
+                        "NanoCpus": 0,
                         "UsernsMode": "host"
->>>>>>> 753135a8
                     },
                 "Volumes": {},
                 "NetworkDisabled": True,
@@ -1023,12 +987,9 @@
                             }
                         ],
                         "Privileged": True,
-<<<<<<< HEAD
                         "Memory": 0,
-                        "NanoCpus": 0
-=======
+                        "NanoCpus": 0,
                         "UsernsMode": "host"
->>>>>>> 753135a8
                     },
                 "Volumes": {},
                 "NetworkDisabled": True,
@@ -1303,12 +1264,9 @@
                 }
             ],
             "Privileged": True,
-<<<<<<< HEAD
             "Memory": 0,
-            "NanoCpus": 0
-=======
+            "NanoCpus": 0,
             "UsernsMode": "host"
->>>>>>> 753135a8
         },
         "Volumes": {},
         "NetworkDisabled": True,
@@ -1388,12 +1346,9 @@
                 }
             ],
             "Privileged": True,
-<<<<<<< HEAD
             "Memory": 0,
-            "NanoCpus": 0
-=======
+            "NanoCpus": 0,
             "UsernsMode": "host"
->>>>>>> 753135a8
         },
         "Volumes": {},
         "NetworkDisabled": True,
