--- conflicted
+++ resolved
@@ -47,11 +47,7 @@
 
     vm = DockerVM("test", str(uuid.uuid4()), compute_project, manager, "ubuntu:latest", aux_type="none")
     vm._cid = "e90e34656842"
-<<<<<<< HEAD
-=======
-    vm.allocate_aux = False
     vm.mac_address = '02:42:3d:b7:93:00'
->>>>>>> ddd6235a
     return vm
 
 
