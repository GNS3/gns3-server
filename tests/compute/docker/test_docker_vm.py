# -*- coding: utf-8 -*-
#
# Copyright (C) 2020 GNS3 Technologies Inc.
#
# This program is free software: you can redistribute it and/or modify
# it under the terms of the GNU General Public License as published by
# the Free Software Foundation, either version 3 of the License, or
# (at your option) any later version.
#
# This program is distributed in the hope that it will be useful,
# but WITHOUT ANY WARRANTY; without even the implied warranty of
# MERCHANTABILITY or FITNESS FOR A PARTICULAR PURPOSE.  See the
# GNU General Public License for more details.
#
# You should have received a copy of the GNU General Public License
# along with this program.  If not, see <http://www.gnu.org/licenses/>.

import aiohttp
import asyncio
import pytest
import pytest_asyncio
import uuid
import os

from unittest.mock import patch
from tests.utils import asyncio_patch, AsyncioMagicMock

from gns3server.compute.ubridge.ubridge_error import UbridgeNamespaceError
from gns3server.compute.docker.docker_vm import DockerVM
from gns3server.compute.docker.docker_error import DockerError, DockerHttp404Error
from gns3server.compute.docker import Docker


from unittest.mock import patch, MagicMock, call


@pytest_asyncio.fixture
async def manager(port_manager):

    m = Docker.instance()
    m.port_manager = port_manager
    return m


@pytest_asyncio.fixture(scope="function")
async def vm(compute_project, manager):

    vm = DockerVM("test", str(uuid.uuid4()), compute_project, manager, "ubuntu:latest", aux_type="none")
    vm._cid = "e90e34656842"
    return vm


def test_json(vm, compute_project):

    assert vm.asdict() == {
        'container_id': 'e90e34656842',
        'image': 'ubuntu:latest',
        'name': 'test',
        'project_id': compute_project.id,
        'node_id': vm.id,
        'adapters': 1,
        'console': vm.console,
        'console_type': 'telnet',
        'aux_type': 'none',
        'console_resolution': '1024x768',
        'console_http_port': 80,
        'console_http_path': '/',
        'extra_hosts': None,
        'extra_volumes': [],
        'memory': 0,
        'cpus': 0,
        'aux': vm.aux,
        'start_command': vm.start_command,
        'environment': vm.environment,
        'node_directory': vm.working_dir,
        'status': 'stopped',
        'usage': ''
    }


def test_start_command(vm):

    vm.start_command = "hello"
    assert vm.start_command == "hello"
    vm.start_command = " "
    assert vm.start_command is None


@pytest.mark.asyncio
async def test_create(compute_project, manager):

    response = {
        "Id": "e90e34656806",
        "Warnings": []
    }
    with asyncio_patch("gns3server.compute.docker.Docker.list_images", return_value=[{"image": "ubuntu"}]):
        with asyncio_patch("gns3server.compute.docker.Docker.query", return_value=response) as mock:
            vm = DockerVM("test", str(uuid.uuid4()), compute_project, manager, "ubuntu:latest")
            await vm.create()
            mock.assert_called_with("POST", "containers/create", data={
                "Tty": True,
                "OpenStdin": True,
                "StdinOnce": False,
                "HostConfig":
                    {
                        "CapAdd": ["ALL"],
                        "Mounts": [
                            {
                                "Type": "bind",
                                "Source": Docker.resources_path(),
                                "Target": "/gns3",
                                "ReadOnly": True
                            },
                            {
                                "Type": "bind",
                                "Source": os.path.join(vm.working_dir, "etc", "network"),
                                "Target": "/gns3volumes/etc/network"
                            }
                        ],
                        "Privileged": True,
                        "Memory": 0,
                        "NanoCpus": 0
                    },
                "Volumes": {},
                "NetworkDisabled": True,
                "Hostname": "test",
                "Image": "ubuntu:latest",
                "Env": [
                    "container=docker",
                    "GNS3_MAX_ETHERNET=eth0",
                    "GNS3_VOLUMES=/etc/network"
                    ],
                "Entrypoint": ["/gns3/init.sh"],
                "Cmd": ["/bin/sh"]
            })
        assert vm._cid == "e90e34656806"


@pytest.mark.asyncio
async def test_create_with_tag(compute_project, manager):

    response = {
        "Id": "e90e34656806",
        "Warnings": []
    }
    with asyncio_patch("gns3server.compute.docker.Docker.list_images", return_value=[{"image": "ubuntu"}]):
        with asyncio_patch("gns3server.compute.docker.Docker.query", return_value=response) as mock:
            vm = DockerVM("test", str(uuid.uuid4()), compute_project, manager, "ubuntu:16.04")
            await vm.create()
            mock.assert_called_with("POST", "containers/create", data={
                "Tty": True,
                "OpenStdin": True,
                "StdinOnce": False,
                "HostConfig":
                    {
                        "CapAdd": ["ALL"],
                        "Mounts": [
                            {
                                "Type": "bind",
                                "Source": Docker.resources_path(),
                                "Target": "/gns3",
                                "ReadOnly": True
                            },
                            {
                                "Type": "bind",
                                "Source": os.path.join(vm.working_dir, "etc", "network"),
                                "Target": "/gns3volumes/etc/network"
                            }
                        ],
                        "Privileged": True,
                        "Memory": 0,
                        "NanoCpus": 0
                    },
                "Volumes": {},
                "NetworkDisabled": True,
                "Hostname": "test",
                "Image": "ubuntu:16.04",
                "Env": [
                    "container=docker",
                    "GNS3_MAX_ETHERNET=eth0",
                    "GNS3_VOLUMES=/etc/network"
                    ],
                "Entrypoint": ["/gns3/init.sh"],
                "Cmd": ["/bin/sh"]
            })
        assert vm._cid == "e90e34656806"


@pytest.mark.asyncio
async def test_create_vnc(compute_project, manager):

    response = {
        "Id": "e90e34656806",
        "Warnings": []
    }

    with asyncio_patch("gns3server.compute.docker.Docker.list_images", return_value=[{"image": "ubuntu"}]):
        with asyncio_patch("gns3server.compute.docker.Docker.query", return_value=response) as mock:
            vm = DockerVM("test", str(uuid.uuid4()), compute_project, manager, "ubuntu", console_type="vnc", console=5900)
            vm._start_vnc = MagicMock()
            vm._display = 42
            await vm.create()
            mock.assert_called_with("POST", "containers/create", data={
                "Tty": True,
                "OpenStdin": True,
                "StdinOnce": False,
                "HostConfig":
                    {
                        "CapAdd": ["ALL"],
                        "Mounts": [
                            {
                                "Type": "bind",
                                "Source": Docker.resources_path(),
                                "Target": "/gns3",
                                "ReadOnly": True
                            },
                            {
                                "Type": "bind",
                                "Source": os.path.join(vm.working_dir, "etc", "network"),
                                "Target": "/gns3volumes/etc/network"
                            },
                            {
                                "Type": "bind",
                                "Source": f"/tmp/.X11-unix/X{vm._display}",
                                "Target": f"/tmp/.X11-unix/X{vm._display}",
                                "ReadOnly": True
                            }
                        ],
                        "Privileged": True,
                        "Memory": 0,
                        "NanoCpus": 0
                    },
                "Volumes": {},
                "NetworkDisabled": True,
                "Hostname": "test",
                "Image": "ubuntu:latest",
                "Env": [
                    "container=docker",
                    "GNS3_MAX_ETHERNET=eth0",
                    "GNS3_VOLUMES=/etc/network",
                    "QT_GRAPHICSSYSTEM=native",
                    "DISPLAY=:42"
                    ],
                "Entrypoint": ["/gns3/init.sh"],
                "Cmd": ["/bin/sh"]
            })
        assert vm._start_vnc.called
        assert vm._cid == "e90e34656806"
        assert vm._console_type == "vnc"


@pytest.mark.asyncio
async def test_create_with_extra_hosts(compute_project, manager):

    extra_hosts = "test:199.199.199.1\ntest2:199.199.199.1"
    response = {
        "Id": "e90e34656806",
        "Warnings": []
    }

    with asyncio_patch("gns3server.compute.docker.Docker.list_images", return_value=[{"image": "ubuntu"}]):
        with asyncio_patch("gns3server.compute.docker.Docker.query", return_value=response) as mock:
            vm = DockerVM("test", str(uuid.uuid4()), compute_project, manager, "ubuntu", extra_hosts=extra_hosts)
            await vm.create()
            called_kwargs = mock.call_args[1]
            assert "GNS3_EXTRA_HOSTS=199.199.199.1\ttest\n199.199.199.1\ttest2" in called_kwargs["data"]["Env"]
        assert vm._extra_hosts == extra_hosts

@pytest.mark.asyncio
async def test_create_with_colon_in_project_name(compute_project, manager):

    response = {
        "Id": "e90e34656806",
        "Warnings": []
    }

    with asyncio_patch("gns3server.compute.docker.Docker.list_images", return_value=[{"image": "ubuntu"}]):
        with asyncio_patch("gns3server.compute.docker.Docker.query", return_value=response):
            with patch("gns3server.compute.project.Project.node_working_directory", return_value="/tmp/test_:_/"):
                vm = DockerVM("test", str(uuid.uuid4()), compute_project, manager, "ubuntu")
                with pytest.raises(DockerError):
                    await vm.create()


@pytest.mark.asyncio
async def test_create_with_extra_hosts_wrong_format(compute_project, manager):
    extra_hosts = "test"

    response = {
        "Id": "e90e34656806",
        "Warnings": []
    }

    with asyncio_patch("gns3server.compute.docker.Docker.list_images", return_value=[{"image": "ubuntu"}]):
        with asyncio_patch("gns3server.compute.docker.Docker.query", return_value=response):
            vm = DockerVM("test", str(uuid.uuid4()), compute_project, manager, "ubuntu", extra_hosts=extra_hosts)
            with pytest.raises(DockerError):
                await vm.create()


@pytest.mark.asyncio
async def test_create_with_empty_extra_hosts(compute_project, manager):
    extra_hosts = "test:\n"

    response = {
        "Id": "e90e34656806",
        "Warnings": []
    }

    with asyncio_patch("gns3server.compute.docker.Docker.list_images", return_value=[{"image": "ubuntu"}]):
        with asyncio_patch("gns3server.compute.docker.Docker.query", return_value=response) as mock:
            vm = DockerVM("test", str(uuid.uuid4()), compute_project, manager, "ubuntu", extra_hosts=extra_hosts)
            await vm.create()
            called_kwargs = mock.call_args[1]
            assert len([ e for e in called_kwargs["data"]["Env"] if "GNS3_EXTRA_HOSTS" in e]) == 0


@pytest.mark.asyncio
async def test_create_with_project_variables(compute_project, manager):
    response = {
        "Id": "e90e34656806",
        "Warnings": []
    }

    compute_project.variables = [
        {"name": "VAR1"},
        {"name": "VAR2", "value": "VAL1"},
        {"name": "VAR3", "value": "2x${VAR2}"}
    ]

    with asyncio_patch("gns3server.compute.docker.Docker.list_images", return_value=[{"image": "ubuntu"}]):
        with asyncio_patch("gns3server.compute.docker.Docker.query", return_value=response) as mock:
            vm = DockerVM("test", str(uuid.uuid4()), compute_project, manager, "ubuntu")
            await vm.create()
            called_kwargs = mock.call_args[1]
            assert "VAR1=" in called_kwargs["data"]["Env"]
            assert "VAR2=VAL1" in called_kwargs["data"]["Env"]
            assert "VAR3=2xVAL1" in called_kwargs["data"]["Env"]
    compute_project.variables = None


@pytest.mark.asyncio
async def test_create_start_cmd(compute_project, manager):

    response = {
        "Id": "e90e34656806",
        "Warnings": []
    }
    with asyncio_patch("gns3server.compute.docker.Docker.list_images", return_value=[{"image": "ubuntu"}]):
        with asyncio_patch("gns3server.compute.docker.Docker.query", return_value=response) as mock:
            vm = DockerVM("test", str(uuid.uuid4()), compute_project, manager, "ubuntu:latest")
            vm._start_command = "/bin/ls"
            await vm.create()
            mock.assert_called_with("POST", "containers/create", data={
                "Tty": True,
                "OpenStdin": True,
                "StdinOnce": False,
                "HostConfig":
                    {
                        "CapAdd": ["ALL"],
                        "Mounts": [
                            {
                                "Type": "bind",
                                "Source": Docker.resources_path(),
                                "Target": "/gns3",
                                "ReadOnly": True
                            },
                            {
                                "Type": "bind",
                                "Source": os.path.join(vm.working_dir, "etc", "network"),
                                "Target": "/gns3volumes/etc/network"
                            }
                        ],
                        "Privileged": True,
                        "Memory": 0,
                        "NanoCpus": 0
                    },
                "Volumes": {},
                "Entrypoint": ["/gns3/init.sh"],
                "Cmd": ["/bin/ls"],
                "NetworkDisabled": True,
                "Hostname": "test",
                "Image": "ubuntu:latest",
                "Env": [
                    "container=docker",
                    "GNS3_MAX_ETHERNET=eth0",
                    "GNS3_VOLUMES=/etc/network"
                    ]
            })
        assert vm._cid == "e90e34656806"


@pytest.mark.asyncio
async def test_create_environment(compute_project, manager):
    """
    Allow user to pass an environment. User can't override our
    internal variables
    """

    response = {
        "Id": "e90e34656806",
        "Warnings": []
    }
    with asyncio_patch("gns3server.compute.docker.Docker.list_images", return_value=[{"image": "ubuntu"}]):
        with asyncio_patch("gns3server.compute.docker.Docker.query", return_value=response) as mock:
            vm = DockerVM("test", str(uuid.uuid4()), compute_project, manager, "ubuntu")
            vm.environment = "YES=1\nNO=0\nGNS3_MAX_ETHERNET=eth2"
            await vm.create()
            assert mock.call_args[1]['data']['Env'] == [
                "container=docker",
                "GNS3_MAX_ETHERNET=eth0",
                "GNS3_VOLUMES=/etc/network",
                "YES=1",
                "NO=0"
            ]


@pytest.mark.asyncio
async def test_create_environment_with_last_new_line_character(compute_project, manager):
    """
    Allow user to pass an environment. User can't override our
    internal variables
    """

    response = {
        "Id": "e90e34656806",
        "Warnings": []
    }
    with asyncio_patch("gns3server.compute.docker.Docker.list_images", return_value=[{"image": "ubuntu"}]):
        with asyncio_patch("gns3server.compute.docker.Docker.query", return_value=response) as mock:
            vm = DockerVM("test", str(uuid.uuid4()), compute_project, manager, "ubuntu")
            vm.environment = "YES=1\nNO=0\nGNS3_MAX_ETHERNET=eth2\n"
            await vm.create()
            assert mock.call_args[1]['data']['Env'] == [
                "container=docker",
                "GNS3_MAX_ETHERNET=eth0",
                "GNS3_VOLUMES=/etc/network",
                "YES=1",
                "NO=0"
            ]


@pytest.mark.asyncio
async def test_create_image_not_available(compute_project, manager):

    call = 0
    async def information():
        nonlocal call
        if call == 0:
            call += 1
            raise DockerHttp404Error("missing")
        else:
            return {}

    response = {
        "Id": "e90e34656806",
        "Warnings": []
    }

    vm = DockerVM("test", str(uuid.uuid4()), compute_project, manager, "ubuntu")
    vm._get_image_information = MagicMock()
    vm._get_image_information.side_effect = information
    with asyncio_patch("gns3server.compute.docker.DockerVM.pull_image", return_value=True) as mock_pull:
        with asyncio_patch("gns3server.compute.docker.Docker.query", return_value=response) as mock:
            await vm.create()
            mock.assert_called_with("POST", "containers/create", data={
                "Tty": True,
                "OpenStdin": True,
                "StdinOnce": False,
                "HostConfig":
                    {
                        "CapAdd": ["ALL"],
                        "Mounts": [
                            {
                                "Type": "bind",
                                "Source": Docker.resources_path(),
                                "Target": "/gns3",
                                "ReadOnly": True
                            },
                            {
                                "Type": "bind",
                                "Source": os.path.join(vm.working_dir, "etc", "network"),
                                "Target": "/gns3volumes/etc/network"
                            }
                        ],
                        "Privileged": True,
                        "Memory": 0,
                        "NanoCpus": 0
                    },
                "Volumes": {},
                "NetworkDisabled": True,
                "Hostname": "test",
                "Image": "ubuntu:latest",
                "Env": [
                    "container=docker",
                    "GNS3_MAX_ETHERNET=eth0",
                    "GNS3_VOLUMES=/etc/network"
                    ],
                "Entrypoint": ["/gns3/init.sh"],
                "Cmd": ["/bin/sh"]
            })
        assert vm._cid == "e90e34656806"
        mock_pull.assert_called_with("ubuntu:latest")


@pytest.mark.asyncio
async def test_create_with_user(compute_project, manager):

    response = {
        "Id": "e90e34656806",
        "Warnings": [],
        "Config" : {
            "User" : "test",
        },
    }
    with asyncio_patch("gns3server.compute.docker.Docker.list_images", return_value=[{"image": "ubuntu"}]):
        with asyncio_patch("gns3server.compute.docker.Docker.query", return_value=response) as mock:
            vm = DockerVM("test", str(uuid.uuid4()), compute_project, manager, "ubuntu:latest")
            await vm.create()
            mock.assert_called_with("POST", "containers/create", data={
                "Tty": True,
                "OpenStdin": True,
                "StdinOnce": False,
                "User": "root",
                "HostConfig":
                    {
                        "CapAdd": ["ALL"],
                        "Mounts": [
                            {
                                "Type": "bind",
                                "Source": Docker.resources_path(),
                                "Target": "/gns3",
                                "ReadOnly": True
                            },
                            {
                                "Type": "bind",
                                "Source": os.path.join(vm.working_dir, "etc", "network"),
                                "Target": "/gns3volumes/etc/network"
                            }
                        ],
                        "Privileged": True,
                        "Memory": 0,
                        "NanoCpus": 0
                    },
                "Volumes": {},
                "NetworkDisabled": True,
                "Hostname": "test",
                "Image": "ubuntu:latest",
                "Env": [
                    "container=docker",
                    "GNS3_MAX_ETHERNET=eth0",
                    "GNS3_VOLUMES=/etc/network",
                    "GNS3_USER=test"
                    ],
                "Entrypoint": ["/gns3/init.sh"],
                "Cmd": ["/bin/sh"]
            })
        assert vm._cid == "e90e34656806"


@pytest.mark.asyncio
async def test_create_with_extra_volumes_invalid_format_1(compute_project, manager):

    response = {
        "Id": "e90e34656806",
        "Warnings": []
    }
    with asyncio_patch("gns3server.compute.docker.Docker.list_images", return_value=[{"image": "ubuntu"}]):
        with asyncio_patch("gns3server.compute.docker.Docker.query", return_value=response):
            vm = DockerVM("test", str(uuid.uuid4()), compute_project, manager, "ubuntu:latest", extra_volumes=["vol1"])
            with pytest.raises(DockerError):
                await vm.create()


@pytest.mark.asyncio
async def test_create_with_extra_volumes_invalid_format_2(compute_project, manager):

    response = {
        "Id": "e90e34656806",
        "Warnings": []
    }
    with asyncio_patch("gns3server.compute.docker.Docker.list_images", return_value=[{"image": "ubuntu"}]):
        with asyncio_patch("gns3server.compute.docker.Docker.query", return_value=response) as mock:
            vm = DockerVM("test", str(uuid.uuid4()), compute_project, manager, "ubuntu:latest", extra_volumes=["/vol1", ""])
            with pytest.raises(DockerError):
                await vm.create()


@pytest.mark.asyncio
async def test_create_with_extra_volumes_invalid_format_3(compute_project, manager):

    response = {
        "Id": "e90e34656806",
        "Warnings": []
    }
    with asyncio_patch("gns3server.compute.docker.Docker.list_images", return_value=[{"image": "ubuntu"}]):
        with asyncio_patch("gns3server.compute.docker.Docker.query", return_value=response):
            vm = DockerVM("test", str(uuid.uuid4()), compute_project, manager, "ubuntu:latest", extra_volumes=["/vol1/.."])
            with pytest.raises(DockerError):
                await vm.create()


@pytest.mark.asyncio
async def test_create_with_extra_volumes_duplicate_1_image(compute_project, manager):

    response = {
        "Id": "e90e34656806",
        "Warnings": [],
        "Config" : {
            "Volumes" : {
                "/vol/1": None
            },
        },
    }
    with asyncio_patch("gns3server.compute.docker.Docker.list_images", return_value=[{"image": "ubuntu"}]):
        with asyncio_patch("gns3server.compute.docker.Docker.query", return_value=response) as mock:
            vm = DockerVM("test", str(uuid.uuid4()), compute_project, manager, "ubuntu:latest", extra_volumes=["/vol/1"])
            await vm.create()
            mock.assert_called_with("POST", "containers/create", data={
                "Tty": True,
                "OpenStdin": True,
                "StdinOnce": False,
                "HostConfig":
                    {
                        "CapAdd": ["ALL"],
                        "Mounts": [
                            {
                                "Type": "bind",
                                "Source": Docker.resources_path(),
                                "Target": "/gns3",
                                "ReadOnly": True
                            },
                            {
                                "Type": "bind",
                                "Source": os.path.join(vm.working_dir, "etc", "network"),
                                "Target": "/gns3volumes/etc/network"
                            },
                            {
                                "Type": "bind",
                                "Source": os.path.join(vm.working_dir, "vol", "1"),
                                "Target": "/gns3volumes/vol/1"
                            }
                        ],
                        "Privileged": True,
                        "Memory": 0,
                        "NanoCpus": 0
                    },
                "Volumes": {},
                "NetworkDisabled": True,
                "Hostname": "test",
                "Image": "ubuntu:latest",
                "Env": [
                    "container=docker",
                    "GNS3_MAX_ETHERNET=eth0",
                    "GNS3_VOLUMES=/etc/network:/vol/1"
                    ],
                "Entrypoint": ["/gns3/init.sh"],
                "Cmd": ["/bin/sh"]
            })
        assert vm._cid == "e90e34656806"


@pytest.mark.asyncio
async def test_create_with_extra_volumes_duplicate_2_user(compute_project, manager):

    response = {
        "Id": "e90e34656806",
        "Warnings": [],
    }
    with asyncio_patch("gns3server.compute.docker.Docker.list_images", return_value=[{"image": "ubuntu"}]):
        with asyncio_patch("gns3server.compute.docker.Docker.query", return_value=response) as mock:
            vm = DockerVM("test", str(uuid.uuid4()), compute_project, manager, "ubuntu:latest", extra_volumes=["/vol/1", "/vol/1"])
            await vm.create()
            mock.assert_called_with("POST", "containers/create", data={
                "Tty": True,
                "OpenStdin": True,
                "StdinOnce": False,
                "HostConfig":
                    {
                        "CapAdd": ["ALL"],
                        "Mounts": [
                            {
                                "Type": "bind",
                                "Source": Docker.resources_path(),
                                "Target": "/gns3",
                                "ReadOnly": True
                            },
                            {
                                "Type": "bind",
                                "Source": os.path.join(vm.working_dir, "etc", "network"),
                                "Target": "/gns3volumes/etc/network"
                            },
                            {
                                "Type": "bind",
                                "Source": os.path.join(vm.working_dir, "vol", "1"),
                                "Target": "/gns3volumes/vol/1"
                            }
                        ],
                        "Privileged": True,
                        "Memory": 0,
                        "NanoCpus": 0
                    },
                "Volumes": {},
                "NetworkDisabled": True,
                "Hostname": "test",
                "Image": "ubuntu:latest",
                "Env": [
                    "container=docker",
                    "GNS3_MAX_ETHERNET=eth0",
                    "GNS3_VOLUMES=/etc/network:/vol/1"
                    ],
                "Entrypoint": ["/gns3/init.sh"],
                "Cmd": ["/bin/sh"]
            })
        assert vm._cid == "e90e34656806"


@pytest.mark.asyncio
async def test_create_with_extra_volumes_duplicate_3_subdir(compute_project, manager):

    response = {
        "Id": "e90e34656806",
        "Warnings": [],
    }
    with asyncio_patch("gns3server.compute.docker.Docker.list_images", return_value=[{"image": "ubuntu"}]):
        with asyncio_patch("gns3server.compute.docker.Docker.query", return_value=response) as mock:
            vm = DockerVM("test", str(uuid.uuid4()), compute_project, manager, "ubuntu:latest", extra_volumes=["/vol/1/", "/vol"])
            await vm.create()
            mock.assert_called_with("POST", "containers/create", data={
                "Tty": True,
                "OpenStdin": True,
                "StdinOnce": False,
                "HostConfig":
                    {
                        "CapAdd": ["ALL"],
                        "Mounts": [
                            {
                                "Type": "bind",
                                "Source": Docker.resources_path(),
                                "Target": "/gns3",
                                "ReadOnly": True
                            },
                            {
                                "Type": "bind",
                                "Source": os.path.join(vm.working_dir, "etc", "network"),
                                "Target": "/gns3volumes/etc/network"
                            },
                            {
                                "Type": "bind",
                                "Source": os.path.join(vm.working_dir, "vol"),
                                "Target": "/gns3volumes/vol"
                            }
                        ],
                        "Privileged": True,
                        "Memory": 0,
                        "NanoCpus": 0
                    },
                "Volumes": {},
                "NetworkDisabled": True,
                "Hostname": "test",
                "Image": "ubuntu:latest",
                "Env": [
                    "container=docker",
                    "GNS3_MAX_ETHERNET=eth0",
                    "GNS3_VOLUMES=/etc/network:/vol"
                    ],
                "Entrypoint": ["/gns3/init.sh"],
                "Cmd": ["/bin/sh"]
            })
        assert vm._cid == "e90e34656806"


@pytest.mark.asyncio
async def test_create_with_extra_volumes_duplicate_4_backslash(compute_project, manager):

    response = {
        "Id": "e90e34656806",
        "Warnings": [],
    }
    with asyncio_patch("gns3server.compute.docker.Docker.list_images", return_value=[{"image": "ubuntu"}]):
        with asyncio_patch("gns3server.compute.docker.Docker.query", return_value=response) as mock:
            vm = DockerVM("test", str(uuid.uuid4()), compute_project, manager, "ubuntu:latest", extra_volumes=["/vol//", "/vol"])
            await vm.create()
            mock.assert_called_with("POST", "containers/create", data={
                "Tty": True,
                "OpenStdin": True,
                "StdinOnce": False,
                "HostConfig":
                    {
                        "CapAdd": ["ALL"],
                        "Mounts": [
                            {
                                "Type": "bind",
                                "Source": Docker.resources_path(),
                                "Target": "/gns3",
                                "ReadOnly": True
                            },
                            {
                                "Type": "bind",
                                "Source": os.path.join(vm.working_dir, "etc", "network"),
                                "Target": "/gns3volumes/etc/network"
                            },
                            {
                                "Type": "bind",
                                "Source": os.path.join(vm.working_dir, "vol"),
                                "Target": "/gns3volumes/vol"
                            }
                        ],
                        "Privileged": True,
                        "Memory": 0,
                        "NanoCpus": 0
                    },
                "Volumes": {},
                "NetworkDisabled": True,
                "Hostname": "test",
                "Image": "ubuntu:latest",
                "Env": [
                    "container=docker",
                    "GNS3_MAX_ETHERNET=eth0",
                    "GNS3_VOLUMES=/etc/network:/vol"
                    ],
                "Entrypoint": ["/gns3/init.sh"],
                "Cmd": ["/bin/sh"]
            })
        assert vm._cid == "e90e34656806"


@pytest.mark.asyncio
async def test_create_with_extra_volumes_duplicate_5_subdir_issue_1595(compute_project, manager):

    response = {
        "Id": "e90e34656806",
        "Warnings": [],
    }
    with asyncio_patch("gns3server.compute.docker.Docker.list_images", return_value=[{"image": "ubuntu"}]):
        with asyncio_patch("gns3server.compute.docker.Docker.query", return_value=response) as mock:
            vm = DockerVM("test", str(uuid.uuid4()), compute_project, manager, "ubuntu:latest", extra_volumes=["/etc"])
            await vm.create()
            mock.assert_called_with("POST", "containers/create", data={
                "Tty": True,
                "OpenStdin": True,
                "StdinOnce": False,
                "HostConfig":
                    {
                        "CapAdd": ["ALL"],
                        "Mounts": [
                            {
                                "Type": "bind",
                                "Source": Docker.resources_path(),
                                "Target": "/gns3",
                                "ReadOnly": True
                            },
                            {
                                "Type": "bind",
                                "Source": os.path.join(vm.working_dir, "etc"),
                                "Target": "/gns3volumes/etc"
                            }
                        ],
                        "Privileged": True,
                        "Memory": 0,
                        "NanoCpus": 0
                    },
                "Volumes": {},
                "NetworkDisabled": True,
                "Hostname": "test",
                "Image": "ubuntu:latest",
                "Env": [
                    "container=docker",
                    "GNS3_MAX_ETHERNET=eth0",
                    "GNS3_VOLUMES=/etc"
                    ],
                "Entrypoint": ["/gns3/init.sh"],
                "Cmd": ["/bin/sh"]
            })
        assert vm._cid == "e90e34656806"


@pytest.mark.asyncio
async def test_create_with_extra_volumes_duplicate_6_subdir_issue_1595(compute_project, manager):

    response = {
        "Id": "e90e34656806",
        "Warnings": [],
    }
    with asyncio_patch("gns3server.compute.docker.Docker.list_images", return_value=[{"image": "ubuntu"}]):
        with asyncio_patch("gns3server.compute.docker.Docker.query", return_value=response) as mock:
            vm = DockerVM("test", str(uuid.uuid4()), compute_project, manager, "ubuntu:latest", extra_volumes=["/etc/test", "/etc"])
            await vm.create()
            mock.assert_called_with("POST", "containers/create", data={
                "Tty": True,
                "OpenStdin": True,
                "StdinOnce": False,
                "HostConfig":
                    {
                        "CapAdd": ["ALL"],
                        "Mounts": [
                            {
                                "Type": "bind",
                                "Source": Docker.resources_path(),
                                "Target": "/gns3",
                                "ReadOnly": True
                            },
                            {
                                "Type": "bind",
                                "Source": os.path.join(vm.working_dir, "etc"),
                                "Target": "/gns3volumes/etc"
                            }
                        ],
                        "Privileged": True,
                        "Memory": 0,
                        "NanoCpus": 0
                    },
                "Volumes": {},
                "NetworkDisabled": True,
                "Hostname": "test",
                "Image": "ubuntu:latest",
                "Env": [
                    "container=docker",
                    "GNS3_MAX_ETHERNET=eth0",
                    "GNS3_VOLUMES=/etc"
                    ],
                "Entrypoint": ["/gns3/init.sh"],
                "Cmd": ["/bin/sh"]
            })
        assert vm._cid == "e90e34656806"


@pytest.mark.asyncio
async def test_create_with_extra_volumes(compute_project, manager):

    response = {
        "Id": "e90e34656806",
        "Warnings": [],
        "Config" : {
            "Volumes" : {
                "/vol/1": None
            },
        },
    }

    with asyncio_patch("gns3server.compute.docker.Docker.list_images", return_value=[{"image": "ubuntu"}]):
        with asyncio_patch("gns3server.compute.docker.Docker.query", return_value=response) as mock:
            vm = DockerVM("test", str(uuid.uuid4()), compute_project, manager, "ubuntu:latest", extra_volumes=["/vol/2"])
            await vm.create()
            mock.assert_called_with("POST", "containers/create", data={
                "Tty": True,
                "OpenStdin": True,
                "StdinOnce": False,
                "HostConfig":
                    {
                        "CapAdd": ["ALL"],
                        "Mounts": [
                            {
                                "Type": "bind",
                                "Source": Docker.resources_path(),
                                "Target": "/gns3",
                                "ReadOnly": True
                            },
                            {
                                "Type": "bind",
                                "Source": os.path.join(vm.working_dir, "etc", "network"),
                                "Target": "/gns3volumes/etc/network"
                            },
                            {
                                "Type": "bind",
                                "Source": os.path.join(vm.working_dir, "vol", "1"),
                                "Target": "/gns3volumes/vol/1"
                            },
                            {
                                "Type": "bind",
                                "Source": os.path.join(vm.working_dir, "vol", "2"),
                                "Target": "/gns3volumes/vol/2"
                            }
                        ],
                        "Privileged": True,
                        "Memory": 0,
                        "NanoCpus": 0
                    },
                "Volumes": {},
                "NetworkDisabled": True,
                "Hostname": "test",
                "Image": "ubuntu:latest",
                "Env": [
                    "container=docker",
                    "GNS3_MAX_ETHERNET=eth0",
                    "GNS3_VOLUMES=/etc/network:/vol/1:/vol/2"
                    ],
                "Entrypoint": ["/gns3/init.sh"],
                "Cmd": ["/bin/sh"]
            })
        assert vm._cid == "e90e34656806"


@pytest.mark.asyncio
async def test_get_container_state(vm):

    response = {
        "State": {
            "Error": "",
            "ExitCode": 9,
            "FinishedAt": "2015-01-06T15:47:32.080254511Z",
            "OOMKilled": False,
            "Paused": False,
            "Pid": 0,
            "Restarting": False,
            "Running": True,
            "StartedAt": "2015-01-06T15:47:32.072697474Z"
        }
    }
    with asyncio_patch("gns3server.compute.docker.Docker.query", return_value=response):
        assert await vm._get_container_state() == "running"

    response["State"]["Running"] = False
    response["State"]["Paused"] = True
    with asyncio_patch("gns3server.compute.docker.Docker.query", return_value=response):
        assert await vm._get_container_state() == "paused"

    response["State"]["Running"] = False
    response["State"]["Paused"] = False
    with asyncio_patch("gns3server.compute.docker.Docker.query", return_value=response):
        assert await vm._get_container_state() == "exited"


@pytest.mark.asyncio
async def test_is_running(vm):

    response = {
        "State": {
            "Running": False,
            "Paused": False
        }
    }
    with asyncio_patch("gns3server.compute.docker.Docker.query", return_value=response):
        assert await vm.is_running() is False

    response["State"]["Running"] = True
    with asyncio_patch("gns3server.compute.docker.Docker.query", return_value=response):
        assert await vm.is_running() is True


@pytest.mark.asyncio
async def test_pause(vm):

    with asyncio_patch("gns3server.compute.docker.Docker.query") as mock:
        await vm.pause()

    mock.assert_called_with("POST", "containers/e90e34656842/pause")
    assert vm.status == "suspended"


@pytest.mark.asyncio
async def test_unpause(vm):

    with asyncio_patch("gns3server.compute.docker.Docker.query") as mock:
        await vm.unpause()
    mock.assert_called_with("POST", "containers/e90e34656842/unpause")


<<<<<<< HEAD
@pytest.mark.asyncio
async def test_start(vm, manager, free_console_port):
=======
async def test_start(vm, manager, free_console_port, tmpdir):
>>>>>>> a53fd2e8

    assert vm.status != "started"
    vm.adapters = 1

    vm.aux_type = "telnet"
    vm._start_aux = AsyncioMagicMock()

    vm._get_container_state = AsyncioMagicMock(return_value="stopped")
    vm._start_ubridge = AsyncioMagicMock()
    vm._get_namespace = AsyncioMagicMock(return_value=42)
    vm._add_ubridge_connection = AsyncioMagicMock()
    vm._start_console = AsyncioMagicMock()

    nio = manager.create_nio({"type": "nio_udp", "lport": free_console_port, "rport": free_console_port, "rhost": "127.0.0.1"})
    await vm.adapter_add_nio_binding(0, nio)

    with patch("gns3server.compute.docker.Docker.install_busybox"):
        with asyncio_patch("gns3server.compute.docker.Docker.query") as mock_query:
            await vm.start()

    mock_query.assert_called_with("POST", "containers/e90e34656842/start")
    vm._add_ubridge_connection.assert_called_once_with(nio, 0)
    assert vm._start_ubridge.called
    assert vm._start_console.called
    assert vm._start_aux.called
    assert vm.status == "started"


<<<<<<< HEAD
@pytest.mark.asyncio
=======
async def test_resources_installed(vm, manager, tmpdir):

    assert vm.status != "started"
    vm.adapters = 1

    docker_resources_path = os.path.join(tmpdir, "docker", "resources")
    os.makedirs(docker_resources_path, exist_ok=True)
    manager.resources_path = MagicMock(return_value=docker_resources_path)

    with asyncio_patch("gns3server.compute.docker.DockerVM._get_container_state", return_value="stopped"):
        with asyncio_patch("gns3server.compute.docker.Docker.query"):
            with asyncio_patch("gns3server.compute.docker.DockerVM._start_ubridge"):
                with asyncio_patch("gns3server.compute.docker.DockerVM._get_namespace", return_value=42):
                    with asyncio_patch("gns3server.compute.docker.DockerVM._add_ubridge_connection"):
                        with asyncio_patch("gns3server.compute.docker.DockerVM._start_console"):
                            await vm.start()

    assert vm.status == "started"
    assert os.path.exists(os.path.join(docker_resources_path, "init.sh"))
    assert os.path.exists(os.path.join(docker_resources_path, "run-cmd.sh"))
    assert os.path.exists(os.path.join(docker_resources_path, "bin", "busybox"))
    assert os.path.exists(os.path.join(docker_resources_path, "bin", "udhcpc"))
    assert os.path.exists(os.path.join(docker_resources_path, "etc", "udhcpc", "default.script"))


>>>>>>> a53fd2e8
async def test_start_namespace_failed(vm, manager, free_console_port):

    assert vm.status != "started"
    vm.adapters = 1

    nio = manager.create_nio({"type": "nio_udp", "lport": free_console_port, "rport": free_console_port, "rhost": "127.0.0.1"})
    await vm.adapter_add_nio_binding(0, nio)

    with patch("gns3server.compute.docker.Docker.install_busybox"):
        with asyncio_patch("gns3server.compute.docker.DockerVM._get_container_state", return_value="stopped"):
            with asyncio_patch("gns3server.compute.docker.Docker.query") as mock_query:
                with asyncio_patch("gns3server.compute.docker.DockerVM._start_ubridge") as mock_start_ubridge:
                    with asyncio_patch("gns3server.compute.docker.DockerVM._get_namespace", return_value=42) as mock_namespace:
                        with asyncio_patch("gns3server.compute.docker.DockerVM._add_ubridge_connection", side_effect=UbridgeNamespaceError()) as mock_add_ubridge_connection:
                            with asyncio_patch("gns3server.compute.docker.DockerVM._get_log", return_value='Hello not available') as mock_log:

                                with pytest.raises(DockerError):
                                    await vm.start()

    mock_query.assert_any_call("POST", "containers/e90e34656842/start")
    mock_add_ubridge_connection.assert_called_once_with(nio, 0)
    assert mock_start_ubridge.called
    assert vm.status == "stopped"


@pytest.mark.asyncio
async def test_start_without_nio(vm):
    """
    If no nio exists we will create one.
    """

    assert vm.status != "started"
    vm.adapters = 1

    with patch("gns3server.compute.docker.Docker.install_busybox"):
        with asyncio_patch("gns3server.compute.docker.DockerVM._get_container_state", return_value="stopped"):
            with asyncio_patch("gns3server.compute.docker.Docker.query") as mock_query:
                with asyncio_patch("gns3server.compute.docker.DockerVM._start_ubridge") as mock_start_ubridge:
                    with asyncio_patch("gns3server.compute.docker.DockerVM._get_namespace", return_value=42):
                        with asyncio_patch("gns3server.compute.docker.DockerVM._add_ubridge_connection") as mock_add_ubridge_connection:
                            with asyncio_patch("gns3server.compute.docker.DockerVM._start_console") as mock_start_console:
                                await vm.start()

    mock_query.assert_called_with("POST", "containers/e90e34656842/start")
    assert mock_add_ubridge_connection.called
    assert mock_start_ubridge.called
    assert mock_start_console.called
    assert vm.status == "started"


@pytest.mark.asyncio
async def test_start_unpause(vm):

    with patch("gns3server.compute.docker.Docker.install_busybox"):
        with asyncio_patch("gns3server.compute.docker.DockerVM._get_container_state", return_value="paused"):
            with asyncio_patch("gns3server.compute.docker.DockerVM.unpause", return_value="paused") as mock:
                await vm.start()
    assert mock.called
    assert vm.status == "started"


@pytest.mark.asyncio
async def test_restart(vm):

    with asyncio_patch("gns3server.compute.docker.Docker.query") as mock:
        await vm.restart()
    mock.assert_called_with("POST", "containers/e90e34656842/restart")


@pytest.mark.asyncio
async def test_stop(vm):

    mock = MagicMock()
    vm._ubridge_hypervisor = mock
    vm._ubridge_hypervisor.is_running.return_value = True
    vm._fix_permissions = MagicMock()

    with asyncio_patch("gns3server.compute.docker.DockerVM._get_container_state", return_value="running"):
        with asyncio_patch("gns3server.compute.docker.Docker.query") as mock_query:
            vm._permissions_fixed = False
            await vm.stop()
            mock_query.assert_called_with("POST", "containers/e90e34656842/stop", params={"t": 5})
    assert mock.stop.called
    assert vm._ubridge_hypervisor is None
    assert vm._fix_permissions.called


@pytest.mark.asyncio
async def test_stop_paused_container(vm):

    with asyncio_patch("gns3server.compute.docker.DockerVM._get_container_state", return_value="paused"):
        with asyncio_patch("gns3server.compute.docker.DockerVM.unpause") as mock_unpause:
            with asyncio_patch("gns3server.compute.docker.Docker.query") as mock_query:
                await vm.stop()
                mock_query.assert_called_with("POST", "containers/e90e34656842/stop", params={"t": 5})
                assert mock_unpause.called


@pytest.mark.asyncio
async def test_update(vm):

    response = {
        "Id": "e90e34656806",
        "Warnings": []
    }

    original_console = vm.console
    original_aux = vm.aux

    with asyncio_patch("gns3server.compute.docker.Docker.list_images", return_value=[{"image": "ubuntu"}]):
        with asyncio_patch("gns3server.compute.docker.DockerVM._get_container_state", return_value="stopped"):
            with asyncio_patch("gns3server.compute.docker.Docker.query", return_value=response) as mock_query:
                await vm.update()

    mock_query.assert_any_call("DELETE", "containers/e90e34656842", params={"force": 1, "v": 1})
    mock_query.assert_any_call("POST", "containers/create", data={
        "Tty": True,
        "OpenStdin": True,
        "StdinOnce": False,
        "HostConfig":
        {
            "CapAdd": ["ALL"],
            "Mounts": [
                {
                    "Type": "bind",
                    "Source": Docker.resources_path(),
                    "Target": "/gns3",
                    "ReadOnly": True
                },
                {
                    "Type": "bind",
                    "Source": os.path.join(vm.working_dir, "etc", "network"),
                    "Target": "/gns3volumes/etc/network"
                }
            ],
            "Privileged": True,
            "Memory": 0,
            "NanoCpus": 0
        },
        "Volumes": {},
        "NetworkDisabled": True,
        "Hostname": "test",
        "Image": "ubuntu:latest",
        "Env": [
            "container=docker",
            "GNS3_MAX_ETHERNET=eth0",
            "GNS3_VOLUMES=/etc/network"
        ],
        "Entrypoint": ["/gns3/init.sh"],
        "Cmd": ["/bin/sh"]
    })
    assert vm.console == original_console
    assert vm.aux == original_aux


@pytest.mark.asyncio
async def test_update_vnc(vm):

    response = {
        "Id": "e90e34656806",
        "Warnings": []
    }

    vm._console_type = "vnc"
    vm._console = 5900
    vm._display = "display"
    original_console = vm.console
    original_aux = vm.aux

    with asyncio_patch("gns3server.compute.docker.DockerVM._start_vnc"):
        with asyncio_patch("gns3server.compute.docker.Docker.list_images", return_value=[{"image": "ubuntu"}]):
            with asyncio_patch("gns3server.compute.docker.DockerVM._get_container_state", return_value="stopped"):
                with asyncio_patch("gns3server.compute.docker.Docker.query", return_value=response):
                    await vm.update()

    assert vm.console == original_console
    assert vm.aux == original_aux


@pytest.mark.asyncio
async def test_update_running(vm):

    response = {
        "Id": "e90e34656806",
        "Warnings": []
    }

    original_console = vm.console
    vm.start = MagicMock()

    with asyncio_patch("gns3server.compute.docker.Docker.list_images", return_value=[{"image": "ubuntu"}]) as mock_list_images:
        with asyncio_patch("gns3server.compute.docker.DockerVM._get_container_state", return_value="running"):
            with asyncio_patch("gns3server.compute.docker.Docker.query", return_value=response) as mock_query:
                await vm.update()

    mock_query.assert_any_call("DELETE", "containers/e90e34656842", params={"force": 1, "v": 1})
    mock_query.assert_any_call("POST", "containers/create", data={
        "Tty": True,
        "OpenStdin": True,
        "StdinOnce": False,
        "HostConfig":
        {
            "CapAdd": ["ALL"],
            "Mounts": [
                {
                    "Type": "bind",
                    "Source": Docker.resources_path(),
                    "Target": "/gns3",
                    "ReadOnly": True
                },
                {
                    "Type": "bind",
                    "Source": os.path.join(vm.working_dir, "etc", "network"),
                    "Target": "/gns3volumes/etc/network"
                }
            ],
            "Privileged": True,
            "Memory": 0,
            "NanoCpus": 0
        },
        "Volumes": {},
        "NetworkDisabled": True,
        "Hostname": "test",
        "Image": "ubuntu:latest",
        "Env": [
            "container=docker",
            "GNS3_MAX_ETHERNET=eth0",
            "GNS3_VOLUMES=/etc/network"
        ],
        "Entrypoint": ["/gns3/init.sh"],
        "Cmd": ["/bin/sh"]
    })

    assert vm.console == original_console
    assert vm.start.called


@pytest.mark.asyncio
async def test_delete(vm):

    with asyncio_patch("gns3server.compute.docker.DockerVM._get_container_state", return_value="stopped"):
        with asyncio_patch("gns3server.compute.docker.Docker.query") as mock_query:
            await vm.delete()
        mock_query.assert_called_with("DELETE", "containers/e90e34656842", params={"force": 1, "v": 1})


@pytest.mark.asyncio
async def test_close(vm, port_manager):

    nio = {"type": "nio_udp",
           "lport": 4242,
           "rport": 4343,
           "rhost": "127.0.0.1"}
    nio = vm.manager.create_nio(nio)
    await vm.adapter_add_nio_binding(0, nio)

    with asyncio_patch("gns3server.compute.docker.DockerVM._get_container_state", return_value="stopped"):
        with asyncio_patch("gns3server.compute.docker.Docker.query") as mock_query:
            await vm.close()
        mock_query.assert_called_with("DELETE", "containers/e90e34656842", params={"force": 1, "v": 1})

    assert vm._closed is True
    assert "4242" not in port_manager.udp_ports


@pytest.mark.asyncio
async def test_close_vnc(vm):

    vm._console_type = "vnc"
    vm._vnc_process = MagicMock()

    with asyncio_patch("gns3server.compute.docker.DockerVM._get_container_state", return_value="stopped"):
        with asyncio_patch("gns3server.compute.docker.Docker.query") as mock_query:
            await vm.close()
        mock_query.assert_called_with("DELETE", "containers/e90e34656842", params={"force": 1, "v": 1})

    assert vm._closed is True
    assert vm._vnc_process.terminate.called


@pytest.mark.asyncio
async def test_get_namespace(vm):

    response = {
        "State": {
            "Pid": 42
        }
    }
    with asyncio_patch("gns3server.compute.docker.Docker.query", return_value=response) as mock_query:
        assert await vm._get_namespace() == 42
    mock_query.assert_called_with("GET", "containers/e90e34656842/json")


@pytest.mark.asyncio
async def test_add_ubridge_connection(vm):

    nio = {"type": "nio_udp",
           "lport": 4242,
           "rport": 4343,
           "rhost": "127.0.0.1"}
    nio = vm.manager.create_nio(nio)
    nio.start_packet_capture("/tmp/capture.pcap")
    vm._ubridge_hypervisor = MagicMock()
    vm._namespace = 42
    await vm._add_ubridge_connection(nio, 0)

    calls = [
        call.send('bridge create bridge0'),
        call.send("bridge add_nio_tap bridge0 tap-gns3-e0"),
        call.send('docker move_to_ns tap-gns3-e0 42 eth0'),
        call.send('bridge add_nio_udp bridge0 4242 127.0.0.1 4343'),
        call.send('bridge start_capture bridge0 "/tmp/capture.pcap"'),
        call.send('bridge start bridge0')
    ]
    assert 'bridge0' in vm._bridges
    # We need to check any_order ortherwise mock is confused by asyncio
    vm._ubridge_hypervisor.assert_has_calls(calls, any_order=True)


@pytest.mark.asyncio
async def test_add_ubridge_connection_none_nio(vm):

    nio = None
    vm._ubridge_hypervisor = MagicMock()
    vm._namespace = 42

    await vm._add_ubridge_connection(nio, 0)

    calls = [
        call.send('bridge create bridge0'),
        call.send("bridge add_nio_tap bridge0 tap-gns3-e0"),
        call.send('docker move_to_ns tap-gns3-e0 42 eth0'),

    ]
    assert 'bridge0' in vm._bridges
    # We need to check any_order ortherwise mock is confused by asyncio
    vm._ubridge_hypervisor.assert_has_calls(calls, any_order=True)


@pytest.mark.asyncio
async def test_add_ubridge_connection_invalid_adapter_number(vm):

    nio = {"type": "nio_udp",
           "lport": 4242,
           "rport": 4343,
           "rhost": "127.0.0.1"}
    nio = vm.manager.create_nio(nio)
    with pytest.raises(DockerError):
        await vm._add_ubridge_connection(nio, 12)


@pytest.mark.asyncio
async def test_add_ubridge_connection_no_free_interface(vm):

    nio = {"type": "nio_udp",
           "lport": 4242,
           "rport": 4343,
           "rhost": "127.0.0.1"}
    nio = vm.manager.create_nio(nio)
    with pytest.raises(DockerError):

        # We create fake ethernet interfaces for docker
        interfaces = ["tap-gns3-e{}".format(index) for index in range(4096)]

        with patch("psutil.net_if_addrs", return_value=interfaces):
            await vm._add_ubridge_connection(nio, 0)


@pytest.mark.asyncio
async def test_adapter_add_nio_binding_1(vm):

    nio = {"type": "nio_udp",
           "lport": 4242,
           "rport": 4343,
           "rhost": "127.0.0.1"}
    nio = vm.manager.create_nio(nio)
    await vm.adapter_add_nio_binding(0, nio)
    assert vm._ethernet_adapters[0].get_nio(0) == nio


@pytest.mark.asyncio
async def test_adapter_udpate_nio_binding_bridge_not_started(vm):

    vm._ubridge_apply_filters = AsyncioMagicMock()
    nio = {"type": "nio_udp",
           "lport": 4242,
           "rport": 4343,
           "rhost": "127.0.0.1"}
    nio = vm.manager.create_nio(nio)
    with asyncio_patch("gns3server.compute.docker.DockerVM._get_container_state", return_value="running"):
        await vm.adapter_add_nio_binding(0, nio)
        await vm.adapter_update_nio_binding(0, nio)
    assert vm._ubridge_apply_filters.called is False


@pytest.mark.asyncio
async def test_adapter_add_nio_binding_invalid_adapter(vm):

    nio = {"type": "nio_udp",
           "lport": 4242,
           "rport": 4343,
           "rhost": "127.0.0.1"}
    nio = vm.manager.create_nio(nio)
    with pytest.raises(DockerError):
        await vm.adapter_add_nio_binding(12, nio)


@pytest.mark.asyncio
async def test_adapter_remove_nio_binding(vm):

    vm.ubridge = MagicMock()
    vm.ubridge.is_running.return_value = True

    nio = {"type": "nio_udp",
           "lport": 4242,
           "rport": 4343,
           "rhost": "127.0.0.1"}
    nio = vm.manager.create_nio(nio)
    await vm.adapter_add_nio_binding(0, nio)

    with asyncio_patch("gns3server.compute.docker.DockerVM._ubridge_send") as delete_ubridge_mock:
        await vm.adapter_remove_nio_binding(0)
        assert vm._ethernet_adapters[0].get_nio(0) is None
        delete_ubridge_mock.assert_any_call('bridge stop bridge0')
        delete_ubridge_mock.assert_any_call('bridge remove_nio_udp bridge0 4242 127.0.0.1 4343')


@pytest.mark.asyncio
async def test_adapter_remove_nio_binding_invalid_adapter(vm):

    with pytest.raises(DockerError):
        await vm.adapter_remove_nio_binding(12)


@pytest.mark.asyncio
async def test_start_capture(vm, tmpdir, manager, free_console_port):

    output_file = str(tmpdir / "test.pcap")
    nio = manager.create_nio({"type": "nio_udp", "lport": free_console_port, "rport": free_console_port, "rhost": "127.0.0.1"})
    await vm.adapter_add_nio_binding(0, nio)
    await vm.start_capture(0, output_file)
    assert vm._ethernet_adapters[0].get_nio(0).capturing


@pytest.mark.asyncio
async def test_stop_capture(vm, tmpdir, manager, free_console_port):

    output_file = str(tmpdir / "test.pcap")
    nio = manager.create_nio({"type": "nio_udp", "lport": free_console_port, "rport": free_console_port, "rhost": "127.0.0.1"})
    await vm.adapter_add_nio_binding(0, nio)
    await vm.start_capture(0, output_file)
    assert vm._ethernet_adapters[0].get_nio(0).capturing
    await vm.stop_capture(0)
    assert vm._ethernet_adapters[0].get_nio(0).capturing is False


@pytest.mark.asyncio
async def test_get_log(vm):

    async def read():
        return b'Hello\nWorld'

    mock_query = MagicMock()
    mock_query.read = read

    with asyncio_patch("gns3server.compute.docker.Docker.http_query", return_value=mock_query) as mock:
        await vm._get_log()
        mock.assert_called_with("GET", "containers/e90e34656842/logs", params={"stderr": 1, "stdout": 1}, data={})


@pytest.mark.asyncio
async def test_get_image_information(compute_project, manager):

    response = {}
    with asyncio_patch("gns3server.compute.docker.Docker.query", return_value=response) as mock:
        vm = DockerVM("test", str(uuid.uuid4()), compute_project, manager, "ubuntu")
        await vm._get_image_information()
        mock.assert_called_with("GET", "images/ubuntu:latest/json")


@pytest.mark.asyncio
async def test_mount_binds(vm):

    image_infos = {
        "Config": {
            "Volumes": {
                "/test/experimental": {}
            }
        }
    }

    dst = os.path.join(vm.working_dir, "test/experimental")
    assert vm._mount_binds(image_infos) == [
        {
            "Type": "bind",
            "Source": Docker.resources_path(),
            "Target": "/gns3",
            "ReadOnly": True
        },
        {
            "Type": "bind",
            "Source": os.path.join(vm.working_dir, "etc", "network"),
            "Target": "/gns3volumes/etc/network"
        },
        {
            "Type": "bind",
            "Source": dst,
            "Target": "/gns3volumes/test/experimental"
        }
    ]

    assert vm._volumes == ["/etc/network", "/test/experimental"]
    assert os.path.exists(dst)


@pytest.mark.asyncio
async def test_start_vnc(vm):

    vm.console_resolution = "1280x1024"
    with patch("shutil.which", return_value="/bin/Xtigervnc"):
        with asyncio_patch("gns3server.compute.docker.docker_vm.wait_for_file_creation") as mock_wait:
            with asyncio_patch("asyncio.create_subprocess_exec") as mock_exec:
                await vm._start_vnc()
    assert vm._display is not None
    assert mock_exec.call_args[0] == ("/bin/Xtigervnc", "-extension", "MIT-SHM", "-geometry", vm.console_resolution, "-depth", "16", "-interface", "127.0.0.1", "-rfbport", str(vm.console), "-AlwaysShared", "-SecurityTypes", "None", ":{}".format(vm._display))
    mock_wait.assert_called_with("/tmp/.X11-unix/X{}".format(vm._display))


@pytest.mark.asyncio
async def test_start_vnc_missing(vm):

    with patch("shutil.which", return_value=None):
        with pytest.raises(DockerError):
            await vm._start_vnc()


@pytest.mark.asyncio
async def test_start_aux(vm):

    with asyncio_patch("asyncio.subprocess.create_subprocess_exec", return_value=MagicMock()) as mock_exec:
        await vm._start_aux()
        mock_exec.assert_called_with(
            "script",
            "-qfc",
            "docker exec -i -t e90e34656842 /gns3/bin/busybox sh -c 'while true; do TERM=vt100 /gns3/bin/busybox sh; done'",
            "/dev/null",
            stderr=asyncio.subprocess.STDOUT,
            stdin=asyncio.subprocess.PIPE,
            stdout=asyncio.subprocess.PIPE
        )


@pytest.mark.asyncio
async def test_create_network_interfaces(vm):

    vm.adapters = 5
    network_config = vm._create_network_config()
    assert os.path.exists(os.path.join(network_config, "interfaces"))
    assert os.path.exists(os.path.join(network_config, "if-up.d"))

    with open(os.path.join(network_config, "interfaces")) as f:
        content = f.read()
    assert "eth0" in content
    assert "eth4" in content
    assert "eth5" not in content


@pytest.mark.asyncio
async def test_fix_permission(vm):

    vm._volumes = ["/etc"]
    vm._get_container_state = AsyncioMagicMock(return_value="running")
    process = MagicMock()
    with asyncio_patch("asyncio.subprocess.create_subprocess_exec", return_value=process) as mock_exec:
        await vm._fix_permissions()
    mock_exec.assert_called_with('docker', 'exec', 'e90e34656842', '/gns3/bin/busybox', 'sh', '-c', '(/gns3/bin/busybox find "/etc" -depth -print0 | /gns3/bin/busybox xargs -0 /gns3/bin/busybox stat -c \'%a:%u:%g:%n\' > "/etc/.gns3_perms") && /gns3/bin/busybox chmod -R u+rX "/etc" && /gns3/bin/busybox chown {}:{} -R "/etc"'.format(os.getuid(), os.getgid()))
    assert process.wait.called


@pytest.mark.asyncio
async def test_fix_permission_not_running(vm):

    vm._volumes = ["/etc"]
    vm._get_container_state = AsyncioMagicMock(return_value="stopped")
    process = MagicMock()
    with asyncio_patch("gns3server.compute.docker.Docker.query") as mock_start:
        with asyncio_patch("asyncio.subprocess.create_subprocess_exec", return_value=process) as mock_exec:
            await vm._fix_permissions()
    mock_exec.assert_called_with('docker', 'exec', 'e90e34656842', '/gns3/bin/busybox', 'sh', '-c', '(/gns3/bin/busybox find "/etc" -depth -print0 | /gns3/bin/busybox xargs -0 /gns3/bin/busybox stat -c \'%a:%u:%g:%n\' > "/etc/.gns3_perms") && /gns3/bin/busybox chmod -R u+rX "/etc" && /gns3/bin/busybox chown {}:{} -R "/etc"'.format(os.getuid(), os.getgid()))
    assert mock_start.called
    assert process.wait.called


@pytest.mark.asyncio
async def test_read_console_output_with_binary_mode(vm):

    class InputStreamMock(object):
        def __init__(self):
            self.sent = False

        async def receive(self):
            if not self.sent:
                self.sent = True
                return MagicMock(type=aiohttp.WSMsgType.BINARY, data=b"test")
            else:
                return MagicMock(type=aiohttp.WSMsgType.CLOSE)

        async def close(self):
            pass

    input_stream = InputStreamMock()
    output_stream = MagicMock()

    with asyncio_patch('gns3server.compute.docker.docker_vm.DockerVM.stop'):
        await vm._read_console_output(input_stream, output_stream)
        output_stream.feed_data.assert_called_once_with(b"test")


@pytest.mark.asyncio
async def test_cpus(compute_project, manager):

    response = {
        "Id": "e90e34656806",
        "Warnings": []
    }
    with asyncio_patch("gns3server.compute.docker.Docker.list_images", return_value=[{"image": "ubuntu"}]):
        with asyncio_patch("gns3server.compute.docker.Docker.query", return_value=response) as mock:
            vm = DockerVM("test", str(uuid.uuid4()), compute_project, manager, "ubuntu:latest", cpus=0.5)
            await vm.create()
            mock.assert_called_with("POST", "containers/create", data={
                "Tty": True,
                "OpenStdin": True,
                "StdinOnce": False,
                "HostConfig":
                    {
                        "CapAdd": ["ALL"],
                        "Mounts": [
                            {
                                "Type": "bind",
                                "Source": Docker.resources_path(),
                                "Target": "/gns3",
                                "ReadOnly": True
                            },
                            {
                                "Type": "bind",
                                "Source": os.path.join(vm.working_dir, "etc", "network"),
                                "Target": "/gns3volumes/etc/network"
                            }
                        ],
                        "Privileged": True,
                        "Memory": 0,
                        "NanoCpus": 500000000
                    },
                "Volumes": {},
                "NetworkDisabled": True,
                "Hostname": "test",
                "Image": "ubuntu:latest",
                "Env": [
                    "container=docker",
                    "GNS3_MAX_ETHERNET=eth0",
                    "GNS3_VOLUMES=/etc/network"
                    ],
                "Entrypoint": ["/gns3/init.sh"],
                "Cmd": ["/bin/sh"]
            })
        assert vm._cid == "e90e34656806"


@pytest.mark.asyncio
async def test_memory(compute_project, manager):

    response = {
        "Id": "e90e34656806",
        "Warnings": []
    }
    with asyncio_patch("gns3server.compute.docker.Docker.list_images", return_value=[{"image": "ubuntu"}]):
        with asyncio_patch("gns3server.compute.docker.Docker.query", return_value=response) as mock:
            vm = DockerVM("test", str(uuid.uuid4()), compute_project, manager, "ubuntu:latest", memory=32)
            await vm.create()
            mock.assert_called_with("POST", "containers/create", data={
                "Tty": True,
                "OpenStdin": True,
                "StdinOnce": False,
                "HostConfig":
                    {
                        "CapAdd": ["ALL"],
                        "Mounts": [
                            {
                                "Type": "bind",
                                "Source": Docker.resources_path(),
                                "Target": "/gns3",
                                "ReadOnly": True
                            },
                            {
                                "Type": "bind",
                                "Source": os.path.join(vm.working_dir, "etc", "network"),
                                "Target": "/gns3volumes/etc/network"
                            }
                        ],
                        "Privileged": True,
                        "Memory": 33554432,  # 32MB in bytes
                        "NanoCpus": 0
                    },
                "Volumes": {},
                "NetworkDisabled": True,
                "Hostname": "test",
                "Image": "ubuntu:latest",
                "Env": [
                    "container=docker",
                    "GNS3_MAX_ETHERNET=eth0",
                    "GNS3_VOLUMES=/etc/network"
                    ],
                "Entrypoint": ["/gns3/init.sh"],
                "Cmd": ["/bin/sh"]
            })
        assert vm._cid == "e90e34656806"<|MERGE_RESOLUTION|>--- conflicted
+++ resolved
@@ -1056,12 +1056,8 @@
     mock.assert_called_with("POST", "containers/e90e34656842/unpause")
 
 
-<<<<<<< HEAD
-@pytest.mark.asyncio
-async def test_start(vm, manager, free_console_port):
-=======
+@pytest.mark.asyncio
 async def test_start(vm, manager, free_console_port, tmpdir):
->>>>>>> a53fd2e8
 
     assert vm.status != "started"
     vm.adapters = 1
@@ -1090,9 +1086,7 @@
     assert vm.status == "started"
 
 
-<<<<<<< HEAD
-@pytest.mark.asyncio
-=======
+@pytest.mark.asyncio
 async def test_resources_installed(vm, manager, tmpdir):
 
     assert vm.status != "started"
@@ -1118,7 +1112,7 @@
     assert os.path.exists(os.path.join(docker_resources_path, "etc", "udhcpc", "default.script"))
 
 
->>>>>>> a53fd2e8
+@pytest.mark.asyncio
 async def test_start_namespace_failed(vm, manager, free_console_port):
 
     assert vm.status != "started"
