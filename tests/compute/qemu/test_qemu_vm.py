# -*- coding: utf-8 -*-
#
# Copyright (C) 2020 GNS3 Technologies Inc.
#
# This program is free software: you can redistribute it and/or modify
# it under the terms of the GNU General Public License as published by
# the Free Software Foundation, either version 3 of the License, or
# (at your option) any later version.
#
# This program is distributed in the hope that it will be useful,
# but WITHOUT ANY WARRANTY; without even the implied warranty of
# MERCHANTABILITY or FITNESS FOR A PARTICULAR PURPOSE.  See the
# GNU General Public License for more details.
#
# You should have received a copy of the GNU General Public License
# along with this program.  If not, see <http://www.gnu.org/licenses/>.

import pytest
import pytest_asyncio
import asyncio
import os
import stat
import sys
from tests.utils import asyncio_patch, AsyncioMagicMock


from unittest import mock
from unittest.mock import patch, MagicMock

from gns3server.compute.qemu.qemu_vm import QemuVM
from gns3server.compute.qemu.qemu_error import QemuError
from gns3server.compute.qemu import Qemu
from gns3server.utils import force_unix_path, macaddress_to_int, int_to_macaddress
from gns3server.compute.notification_manager import NotificationManager


@pytest_asyncio.fixture
async def manager(port_manager):

    m = Qemu.instance()
    m.port_manager = port_manager
    return m


@pytest.fixture
def fake_qemu_img_binary(monkeypatch, tmpdir):

    monkeypatch.setenv("PATH", str(tmpdir))
    if sys.platform.startswith("win"):
        bin_path = os.path.join(os.environ["PATH"], "qemu-img.EXE")
    else:
        bin_path = os.path.join(os.environ["PATH"], "qemu-img")
    with open(bin_path, "w+") as f:
        f.write("1")
    os.chmod(bin_path, stat.S_IRUSR | stat.S_IWUSR | stat.S_IXUSR)
    return bin_path


@pytest.fixture
def fake_qemu_binary(monkeypatch, tmpdir):

    monkeypatch.setenv("PATH", str(tmpdir))
    bin_path = os.path.join(os.environ["PATH"], "qemu-system-x86_64")
    with open(bin_path, "w+") as f:
        f.write("1")
    os.chmod(bin_path, stat.S_IRUSR | stat.S_IWUSR | stat.S_IXUSR)
    return bin_path


@pytest_asyncio.fixture(scope="function")
async def vm(compute_project, manager, fake_qemu_binary, fake_qemu_img_binary):

    manager.port_manager.console_host = "127.0.0.1"
    vm = QemuVM("test", "00010203-0405-0607-0809-0a0b0c0d0e0f", compute_project, manager, qemu_path=fake_qemu_binary)
    vm._process_priority = "normal"  # Avoid complexity for Windows tests
    vm._replicate_network_connection_state = False  # to avoid delay when starting/stopping the VM
    vm._start_ubridge = AsyncioMagicMock()
    vm._ubridge_hypervisor = MagicMock()
    vm._ubridge_hypervisor.is_running.return_value = True
    vm.manager.config.settings.Qemu.enable_hardware_acceleration = False
    vm.manager.get_qemu_version = AsyncioMagicMock(return_value="6.2.0")
    return vm


@pytest.fixture(scope="function")
def running_subprocess_mock():

    mm = MagicMock()
    mm.returncode = None
    return mm


@pytest.mark.asyncio
async def test_vm(compute_project, manager, fake_qemu_binary):

    vm = QemuVM("test", "00010203-0405-0607-0809-0a0b0c0d0e0f", compute_project, manager, qemu_path=fake_qemu_binary)
    assert vm.name == "test"
    assert vm.id == "00010203-0405-0607-0809-0a0b0c0d0e0f"


@pytest.mark.asyncio
async def test_vm_create(compute_project, manager, fake_qemu_binary):

    vm = QemuVM("test", "00010203-0405-0607-0809-0a0b0c0d0e0f", compute_project, manager, qemu_path=fake_qemu_binary)
    fake_img = os.path.join(vm.working_dir, 'hello')
    with open(fake_img, 'w+') as f:
        f.write('hello')
    vm._hda_disk_image = fake_img

    await vm.create()

    # tests if `create` created md5sums
    assert os.path.exists(os.path.join(vm.working_dir, 'hello.md5sum'))


@pytest.mark.asyncio
async def test_vm_invalid_qemu_with_platform(compute_project, manager, fake_qemu_binary):

    vm = QemuVM("test", "00010203-0405-0607-0809-0a0b0c0d0e0f", compute_project, manager, qemu_path="/usr/fake/bin/qemu-system-64", platform="x86_64")

    assert vm.qemu_path == fake_qemu_binary
    assert vm.platform == "x86_64"


@pytest.mark.asyncio
async def test_vm_invalid_qemu_without_platform(compute_project, manager, fake_qemu_binary):

    vm = QemuVM("test", "00010203-0405-0607-0809-0a0b0c0d0e0f", compute_project, manager, qemu_path="/usr/fake/bin/qemu-system-x86_64")

    assert vm.qemu_path == fake_qemu_binary
    assert vm.platform == "x86_64"


@pytest.mark.asyncio
async def test_is_running(vm, running_subprocess_mock):

    vm._process = None
    assert vm.is_running() is False
    vm._process = running_subprocess_mock
    assert vm.is_running()
    vm._process.returncode = -1
    assert vm.is_running() is False


@pytest.mark.asyncio
async def test_start(vm, running_subprocess_mock):

    with asyncio_patch("gns3server.compute.qemu.QemuVM.start_wrap_console"):
        with asyncio_patch("asyncio.create_subprocess_exec", return_value=running_subprocess_mock) as mock:
            await vm.start()
            assert vm.is_running()
            assert vm.command_line == ' '.join(mock.call_args[0])


@pytest.mark.asyncio
async def test_stop(vm, running_subprocess_mock):

    process = running_subprocess_mock
    # Wait process kill success
    future = asyncio.Future()
    future.set_result(True)
    process.wait.return_value = future

    with asyncio_patch("gns3server.compute.qemu.QemuVM.start_wrap_console"):
        with asyncio_patch("asyncio.create_subprocess_exec", return_value=process):
            nio = Qemu.instance().create_nio({"type": "nio_udp", "lport": 4242, "rport": 4243, "rhost": "127.0.0.1"})
            await vm.adapter_add_nio_binding(0, nio)
            await vm.start()
            assert vm.is_running()
            await vm.stop()
            assert vm.is_running() is False
            process.terminate.assert_called_with()


@pytest.mark.asyncio
async def test_termination_callback(vm):

    vm.status = "started"
    with NotificationManager.instance().queue() as queue:
        await vm._termination_callback(0)
        assert vm.status == "stopped"

        await queue.get(1)  # Ping

        (action, event, kwargs) = await queue.get(1)
        assert action == "node.updated"
        assert event == vm


@pytest.mark.asyncio
async def test_termination_callback_error(vm, tmpdir):

    with open(str(tmpdir / "qemu.log"), "w+") as f:
        f.write("BOOMM")

    vm.status = "started"
    vm._stdout_file = str(tmpdir / "qemu.log")

    with NotificationManager.instance().queue() as queue:
        await vm._termination_callback(1)
        assert vm.status == "stopped"

        await queue.get(1)  # Ping

        (action, event, kwargs) = queue.get_nowait()
        assert action == "node.updated"
        assert event == vm

        (action, event, kwargs) = queue.get_nowait()
        assert action == "log.error"
        assert event["message"] == "QEMU process has stopped, return code: 1\nBOOMM"


@pytest.mark.asyncio
async def test_reload(vm):

    with asyncio_patch("gns3server.compute.qemu.QemuVM._control_vm") as m:
        await vm.reload()
        m.assert_called_with("system_reset")


<<<<<<< HEAD
@pytest.mark.asyncio
async def test_suspend(vm):
=======
async def test_suspend(vm, running_subprocess_mock):
>>>>>>> 248737c3

    vm._process = running_subprocess_mock
    with asyncio_patch("gns3server.compute.qemu.QemuVM._get_vm_status", return_value="running"):
        with asyncio_patch("gns3server.compute.qemu.QemuVM._control_vm") as m:
            await vm.suspend()
            m.assert_called_with("stop")


@pytest.mark.asyncio
async def test_add_nio_binding_udp(vm):

    nio = Qemu.instance().create_nio({"type": "nio_udp", "lport": 4242, "rport": 4243, "rhost": "127.0.0.1", "filters": {}})
    assert nio.lport == 4242
    await vm.adapter_add_nio_binding(0, nio)
    assert nio.lport == 4242


@pytest.mark.asyncio
async def test_port_remove_nio_binding(vm):

    nio = Qemu.instance().create_nio({"type": "nio_udp", "lport": 4242, "rport": 4243, "rhost": "127.0.0.1", "filters": {}})
    await vm.adapter_add_nio_binding(0, nio)
    await vm.adapter_remove_nio_binding(0)
    assert vm._ethernet_adapters[0].ports[0] is None


@pytest.mark.asyncio
async def test_close(vm, port_manager):

    with asyncio_patch("gns3server.compute.qemu.QemuVM.start_wrap_console"):
        with asyncio_patch("asyncio.create_subprocess_exec", return_value=MagicMock()):
            await vm.start()

            console_port = vm.console

            await vm.close()

            # Raise an exception if the port is not free
            port_manager.reserve_tcp_port(console_port, vm.project)

            assert vm.is_running() is False


def test_set_qemu_path(vm, tmpdir, fake_qemu_binary):

    # Raise because none
    with pytest.raises(QemuError):
        vm.qemu_path = None

    # Should not crash with unicode characters
    path = str(tmpdir / "\u62FF" / "qemu-system-mips")

    os.makedirs(str(tmpdir / "\u62FF"))

    # Raise because file doesn't exists
    with pytest.raises(QemuError):
        vm.qemu_path = path

    with open(path, "w+") as f:
        f.write("1")

    # Raise because file is not executable
    with pytest.raises(QemuError):
        vm.qemu_path = path
    os.chmod(path, stat.S_IRUSR | stat.S_IWUSR | stat.S_IXUSR)

    vm.qemu_path = path
    assert vm.qemu_path == path
    assert vm.platform == "mips"


def test_set_qemu_path_environ(vm, tmpdir, fake_qemu_binary):

    # It should find the binary in the path
    vm.qemu_path = "qemu-system-x86_64"

    assert vm.qemu_path == fake_qemu_binary
    assert vm.platform == "x86_64"


def test_set_qemu_path_windows(vm):

    bin_path = os.path.join(os.environ["PATH"], "qemu-system-x86_64w.EXE")
    open(bin_path, "w+").close()
    os.chmod(bin_path, stat.S_IRUSR | stat.S_IWUSR | stat.S_IXUSR)

    vm.qemu_path = bin_path

    assert vm.qemu_path == bin_path
    assert vm.platform == "x86_64"


def test_set_qemu_path_old_windows(vm):

    bin_path = os.path.join(os.environ["PATH"], "qemu.exe")
    open(bin_path, "w+").close()
    os.chmod(bin_path, stat.S_IRUSR | stat.S_IWUSR | stat.S_IXUSR)

    vm.qemu_path = bin_path

    assert vm.qemu_path == bin_path
    assert vm.platform == "i386"


def test_set_qemu_path_kvm_binary(vm, fake_qemu_binary):

    bin_path = os.path.join(os.environ["PATH"], "qemu-kvm")
    with open(bin_path, "w+") as f:
        f.write("1")
    os.chmod(bin_path, stat.S_IRUSR | stat.S_IWUSR | stat.S_IXUSR)

    # It should find the binary in the path
    vm.qemu_path = "qemu-kvm"

    assert vm.qemu_path.endswith("qemu-kvm")
    assert vm.platform == "x86_64"


@pytest.mark.asyncio
async def test_set_platform(compute_project, manager):

    manager.config_disk = None  # avoids conflict with config.img support
    with patch("shutil.which", return_value="/bin/qemu-system-x86_64") as which_mock:
        with patch("gns3server.compute.qemu.QemuVM._check_qemu_path"):
            vm = QemuVM("test", "00010203-0405-0607-0809-0a0b0c0d0e0f", compute_project, manager, platform="x86_64")
            which_mock.assert_called_with("qemu-system-x86_64", path=mock.ANY)
    assert vm.platform == "x86_64"
    assert vm.qemu_path == "/bin/qemu-system-x86_64"


@pytest.mark.asyncio
async def test_disk_options(vm, tmpdir, fake_qemu_img_binary):

    vm._hda_disk_image = str(tmpdir / "test.qcow2")
    open(vm._hda_disk_image, "w+").close()

    with asyncio_patch("gns3server.compute.qemu.qemu_vm.QemuVM._find_disk_file_format", return_value="qcow2"):
        with asyncio_patch("asyncio.create_subprocess_exec", return_value=MagicMock()) as process:
            options = await vm._disk_options()
            assert process.called
            args, kwargs = process.call_args
            assert args == (fake_qemu_img_binary, "create", "-o", "backing_file={}".format(vm._hda_disk_image), "-F", "qcow2", "-f", "qcow2", os.path.join(vm.working_dir, "hda_disk.qcow2"))

    assert options == ['-drive', 'file=' + os.path.join(vm.working_dir, "hda_disk.qcow2") + ',if=ide,index=0,media=disk,id=drive0']


@pytest.mark.asyncio
async def test_cdrom_option(vm, tmpdir, fake_qemu_img_binary):

    vm._cdrom_image = str(tmpdir / "test.iso")
    open(vm._cdrom_image, "w+").close()

    options = await vm._build_command()

    assert ' '.join(['-cdrom', str(tmpdir / "test.iso")]) in ' '.join(options)


@pytest.mark.asyncio
async def test_bios_option(vm, tmpdir, fake_qemu_img_binary):

    vm._bios_image = str(tmpdir / "test.img")
    open(vm._bios_image, "w+").close()
    options = await vm._build_command()
    assert ' '.join(['-bios', str(tmpdir / "test.img")]) in ' '.join(options)


@pytest.mark.skipif(sys.platform.startswith("win"), reason="Test not working on Windows")
@pytest.mark.asyncio
async def test_uefi_boot_mode_option(vm, tmpdir, images_dir, fake_qemu_img_binary):

    vm._uefi = True

    # create fake OVMF files
    ovmf_code_path = os.path.join(images_dir, "OVMF_CODE.fd")
    with open(ovmf_code_path, "w+") as f:
        f.write('1')
    ovmf_vars_path = os.path.join(images_dir, "OVMF_VARS.fd")
    with open(ovmf_vars_path, "w+") as f:
        f.write('1')

    options = await vm._build_command()
    assert ' '.join(["-drive", "if=pflash,format=raw,readonly,file={}".format(ovmf_code_path)]) in ' '.join(options)
    assert ' '.join(["-drive", "if=pflash,format=raw,file={}".format(os.path.join(vm.working_dir, "OVMF_VARS.fd"))]) in ' '.join(options)


@pytest.mark.asyncio
async def test_uefi_with_bios_image_already_configured(vm, tmpdir, fake_qemu_img_binary):

    vm._bios_image = str(tmpdir / "test.img")
    vm._uefi = True
    with pytest.raises(QemuError):
        await vm._build_command()


@pytest.mark.asyncio
async def test_vnc_option(vm, fake_qemu_img_binary):

    vm._console_type = 'vnc'
    vm._console = 5905
    options = await vm._build_command()
    assert '-vnc 127.0.0.1:5' in ' '.join(options)


@pytest.mark.asyncio
async def test_spice_option(vm, fake_qemu_img_binary):

    vm._console_type = 'spice'
    vm._console = 5905
    options = await vm._build_command()
    assert '-spice addr=127.0.0.1,port=5905,disable-ticketing' in ' '.join(options)
    assert '-vga qxl' in ' '.join(options)


@pytest.mark.asyncio
async def test_tpm_option(vm, tmpdir, fake_qemu_img_binary):

    vm._tpm = True
    tpm_sock = os.path.join(vm.temporary_directory, "swtpm.sock")
    with patch("os.path.exists", return_value=True) as os_path:
        options = await vm._build_command()
    assert '-chardev socket,id=chrtpm,path={}'.format(tpm_sock) in ' '.join(options)
    assert '-tpmdev emulator,id=tpm0,chardev=chrtpm' in ' '.join(options)
    assert '-device tpm-tis,tpmdev=tpm0' in ' '.join(options)

@pytest.mark.asyncio
async def test_disk_options_multiple_disk(vm, tmpdir, fake_qemu_img_binary):

    vm._hda_disk_image = str(tmpdir / "test0.qcow2")
    vm._hdb_disk_image = str(tmpdir / "test1.qcow2")
    vm._hdc_disk_image = str(tmpdir / "test2.qcow2")
    vm._hdd_disk_image = str(tmpdir / "test3.qcow2")
    open(vm._hda_disk_image, "w+").close()
    open(vm._hdb_disk_image, "w+").close()
    open(vm._hdc_disk_image, "w+").close()
    open(vm._hdd_disk_image, "w+").close()

    with asyncio_patch("gns3server.compute.qemu.qemu_vm.QemuVM._find_disk_file_format", return_value="qcow2"):
        with asyncio_patch("asyncio.create_subprocess_exec", return_value=MagicMock()):
            options = await vm._disk_options()

    assert options == [
        '-drive', 'file=' + os.path.join(vm.working_dir, "hda_disk.qcow2") + ',if=ide,index=0,media=disk,id=drive0',
        '-drive', 'file=' + os.path.join(vm.working_dir, "hdb_disk.qcow2") + ',if=ide,index=1,media=disk,id=drive1',
        '-drive', 'file=' + os.path.join(vm.working_dir, "hdc_disk.qcow2") + ',if=ide,index=2,media=disk,id=drive2',
        '-drive', 'file=' + os.path.join(vm.working_dir, "hdd_disk.qcow2") + ',if=ide,index=3,media=disk,id=drive3'
    ]


@pytest.mark.asyncio
async def test_set_process_priority(vm, fake_qemu_img_binary):

    with asyncio_patch("asyncio.create_subprocess_exec", return_value=MagicMock()) as process:
        vm._process = MagicMock()
        vm._process.pid = 42
        vm._process_priority = "low"
        await vm._set_process_priority()
        assert process.called
        args, kwargs = process.call_args
        assert args == ("renice", "-n", "5", "-p", "42")


@pytest.mark.asyncio
async def test_set_process_priority_normal(vm, fake_qemu_img_binary):

    with asyncio_patch("asyncio.create_subprocess_exec", return_value=MagicMock()) as process:
        vm._process = MagicMock()
        vm._process.pid = 42
        await vm._set_process_priority()
        assert not process.called


def test_json(vm, compute_project):

    json = vm.asdict()
    assert json["name"] == vm.name
    assert json["project_id"] == compute_project.id


<<<<<<< HEAD
@pytest.mark.asyncio
async def test_control_vm(vm):
=======
async def test_control_vm(vm, running_subprocess_mock):
>>>>>>> 248737c3

    vm._process = running_subprocess_mock
    vm._monitor = 4242
    reader = MagicMock()
    writer = MagicMock()
    with asyncio_patch("asyncio.open_connection", return_value=(reader, writer)):
        res = await vm._control_vm("test")
        writer.write.assert_called_with(b"test\n")
    assert res is None


@pytest.mark.asyncio
async def test_control_vm_expect_text(vm, running_subprocess_mock):

    vm._process = running_subprocess_mock
    reader = MagicMock()
    writer = MagicMock()
    with asyncio_patch("asyncio.open_connection", return_value=(reader, writer)):

        future = asyncio.Future()
        future.set_result(b"epic product")
        reader.readline.return_value = future

        vm._monitor = 4242
        res = await vm._control_vm("test", [b"epic"])
        writer.write.assert_called_with(b"test\n")

    assert res == "epic product"


@pytest.mark.asyncio
async def test_build_command(vm, fake_qemu_binary):

    os.environ["DISPLAY"] = "0:0"
    with asyncio_patch("asyncio.create_subprocess_exec", return_value=MagicMock()):
        cmd = await vm._build_command()
        nio = vm._local_udp_tunnels[0][0]
        assert cmd == [
            fake_qemu_binary,
            "-name",
            "test",
            "-m",
            "256M",
            "-smp",
            "cpus=1,maxcpus=1,sockets=1",
            "-boot",
            "order=c",
            "-uuid",
            vm.id,
            "-serial",
            "telnet:127.0.0.1:{},server,nowait".format(vm._internal_console_port),
            "-net",
            "none",
            "-device",
            "e1000,mac={},netdev=gns3-0".format(vm._mac_address),
            "-netdev",
            "socket,id=gns3-0,udp=127.0.0.1:{},localaddr=127.0.0.1:{}".format(nio.rport, nio.lport),
            "-display",
            "none"
        ]


@pytest.mark.asyncio
async def test_build_command_manual_uuid(vm):
    """
    If user has set a uuid we keep it
    """

    vm.options = "-uuid e1c307a4-896f-11e6-81a5-3c07547807cc"
    os.environ["DISPLAY"] = "0:0"
    with asyncio_patch("asyncio.create_subprocess_exec", return_value=MagicMock()):
        cmd = await vm._build_command()
        assert "e1c307a4-896f-11e6-81a5-3c07547807cc" in cmd
        assert vm.id not in cmd


@pytest.mark.asyncio
async def test_build_command_kvm(linux_platform, vm, fake_qemu_binary):
    """
    Qemu 2.4 introduce an issue with KVM
    """

    vm.manager.get_qemu_version = AsyncioMagicMock(return_value="2.3.2")
    os.environ["DISPLAY"] = "0:0"
    with asyncio_patch("gns3server.compute.qemu.qemu_vm.QemuVM._run_with_hardware_acceleration", return_value=True):
        with asyncio_patch("asyncio.create_subprocess_exec", return_value=MagicMock()) as process:
            cmd = await vm._build_command()
            nio = vm._local_udp_tunnels[0][0]
            assert cmd == [
                fake_qemu_binary,
                "-name",
                "test",
                "-m",
                "256M",
                "-smp",
                "cpus=1,maxcpus=1,sockets=1",
                "-enable-kvm",
                "-boot",
                "order=c",
                "-uuid",
                vm.id,
                "-serial",
                "telnet:127.0.0.1:{},server,nowait".format(vm._internal_console_port),
                "-net",
                "none",
                "-device",
                "e1000,mac={},netdev=gns3-0".format(vm._mac_address),
                "-netdev",
                "socket,id=gns3-0,udp=127.0.0.1:{},localaddr=127.0.0.1:{}".format(nio.rport, nio.lport),
                "-nographic"
            ]


@pytest.mark.asyncio
async def test_build_command_kvm_2_4(linux_platform, vm, fake_qemu_binary):
    """
    Qemu 2.4 introduce an issue with KVM
    """

    vm.manager.get_qemu_version = AsyncioMagicMock(return_value="2.4.2")
    os.environ["DISPLAY"] = "0:0"
    with asyncio_patch("gns3server.compute.qemu.qemu_vm.QemuVM._run_with_hardware_acceleration", return_value=True):
        with asyncio_patch("asyncio.create_subprocess_exec", return_value=MagicMock()) as process:
            cmd = await vm._build_command()
            nio = vm._local_udp_tunnels[0][0]
            assert cmd == [
                fake_qemu_binary,
                "-name",
                "test",
                "-m",
                "256M",
                "-smp",
                "cpus=1,maxcpus=1,sockets=1",
                "-enable-kvm",
                "-machine",
                "smm=off",
                "-boot",
                "order=c",
                "-uuid",
                vm.id,
                "-serial",
                "telnet:127.0.0.1:{},server,nowait".format(vm._internal_console_port),
                "-net",
                "none",
                "-device",
                "e1000,mac={},netdev=gns3-0".format(vm._mac_address),
                "-netdev",
                "socket,id=gns3-0,udp=127.0.0.1:{},localaddr=127.0.0.1:{}".format(nio.rport, nio.lport),
                "-nographic"
            ]


@pytest.mark.asyncio
async def test_build_command_without_display(vm):

    vm.manager.get_qemu_version = AsyncioMagicMock(return_value="2.5.0")
    os.environ["DISPLAY"] = ""
    with asyncio_patch("asyncio.create_subprocess_exec", return_value=MagicMock()):
        cmd = await vm._build_command()
        assert "-nographic" in cmd


@pytest.mark.asyncio
async def test_build_command_two_adapters(vm, fake_qemu_binary):

    vm.manager.get_qemu_version = AsyncioMagicMock(return_value="2.5.0")
    os.environ["DISPLAY"] = "0:0"
    vm.adapters = 2
    with asyncio_patch("asyncio.create_subprocess_exec", return_value=MagicMock()):
        cmd = await vm._build_command()
        nio1 = vm._local_udp_tunnels[0][0]
        nio2 = vm._local_udp_tunnels[1][0]
        assert cmd == [
            fake_qemu_binary,
            "-name",
            "test",
            "-m",
            "256M",
            "-smp",
            "cpus=1,maxcpus=1,sockets=1",
            "-boot",
            "order=c",
            "-uuid",
            vm.id,
            "-serial",
            "telnet:127.0.0.1:{},server,nowait".format(vm._internal_console_port),
            "-net",
            "none",
            "-device",
            "e1000,mac={},netdev=gns3-0".format(vm._mac_address),
            "-netdev",
            "socket,id=gns3-0,udp=127.0.0.1:{},localaddr=127.0.0.1:{}".format(nio1.rport, nio1.lport),
            "-device",
            "e1000,mac={},netdev=gns3-1".format(int_to_macaddress(macaddress_to_int(vm._mac_address) + 1)),
            "-netdev",
            "socket,id=gns3-1,udp=127.0.0.1:{},localaddr=127.0.0.1:{}".format(nio2.rport, nio2.lport),
            "-nographic"
        ]


@pytest.mark.asyncio
async def test_build_command_two_adapters_mac_address(vm):
    """
    Should support multiple base vmac address
    """

    vm.adapters = 2
    vm.mac_address = "00:00:ab:0e:0f:09"
    mac_0 = vm._mac_address
    mac_1 = int_to_macaddress(macaddress_to_int(vm._mac_address) + 1)
    assert mac_0[:8] == "00:00:ab"
    with asyncio_patch("asyncio.create_subprocess_exec", return_value=MagicMock()):
        cmd = await vm._build_command()
        assert "e1000,mac={},netdev=gns3-0".format(mac_0) in cmd
        assert "e1000,mac={},netdev=gns3-1".format(mac_1) in cmd

    vm.mac_address = "00:42:ab:0e:0f:0a"
    mac_0 = vm._mac_address
    mac_1 = int_to_macaddress(macaddress_to_int(vm._mac_address) + 1)
    assert mac_0[:8] == "00:42:ab"
    with asyncio_patch("asyncio.create_subprocess_exec", return_value=MagicMock()):

        cmd = await vm._build_command()
        assert "e1000,mac={},netdev=gns3-0".format(mac_0) in cmd
        assert "e1000,mac={},netdev=gns3-1".format(mac_1) in cmd


@pytest.mark.asyncio
async def test_build_command_large_number_of_adapters(vm):
    """
    When we have more than 28 interface we need to add a pci bridge for
    additional interfaces (supported only with Qemu 2.4 and later)
    """

    vm.adapters = 100
    vm.mac_address = "00:00:ab:0e:0f:09"
    mac_0 = vm._mac_address
    mac_1 = int_to_macaddress(macaddress_to_int(vm._mac_address) + 1)
    assert mac_0[:8] == "00:00:ab"
    with asyncio_patch("asyncio.create_subprocess_exec", return_value=MagicMock()):
        cmd = await vm._build_command()

    # Count if we have 100 e1000 adapters in the command
    assert len([l for l in cmd if "e1000" in l ]) == 100
    assert len(vm._ethernet_adapters) == 100

    assert "e1000,mac={},netdev=gns3-0".format(mac_0) in cmd
    assert "e1000,mac={},netdev=gns3-1".format(mac_1) in cmd
    assert "pci-bridge,id=pci-bridge0,bus=dmi_pci_bridge0,chassis_nr=0x1,addr=0x0,shpc=off" not in cmd
    assert "pci-bridge,id=pci-bridge1,bus=dmi_pci_bridge1,chassis_nr=0x1,addr=0x1,shpc=off" in cmd
    assert "pci-bridge,id=pci-bridge2,bus=dmi_pci_bridge2,chassis_nr=0x1,addr=0x2,shpc=off" in cmd
    assert "i82801b11-bridge,id=dmi_pci_bridge1" in cmd

    mac_29 = int_to_macaddress(macaddress_to_int(vm._mac_address) + 29)
    assert "e1000,mac={},bus=pci-bridge1,addr=0x04,netdev=gns3-29".format(mac_29) in cmd
    mac_30 = int_to_macaddress(macaddress_to_int(vm._mac_address) + 30)
    assert "e1000,mac={},bus=pci-bridge1,addr=0x05,netdev=gns3-30".format(mac_30) in cmd
    mac_74 = int_to_macaddress(macaddress_to_int(vm._mac_address) + 74)
    assert "e1000,mac={},bus=pci-bridge2,addr=0x11,netdev=gns3-74".format(mac_74) in cmd

    # Qemu < 2.4 doesn't support large number of adapters
    vm.manager.get_qemu_version = AsyncioMagicMock(return_value="2.0.0")
    with pytest.raises(QemuError):
        with asyncio_patch("asyncio.create_subprocess_exec", return_value=MagicMock()):
            await vm._build_command()
    vm.adapters = 5
    with asyncio_patch("asyncio.create_subprocess_exec", return_value=MagicMock()):
        await vm._build_command()

@pytest.mark.asyncio
async def test_build_command_with_virtio_net_pci_adapter(vm):
    """
    Test virtio-net-pci adapter which has parameters speed=1000 & duplex=full hard-coded
    """

    vm.adapters = 1
    vm.mac_address = "00:00:ab:0e:0f:09"
    vm._adapter_type = "virtio-net-pci"
    with asyncio_patch("asyncio.create_subprocess_exec", return_value=MagicMock()):
        cmd = await vm._build_command()
    assert "virtio-net-pci,mac=00:00:ab:0e:0f:09,speed=10000,duplex=full,netdev=gns3-0" in cmd


@pytest.mark.asyncio
async def test_build_command_with_invalid_options(vm):

    vm.options = "'test"
    with pytest.raises(QemuError):
        await vm._build_command()


def test_hda_disk_image(vm, images_dir):

    open(os.path.join(images_dir, "test1"), "w+").close()
    vm.hda_disk_image = os.path.join(images_dir, "test1")
    assert vm.hda_disk_image == force_unix_path(os.path.join(images_dir, "test1"))
    open(os.path.join(images_dir, "QEMU", "test2"), "w+").close()
    vm.hda_disk_image = "test2"
    assert vm.hda_disk_image == force_unix_path(os.path.join(images_dir, "QEMU", "test2"))


@pytest.mark.asyncio
async def test_hda_disk_image_non_linked_clone(vm, images_dir, compute_project, manager, fake_qemu_binary):
    """
    Two non linked can't use the same image at the same time
    """

    open(os.path.join(images_dir, "test1"), "w+").close()
    vm.linked_clone = False
    vm.hda_disk_image = os.path.join(images_dir, "test1")
    vm.manager._nodes[vm.id] = vm

    vm2 = QemuVM("test", "00010203-0405-0607-0809-0a0b0c0d0eaa", compute_project, manager, qemu_path=fake_qemu_binary)
    vm2.linked_clone = False
    with pytest.raises(QemuError):
        vm2.hda_disk_image = os.path.join(images_dir, "test1")


def test_hda_disk_image_ova(vm, images_dir):

    os.makedirs(os.path.join(images_dir, "QEMU", "test.ovf"))
    open(os.path.join(images_dir, "QEMU", "test.ovf", "test.vmdk"), "w+").close()
    vm.hda_disk_image = "test.ovf/test.vmdk"
    assert vm.hda_disk_image == force_unix_path(os.path.join(images_dir, "QEMU", "test.ovf", "test.vmdk"))


def test_hdb_disk_image(vm, images_dir):

    open(os.path.join(images_dir, "test1"), "w+").close()
    vm.hdb_disk_image = os.path.join(images_dir, "test1")
    assert vm.hdb_disk_image == force_unix_path(os.path.join(images_dir, "test1"))
    open(os.path.join(images_dir, "QEMU", "test2"), "w+").close()
    vm.hdb_disk_image = "test2"
    assert vm.hdb_disk_image == force_unix_path(os.path.join(images_dir, "QEMU", "test2"))


def test_hdc_disk_image(vm, images_dir):

    open(os.path.join(images_dir, "test1"), "w+").close()
    vm.hdc_disk_image = os.path.join(images_dir, "test1")
    assert vm.hdc_disk_image == force_unix_path(os.path.join(images_dir, "test1"))
    open(os.path.join(images_dir, "QEMU", "test2"), "w+").close()
    vm.hdc_disk_image = "test2"
    assert vm.hdc_disk_image == force_unix_path(os.path.join(images_dir, "QEMU", "test2"))


def test_hdd_disk_image(vm, images_dir):

    open(os.path.join(images_dir, "test1"), "w+").close()
    vm.hdd_disk_image = os.path.join(images_dir, "test1")
    assert vm.hdd_disk_image == force_unix_path(os.path.join(images_dir, "test1"))
    open(os.path.join(images_dir, "QEMU", "test2"), "w+").close()
    vm.hdd_disk_image = "test2"
    assert vm.hdd_disk_image == force_unix_path(os.path.join(images_dir, "QEMU", "test2"))


def test_initrd(vm, images_dir):

    open(os.path.join(images_dir, "test1"), "w+").close()
    vm.initrd = os.path.join(images_dir, "test1")
    assert vm.initrd == force_unix_path(os.path.join(images_dir, "test1"))
    open(os.path.join(images_dir, "QEMU", "test2"), "w+").close()
    vm.initrd = "test2"
    assert vm.initrd == force_unix_path(os.path.join(images_dir, "QEMU", "test2"))


def test_initrd_asa(vm, images_dir):

    with patch("gns3server.compute.project.Project.emit") as mock:
        open(os.path.join(images_dir, "asa842-initrd.gz"), "w+").close()
        vm.initrd = os.path.join(images_dir, "asa842-initrd.gz")
        assert vm.initrd == force_unix_path(os.path.join(images_dir, "asa842-initrd.gz"))
        assert mock.called


def test_options(linux_platform, vm):
    vm.kvm = False
    vm.options = "-usb"
    assert vm.options == "-usb"
    assert vm.kvm is False

    vm.options = "-no-kvm"
    assert vm.options == "-machine accel=tcg"

    vm.options = "-enable-kvm"
    assert vm.options == "-machine accel=kvm"


def test_options_windows(windows_platform, vm):
    vm.options = "-no-kvm"
    assert vm.options == "-machine accel=tcg"

    vm.options = "-enable-kvm"
    assert vm.options == ""


def test_get_qemu_img(vm, tmpdir):

    open(str(tmpdir / "qemu-system-x86_64"), "w+").close()
    open(str(tmpdir / "qemu-img"), "w+").close()
    vm._qemu_path = str(tmpdir / "qemu-system-x86_64")
    if sys.platform.startswith("win"):
        assert vm._get_qemu_img() == str(tmpdir / "qemu-img.EXE")
    else:
        assert vm._get_qemu_img() == str(tmpdir / "qemu-img")


# def test_get_qemu_img_not_exist(vm, tmpdir):
#
#     open(str(tmpdir / "qemu-system-x86_64"), "w+").close()
#     vm._qemu_path = str(tmpdir / "qemu-system-x86_64")
#     with pytest.raises(QemuError):
#         vm._get_qemu_img()


@pytest.mark.asyncio
async def test_run_with_hardware_acceleration_darwin(darwin_platform, vm):

    vm.manager.config.settings.Qemu.enable_hardware_acceleration = False
    assert await vm._run_with_hardware_acceleration("qemu-system-x86_64", "") is False


@pytest.mark.asyncio
async def test_run_with_hardware_acceleration_windows(windows_platform, vm):

    vm.manager.config.settings.Qemu.enable_hardware_acceleration = False
    assert await vm._run_with_hardware_acceleration("qemu-system-x86_64", "") is False


@pytest.mark.asyncio
async def test_run_with_kvm_linux(linux_platform, vm):

    with patch("os.path.exists", return_value=True) as os_path:
        vm.manager.config.settings.Qemu.enable_hardware_acceleration = True
        assert await vm._run_with_hardware_acceleration("qemu-system-x86_64", "") is True
        os_path.assert_called_with("/dev/kvm")


@pytest.mark.asyncio
async def test_run_with_kvm_linux_options_no_kvm(linux_platform, vm):

    with patch("os.path.exists", return_value=True) as os_path:
        vm.manager.config.settings.Qemu.enable_hardware_acceleration = True
        assert await vm._run_with_hardware_acceleration("qemu-system-x86_64", "-machine accel=tcg") is False


@pytest.mark.asyncio
async def test_run_with_kvm_not_x86(linux_platform, vm):

    with patch("os.path.exists", return_value=True):
        vm.manager.config.settings.Qemu.enable_hardware_acceleration = True
        vm.manager.config.settings.Qemu.require_hardware_acceleration = True
        with pytest.raises(QemuError):
            await vm._run_with_hardware_acceleration("qemu-system-arm", "")


@pytest.mark.asyncio
async def test_run_with_kvm_linux_dev_kvm_missing(linux_platform, vm):

    with patch("os.path.exists", return_value=False):
        vm.manager.config.settings.Qemu.enable_hardware_acceleration = True
        vm.manager.config.settings.Qemu.require_hardware_acceleration = True
        with pytest.raises(QemuError):
            await vm._run_with_hardware_acceleration("qemu-system-x86_64", "")<|MERGE_RESOLUTION|>--- conflicted
+++ resolved
@@ -219,12 +219,8 @@
         m.assert_called_with("system_reset")
 
 
-<<<<<<< HEAD
-@pytest.mark.asyncio
-async def test_suspend(vm):
-=======
+@pytest.mark.asyncio
 async def test_suspend(vm, running_subprocess_mock):
->>>>>>> 248737c3
 
     vm._process = running_subprocess_mock
     with asyncio_patch("gns3server.compute.qemu.QemuVM._get_vm_status", return_value="running"):
@@ -503,12 +499,8 @@
     assert json["project_id"] == compute_project.id
 
 
-<<<<<<< HEAD
-@pytest.mark.asyncio
-async def test_control_vm(vm):
-=======
+@pytest.mark.asyncio
 async def test_control_vm(vm, running_subprocess_mock):
->>>>>>> 248737c3
 
     vm._process = running_subprocess_mock
     vm._monitor = 4242
