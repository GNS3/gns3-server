--- conflicted
+++ resolved
@@ -8,8 +8,4 @@
 zipstream>=1.1.4
 typing>=3.5.3.0 # Otherwise yarl fails with python 3.4
 prompt-toolkit==1.0.15
-<<<<<<< HEAD
-async-timeout<3.0.0 # pyup: ignore; 3.0 drops support for python 3.4
-=======
-async-timeout<3.0.0 # pyup: ignore; 3.0 drops support for python 3.4
->>>>>>> 45edc409
+async-timeout<3.0.0 # pyup: ignore; 3.0 drops support for python 3.4