--- conflicted
+++ resolved
@@ -1,23 +1,12 @@
-<<<<<<< HEAD
 uvicorn==0.23.2
 fastapi==0.104.0
 python-multipart==0.0.6
 websockets==12.0
-aiohttp==3.8.6,<3.9
+aiohttp>=3.8.6,<3.9; python_version < '3.12'
+aiohttp==3.9.0b0; python_version == '3.12'
 async-timeout==4.0.3
 aiofiles==23.2.1
 Jinja2>=3.1.2,<3.2
-=======
-jsonschema>=4.17.3,<4.18; python_version >= '3.7' # v4.17.3 is the last version to support Python 3.7
-jsonschema==3.2.0; python_version < '3.7'  # v3.2.0 is the last version to support Python 3.6
-aiohttp>=3.8.5,<3.9; python_version < '3.12'
-aiohttp==3.9.0b0; python_version == '3.12'
-aiohttp-cors>=0.7.0,<0.8
-aiofiles>=23.2.1,<23.3; python_version >= '3.7'
-aiofiles==0.8.0; python_version < '3.7'  # v0.8.0 is the last version to support Python 3.6
-Jinja2>=3.1.2,<3.2; python_version >= '3.7'
-Jinja2==3.0.3; python_version < '3.7'  # v3.0.3 is the last version to support Python 3.6
->>>>>>> 248737c3
 sentry-sdk==1.32.0,<1.33
 psutil==5.9.6
 distro>=1.8.0
