jsonschema>=4.17.3,<4.18  # v4.17.3 is the last version to support Python 3.7
aiohttp>=3.8.6,<3.9; python_version == '3.7'   # v3.8.6 is the last version to support Python 3.7
aiohttp>=3.9.0,<3.10; python_version > '3.7'
aiohttp-cors>=0.7.0,<0.8
aiofiles>=23.2.1,<23.3
Jinja2>=3.1.2,<3.2
sentry-sdk==1.39.2,<1.40
psutil==5.9.8
async-timeout>=4.0.2,<4.1
distro>=1.9.0
py-cpuinfo>=9.0.0,<10.0
platformdirs>=2.4.0
importlib-resources>=1.3; python_version < '3.9'
truststore>=0.8.0; python_version >= '3.10'
<<<<<<< HEAD
setuptools>=60.8.1; python_version >= '3.7'
setuptools==59.6.0; python_version < '3.7'  # v59.6.0 is the last version to support Python 3.6
telnetlib3==2.0.4; # Used for new implementation of telnet_server.py
=======
setuptools>=60.8.1
>>>>>>> 4fa10be5
<|MERGE_RESOLUTION|>--- conflicted
+++ resolved
@@ -12,10 +12,5 @@
 platformdirs>=2.4.0
 importlib-resources>=1.3; python_version < '3.9'
 truststore>=0.8.0; python_version >= '3.10'
-<<<<<<< HEAD
-setuptools>=60.8.1; python_version >= '3.7'
-setuptools==59.6.0; python_version < '3.7'  # v59.6.0 is the last version to support Python 3.6
-telnetlib3==2.0.4; # Used for new implementation of telnet_server.py
-=======
 setuptools>=60.8.1
->>>>>>> 4fa10be5
+telnetlib3==2.0.4; # Used for new implementation of telnet_server.py