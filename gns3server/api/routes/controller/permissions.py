--- conflicted
+++ resolved
@@ -115,10 +115,6 @@
 
     success = await rbac_repo.delete_permission(permission_id)
     if not success:
-<<<<<<< HEAD
         raise ControllerError(f"Permission '{permission_id}' could not be deleted")
-=======
-        raise ControllerNotFoundError(f"Permission '{permission_id}' could not be deleted")
 
     return Response(status_code=status.HTTP_204_NO_CONTENT)
->>>>>>> ce55ec73
