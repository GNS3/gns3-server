--- conflicted
+++ resolved
@@ -29,7 +29,6 @@
 
 from gns3server import schemas
 from gns3server.controller.controller_error import (
-    ControllerError,
     ControllerBadRequestError,
     ControllerNotFoundError,
     ControllerForbiddenError,
@@ -148,11 +147,9 @@
 
     success = await rbac_repo.delete_permission(permission_id)
     if not success:
-        raise ControllerError(f"Permission '{permission_id}' could not be deleted")
+        raise ControllerNotFoundError(f"Permission '{permission_id}' could not be deleted")
 
     return Response(status_code=status.HTTP_204_NO_CONTENT)
-<<<<<<< HEAD
-=======
 
 
 @router.post("/prune", status_code=status.HTTP_204_NO_CONTENT)
@@ -164,5 +161,4 @@
     """
 
     await rbac_repo.prune_permissions()
-    return Response(status_code=status.HTTP_204_NO_CONTENT)
->>>>>>> 5807dd06
+    return Response(status_code=status.HTTP_204_NO_CONTENT)