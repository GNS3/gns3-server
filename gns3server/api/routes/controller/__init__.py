--- conflicted
+++ resolved
@@ -32,11 +32,8 @@
 from . import groups
 from . import roles
 from . import acl
-<<<<<<< HEAD
 from . import pools
-=======
 from . import privileges
->>>>>>> 1f90bb14
 
 from .dependencies.authentication import get_current_active_user
 
