# -*- coding: utf-8 -*-
#
# Copyright (C) 2020 GNS3 Technologies Inc.
#
# This program is free software: you can redistribute it and/or modify
# it under the terms of the GNU General Public License as published by
# the Free Software Foundation, either version 3 of the License, or
# (at your option) any later version.
#
# This program is distributed in the hope that it will be useful,
# but WITHOUT ANY WARRANTY; without even the implied warranty of
# MERCHANTABILITY or FITNESS FOR A PARTICULAR PURPOSE.  See the
# GNU General Public License for more details.
#
# You should have received a copy of the GNU General Public License
# along with this program.  If not, see <http://www.gnu.org/licenses/>.

from pydantic import BaseModel, Field
from typing import Optional
from enum import Enum

<<<<<<< HEAD

class WhenExit(str, Enum):
    """
    What to do with the VM when GNS3 VM exits.
    """

    stop = "stop"
    suspend = "suspend"
    keep = "keep"


class Engine(str, Enum):
    """
    "The engine to use for the GNS3 VM.
    """

    vmware = "vmware"
    virtualbox = "virtualbox"
    hyperv = "hyper-v"
    none = "none"


class GNS3VM(BaseModel):
    """
    GNS3 VM data.
    """

    enable: Optional[bool] = Field(None, description="Enable/disable the GNS3 VM")
    vmname: Optional[str] = Field(None, description="GNS3 VM name")
    when_exit: Optional[WhenExit] = Field(None, description="Action when the GNS3 VM exits")
    headless: Optional[bool] = Field(None, description="Start the GNS3 VM GUI or not")
    engine: Optional[Engine] = Field(None, description="The engine to use for the GNS3 VM")
    vcpus: Optional[int] = Field(None, description="Number of CPUs to allocate for the GNS3 VM")
    ram: Optional[int] = Field(None, description="Amount of memory to allocate for the GNS3 VM")
    port: Optional[int] = Field(None, gt=0, le=65535)
=======
GNS3VM_SETTINGS_SCHEMA = {
    "$schema": "http://json-schema.org/draft-04/schema#",
    "description": "Settings of the GNS3VM",
    "type": "object",
    "properties": {
        "enable": {
            "type": "boolean",
            "description": "Enable the VM"
        },
        "vmname": {
            "type": "string",
            "description": "The name of the VM"
        },
        "when_exit": {
            "description": "What to do with the VM when GNS3 exit",
            "enum": ["stop", "suspend", "keep"]
        },
        "headless": {
            "type": "boolean",
            "description": "Start the VM GUI or not",
        },
        "engine": {
            "description": "The engine to use for the VM. Null to disable",
            "enum": ["vmware", "virtualbox", None]
        },
        "allocate_vcpus_ram": {
            "description": "Allocate vCPUS and RAM settings",
            "type": "boolean"
        },
        "vcpus": {
            "description": "Number of vCPUS affected to the VM",
            "type": "integer"
        },
        "ram": {
            "description": "Amount of ram affected to the VM",
            "type": "integer"
        },
        "port": {
            "description": "Server port",
            "type": "integer",
            "minimum": 1,
            "maximum": 65535
        }
    },
    "additionalProperties": False
}
>>>>>>> a3ee1d9e
<|MERGE_RESOLUTION|>--- conflicted
+++ resolved
@@ -19,7 +19,6 @@
 from typing import Optional
 from enum import Enum
 
-<<<<<<< HEAD
 
 class WhenExit(str, Enum):
     """
@@ -52,54 +51,7 @@
     when_exit: Optional[WhenExit] = Field(None, description="Action when the GNS3 VM exits")
     headless: Optional[bool] = Field(None, description="Start the GNS3 VM GUI or not")
     engine: Optional[Engine] = Field(None, description="The engine to use for the GNS3 VM")
+    allocate_vcpus_ram: Optional[bool] = Field(None, description="Allocate vCPUS and RAM settings")
     vcpus: Optional[int] = Field(None, description="Number of CPUs to allocate for the GNS3 VM")
     ram: Optional[int] = Field(None, description="Amount of memory to allocate for the GNS3 VM")
-    port: Optional[int] = Field(None, gt=0, le=65535)
-=======
-GNS3VM_SETTINGS_SCHEMA = {
-    "$schema": "http://json-schema.org/draft-04/schema#",
-    "description": "Settings of the GNS3VM",
-    "type": "object",
-    "properties": {
-        "enable": {
-            "type": "boolean",
-            "description": "Enable the VM"
-        },
-        "vmname": {
-            "type": "string",
-            "description": "The name of the VM"
-        },
-        "when_exit": {
-            "description": "What to do with the VM when GNS3 exit",
-            "enum": ["stop", "suspend", "keep"]
-        },
-        "headless": {
-            "type": "boolean",
-            "description": "Start the VM GUI or not",
-        },
-        "engine": {
-            "description": "The engine to use for the VM. Null to disable",
-            "enum": ["vmware", "virtualbox", None]
-        },
-        "allocate_vcpus_ram": {
-            "description": "Allocate vCPUS and RAM settings",
-            "type": "boolean"
-        },
-        "vcpus": {
-            "description": "Number of vCPUS affected to the VM",
-            "type": "integer"
-        },
-        "ram": {
-            "description": "Amount of ram affected to the VM",
-            "type": "integer"
-        },
-        "port": {
-            "description": "Server port",
-            "type": "integer",
-            "minimum": 1,
-            "maximum": 65535
-        }
-    },
-    "additionalProperties": False
-}
->>>>>>> a3ee1d9e
+    port: Optional[int] = Field(None, gt=0, le=65535)