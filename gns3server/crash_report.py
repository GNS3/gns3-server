#
# Copyright (C) 2014 GNS3 Technologies Inc.
#
# This program is free software: you can redistribute it and/or modify
# it under the terms of the GNU General Public License as published by
# the Free Software Foundation, either version 3 of the License, or
# (at your option) any later version.
#
# This program is distributed in the hope that it will be useful,
# but WITHOUT ANY WARRANTY; without even the implied warranty of
# MERCHANTABILITY or FITNESS FOR A PARTICULAR PURPOSE.  See the
# GNU General Public License for more details.
#
# You should have received a copy of the GNU General Public License
# along with this program.  If not, see <http://www.gnu.org/licenses/>.

try:
    import sentry_sdk
    from sentry_sdk.integrations.logging import LoggingIntegration

    SENTRY_SDK_AVAILABLE = True
except ImportError:
    # Sentry SDK is not installed with deb package in order to simplify packaging
    SENTRY_SDK_AVAILABLE = False

import os
import sys
import struct
import platform
import locale
import distro

from .version import __version__, __version_info__
from .config import Config
from .utils.get_resource import get_resource

import logging

log = logging.getLogger(__name__)


# Dev build
if __version_info__[3] != 0:
    import faulthandler

    # Display a traceback in case of segfault crash.
    # Useful when this application is frozen.
    # Not enabled by default for security reason
    log.info("Enable catching segfault")
    try:
        faulthandler.enable()
    except Exception:
        pass  # Could fail when loaded into tests


class CrashReport:

    """
    Report crash to a third party service
    """

    DSN = "https://45f39fa6ea64493b8966a263049e844c@o19455.ingest.sentry.io/38482"
    _instance = None

    def __init__(self):

        # We don't want sentry making noise if an error is caught when you don't have internet
        sentry_errors = logging.getLogger("sentry.errors")
        sentry_errors.disabled = True

        sentry_uncaught = logging.getLogger("sentry.errors.uncaught")
        sentry_uncaught.disabled = True

        if SENTRY_SDK_AVAILABLE:
            cacert = None
            if hasattr(sys, "frozen"):
                cacert_resource = get_resource("cacert.pem")
                if cacert_resource is not None and os.path.isfile(cacert_resource):
                    cacert = cacert_resource
                else:
                    log.error(f"The SSL certificate bundle file '{cacert_resource}' could not be found")

            # Don't send log records as events.
            sentry_logging = LoggingIntegration(level=logging.INFO, event_level=None)

<<<<<<< HEAD
            sentry_sdk.init(
                dsn=CrashReport.DSN,
                release=__version__,
                ca_certs=cacert,
                default_integrations=False,
                integrations=[sentry_logging],
            )
=======
            try:
                sentry_sdk.init(dsn=CrashReport.DSN,
                                release=__version__,
                                ca_certs=cacert,
                                default_integrations=False,
                                integrations=[sentry_logging])
            except Exception as e:
                log.error("Crash report could not be sent: {}".format(e))
                return
>>>>>>> c51d71a4

            tags = {
                "os:name": platform.system(),
                "os:release": platform.release(),
                "os:win_32": " ".join(platform.win32_ver()),
                "os:mac": "{} {}".format(platform.mac_ver()[0], platform.mac_ver()[2]),
                "os:linux": distro.name(pretty=True),

            }

            with sentry_sdk.configure_scope() as scope:
                for key, value in tags.items():
                    scope.set_tag(key, value)

            extra_context = {
                "python:version": "{}.{}.{}".format(sys.version_info[0], sys.version_info[1], sys.version_info[2]),
                "python:bit": struct.calcsize("P") * 8,
                "python:encoding": sys.getdefaultencoding(),
                "python:frozen": "{}".format(hasattr(sys, "frozen")),
            }

            if sys.platform.startswith("linux") and not hasattr(sys, "frozen"):
                # add locale information
                try:
                    language, encoding = locale.getlocale()
                    extra_context["locale:language"] = language
                    extra_context["locale:encoding"] = encoding
                except ValueError:
                    pass

                # add GNS3 VM version if it exists
                home = os.path.expanduser("~")
                gns3vm_version = os.path.join(home, ".config", "GNS3", "gns3vm_version")
                if os.path.isfile(gns3vm_version):
                    try:
                        with open(gns3vm_version) as fd:
                            extra_context["gns3vm:version"] = fd.readline().strip()
                    except OSError:
                        pass

            with sentry_sdk.configure_scope() as scope:
                for key, value in extra_context.items():
                    scope.set_extra(key, value)

    def capture_exception(self, request=None):

        if not SENTRY_SDK_AVAILABLE:
            return

        if not hasattr(sys, "frozen") and os.path.exists(
            os.path.join(os.path.dirname(os.path.abspath(__file__)), "..", ".git")
        ):
            log.warning(".git directory detected, crash reporting is turned off for developers.")
            return

        if Config.instance().settings.Server.report_errors:

            if not SENTRY_SDK_AVAILABLE:
                log.warning("Cannot capture exception: Sentry SDK is not available")
                return

            if os.path.exists(".git"):
                log.warning(".git directory detected, crash reporting is turned off for developers.")
                return

            try:
                if request:
                    # add specific extra request information
                    with sentry_sdk.push_scope() as scope:
                        scope.set_extra("method", request.method)
                        scope.set_extra("url", request.path)
                        scope.set_extra("json", request.json)
                        sentry_sdk.capture_exception()
                else:
                    sentry_sdk.capture_exception()
                log.info(f"Crash report sent with event ID: {sentry_sdk.last_event_id()}")
            except Exception as e:
                log.warning(f"Can't send crash report to Sentry: {e}")

    @classmethod
    def instance(cls):
        if cls._instance is None:
            cls._instance = CrashReport()
        return cls._instance<|MERGE_RESOLUTION|>--- conflicted
+++ resolved
@@ -83,25 +83,17 @@
             # Don't send log records as events.
             sentry_logging = LoggingIntegration(level=logging.INFO, event_level=None)
 
-<<<<<<< HEAD
-            sentry_sdk.init(
-                dsn=CrashReport.DSN,
-                release=__version__,
-                ca_certs=cacert,
-                default_integrations=False,
-                integrations=[sentry_logging],
-            )
-=======
             try:
-                sentry_sdk.init(dsn=CrashReport.DSN,
-                                release=__version__,
-                                ca_certs=cacert,
-                                default_integrations=False,
-                                integrations=[sentry_logging])
+                sentry_sdk.init(
+                    dsn=CrashReport.DSN,
+                    release=__version__,
+                    ca_certs=cacert,
+                    default_integrations=False,
+                    integrations=[sentry_logging],
+                )
             except Exception as e:
                 log.error("Crash report could not be sent: {}".format(e))
                 return
->>>>>>> c51d71a4
 
             tags = {
                 "os:name": platform.system(),
