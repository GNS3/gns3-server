--- conflicted
+++ resolved
@@ -58,11 +58,7 @@
     Report crash to a third party service
     """
 
-<<<<<<< HEAD
     DSN = "https://45f39fa6ea64493b8966a263049e844c@o19455.ingest.sentry.io/38482"
-=======
-    DSN = "https://226eee142b22cc399d1566b3dd4cbc86@o19455.ingest.sentry.io/38482"
->>>>>>> 35e15190
     _instance = None
 
     def __init__(self):
@@ -75,34 +71,13 @@
         sentry_uncaught.disabled = True
 
         if SENTRY_SDK_AVAILABLE:
-<<<<<<< HEAD
-            cacert = None
-            if hasattr(sys, "frozen"):
-                cacert_resource = get_resource("cacert.pem")
-                if cacert_resource is not None and os.path.isfile(cacert_resource):
-                    cacert = cacert_resource
-                else:
-                    log.error(f"The SSL certificate bundle file '{cacert_resource}' could not be found")
-
-=======
->>>>>>> 35e15190
             # Don't send log records as events.
             sentry_logging = LoggingIntegration(level=logging.INFO, event_level=None)
             try:
-<<<<<<< HEAD
-                sentry_sdk.init(
-                    dsn=CrashReport.DSN,
-                    release=__version__,
-                    ca_certs=cacert,
-                    default_integrations=False,
-                    integrations=[sentry_logging],
-                )
-=======
                 sentry_sdk.init(dsn=CrashReport.DSN,
                                 release=__version__,
                                 default_integrations=False,
                                 integrations=[sentry_logging])
->>>>>>> 35e15190
             except Exception as e:
                 log.error("Crash report could not be sent: {}".format(e))
                 return
