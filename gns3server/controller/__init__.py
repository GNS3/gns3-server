--- conflicted
+++ resolved
@@ -254,7 +254,6 @@
         iou_config = Config.instance().settings.IOU
         server_config = Config.instance().settings.Server
 
-<<<<<<< HEAD
         if iou_config.iourc_path:
             iourc_path = iou_config.iourc_path
         else:
@@ -271,18 +270,11 @@
                 log.error(f"Cannot read IOU license file '{iourc_path}': {e}")
         self._iou_license_settings["license_check"] = iou_config.license_check
 
-        previous_version = controller_vars.get("version")
-        log.info("Comparing controller version {} with config version {}".format(__version__, previous_version))
-        if not previous_version or \
-                parse_version(__version__.split("+")[0]) > parse_version(previous_version.split("+")[0]):
-            self._appliance_manager.install_builtin_appliances()
-        elif not os.listdir(self._appliance_manager.builtin_appliances_path()):
-            self._appliance_manager.install_builtin_appliances()
-=======
         # install the built-in appliances if needed
+        # FIXME
         server_config = Config.instance().get_section_config("Server")
         if server_config.getboolean("install_builtin_appliances", True):
-            previous_version = controller_settings.get("version")
+            previous_version = controller_vars.get("version")
             log.info("Comparing controller version {} with config version {}".format(__version__, previous_version))
             builtin_appliances_path = self._appliance_manager.builtin_appliances_path()
             if not previous_version or \
@@ -291,8 +283,7 @@
             elif not os.listdir(builtin_appliances_path):
                 self._appliance_manager.install_builtin_appliances()
             else:
-                log.info("Built-in appliances are installed in '{}'".format(builtin_appliances_path))
->>>>>>> 4a58ede5
+                log.info(f"Built-in appliances are installed in '{builtin_appliances_path}'")
 
         self._appliance_manager.appliances_etag = controller_vars.get("appliances_etag")
         self._appliance_manager.load_appliances()
