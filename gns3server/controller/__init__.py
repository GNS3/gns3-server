#!/usr/bin/env python
#
# Copyright (C) 2016 GNS3 Technologies Inc.
#
# This program is free software: you can redistribute it and/or modify
# it under the terms of the GNU General Public License as published by
# the Free Software Foundation, either version 3 of the License, or
# (at your option) any later version.
#
# This program is distributed in the hope that it will be useful,
# but WITHOUT ANY WARRANTY; without even the implied warranty of
# MERCHANTABILITY or FITNESS FOR A PARTICULAR PURPOSE.  See the
# GNU General Public License for more details.
#
# You should have received a copy of the GNU General Public License
# along with this program.  If not, see <http://www.gnu.org/licenses/>.

import os
import sys
import uuid
import socket
import shutil
<<<<<<< HEAD
import asyncio
import random
import importlib_resources
=======
import aiohttp

try:
    import importlib_resources
except ImportError:
    from importlib import resources as importlib_resources
>>>>>>> f8f5d7ec

from ..config import Config
from ..utils import parse_version

from .project import Project
from .appliance import Appliance
from .appliance_manager import ApplianceManager
from .compute import Compute, ComputeError
from .notification import Notification
from .symbols import Symbols
from .topology import load_topology
from .gns3vm import GNS3VM
from .gns3vm.gns3_vm_error import GNS3VMError
from .controller_error import ControllerError, ControllerNotFoundError


import logging

log = logging.getLogger(__name__)


class Controller:
    """
    The controller is responsible to manage one or more computes.
    """

    def __init__(self):

        self._computes = {}
        self._projects = {}
        self._ssl_context = None
        self._notification = Notification(self)
        self.gns3vm = GNS3VM(self)
        self.symbols = Symbols()
        self._appliance_manager = ApplianceManager()
        self._iou_license_settings = {"iourc_content": "", "license_check": True}
        self._config_loaded = False

    async def start(self, computes=None):

        log.info("Controller is starting")
<<<<<<< HEAD
        self._load_base_files()
        server_config = Config.instance().settings.Server
=======
        self._install_base_configs()
        server_config = Config.instance().get_section_config("Server")
>>>>>>> f8f5d7ec
        Config.instance().listen_for_config_changes(self._update_config)
        name = server_config.name
        host = server_config.host
        port = server_config.port

        # clients will use the IP they use to connect to
        # the controller if console_host is 0.0.0.0
        console_host = host
        if host == "0.0.0.0":
            host = "127.0.0.1"

        self._load_controller_settings()

        if server_config.enable_ssl:
            self._ssl_context = self._create_ssl_context(server_config)

        protocol = server_config.protocol
        if self._ssl_context and protocol != "https":
            log.warning(f"Protocol changed to 'https' for local compute because SSL is enabled")
            protocol = "https"
        try:
            self._local_server = await self.add_compute(
                compute_id="local",
                name=name,
                protocol=protocol,
                host=host,
                console_host=console_host,
                port=port,
                user=server_config.compute_username,
                password=server_config.compute_password,
                force=True,
                connect=True,
                wait_connection=False,
                ssl_context=self._ssl_context,
            )
        except ControllerError:
            log.fatal(
                f"Cannot access to the local server, make sure something else is not running on the TCP port {port}"
            )
            sys.exit(1)

        if computes:
            for c in computes:
                try:
                    #FIXME: Task exception was never retrieved
                    await self.add_compute(
                        compute_id=str(c.compute_id),
                        connect=False,
                        **c.dict(exclude_unset=True, exclude={"compute_id", "created_at", "updated_at"}),
                    )
                except (ControllerError, KeyError):
                    pass  # Skip not available servers at loading

        try:
            await self.gns3vm.auto_start_vm()
        except GNS3VMError as e:
            log.warning(str(e))

        await self.load_projects()
        await self._project_auto_open()

    def _create_ssl_context(self, server_config):

        import ssl

        ssl_context = ssl.SSLContext(ssl.PROTOCOL_SSLv23)
        certfile = server_config.certfile
        certkey = server_config.certkey
        try:
            ssl_context.load_cert_chain(certfile, certkey)
        except FileNotFoundError:
            log.critical("Could not find the SSL certfile or certkey")
            raise SystemExit
        except ssl.SSLError as e:
            log.critical(f"SSL error: {e}")
            raise SystemExit
        return ssl_context

    def ssl_context(self):
        """
        Returns the SSL context for the server.
        """

        return self._ssl_context

    def _update_config(self):
        """
        Call this when the server configuration file changes.
        """

        if self._local_server:
            self._local_server.user = Config.instance().settings.Server.compute_username
            self._local_server.password = Config.instance().settings.Server.compute_password

    async def stop(self):

        log.info("Controller is stopping")
        for project in self._projects.values():
            await project.close()
        for compute in self._computes.values():
            try:
                await compute.close()
            # We don't care if a compute is down at this step
            except (ComputeError, ControllerError, OSError):
                pass
        await self.gns3vm.exit_vm()
        self.save()
        self._computes = {}
        self._projects = {}

    async def reload(self):

        log.info("Controller is reloading")
        self._load_controller_settings()

        # remove all projects deleted from disk.
        for project in self._projects.copy().values():
            if not os.path.exists(project.path) or not os.listdir(project.path):
                log.info(f"Project '{project.name}' doesn't exist on the disk anymore, closing...")
                await project.close()
                self.remove_project(project)

        await self.load_projects()

    def save(self):
        """
        Save the controller configuration on disk
        """

        if self._config_loaded is False:
            return

        if self._iou_license_settings["iourc_content"]:

            iou_config = Config.instance().settings.IOU
            server_config = Config.instance().settings.Server

            if iou_config.iourc_path:
                iourc_path = iou_config.iourc_path
            else:
                os.makedirs(server_config.secrets_dir, exist_ok=True)
                iourc_path = os.path.join(server_config.secrets_dir, "gns3_iourc_license")

            try:
                with open(iourc_path, "w+") as f:
                    f.write(self._iou_license_settings["iourc_content"])
                log.info(f"iourc file '{iourc_path}' saved")
            except OSError as e:
                log.error(f"Cannot write IOU license file '{iourc_path}': {e}")

        if self._appliance_manager.appliances_etag:
            etag_directory = os.path.dirname(Config.instance().server_config)
            os.makedirs(etag_directory, exist_ok=True)
            etag_appliances_path = os.path.join(etag_directory, "gns3_appliances_etag")

            try:
                with open(etag_appliances_path, "w+") as f:
                    f.write(self._appliance_manager.appliances_etag)
                log.info(f"etag appliances file '{etag_appliances_path}' saved")
            except OSError as e:
                log.error(f"Cannot write Etag appliance file '{etag_appliances_path}': {e}")

    def _load_controller_settings(self):
        """
        Reload the controller configuration from disk
        """

        # try:
        #     if not os.path.exists(self._config_file):
        #         self._config_loaded = True
        #         self.save()
        #     with open(self._config_file) as f:
        #         controller_settings = json.load(f)
        # except (OSError, ValueError) as e:
        #     log.critical("Cannot load configuration file '{}': {}".format(self._config_file, e))
        #     return []

        # load GNS3 VM settings
        # if "gns3vm" in controller_settings:
        #     gns3_vm_settings = controller_settings["gns3vm"]
        #     if "port" not in gns3_vm_settings:
        #         # port setting was added in version 2.2.8
        #         # the default port was 3080 before this
        #         gns3_vm_settings["port"] = 3080
        #     self.gns3vm.settings = gns3_vm_settings

        # load the IOU license settings
        iou_config = Config.instance().settings.IOU
        server_config = Config.instance().settings.Server

        if iou_config.iourc_path:
            iourc_path = iou_config.iourc_path
        else:
            if not server_config.secrets_dir:
                server_config.secrets_dir = os.path.dirname(Config.instance().server_config)
            iourc_path = os.path.join(server_config.secrets_dir, "gns3_iourc_license")

        if os.path.exists(iourc_path):
            try:
                with open(iourc_path) as f:
                    self._iou_license_settings["iourc_content"] = f.read()
                log.info(f"iourc file '{iourc_path}' loaded")
            except OSError as e:
                log.error(f"Cannot read IOU license file '{iourc_path}': {e}")

        self._iou_license_settings["license_check"] = iou_config.license_check

        etag_directory = os.path.dirname(Config.instance().server_config)
        etag_appliances_path = os.path.join(etag_directory, "gns3_appliances_etag")
        self._appliance_manager.appliances_etag = None
        if os.path.exists(etag_appliances_path):
            try:
                with open(etag_appliances_path) as f:
                    self._appliance_manager.appliances_etag = f.read()
                log.info(f"etag appliances file '{etag_appliances_path}' loaded")
            except OSError as e:
                log.error(f"Cannot read Etag appliance file '{etag_appliances_path}': {e}")

<<<<<<< HEAD
        self._appliance_manager.install_builtin_appliances()
=======
        if parse_version(__version__) > parse_version(controller_settings.get("version", "")):
            self._appliance_manager.install_builtin_appliances()

        self._appliance_manager.appliances_etag = controller_settings.get("appliances_etag")
>>>>>>> f8f5d7ec
        self._appliance_manager.load_appliances()
        self._config_loaded = True

    async def load_projects(self):
        """
        Preload the list of projects from disk
        """

        server_config = Config.instance().settings.Server
        projects_path = os.path.expanduser(server_config.projects_path)
        os.makedirs(projects_path, exist_ok=True)
        try:
            for project_path in os.listdir(projects_path):
                project_dir = os.path.join(projects_path, project_path)
                if os.path.isdir(project_dir):
                    for file in os.listdir(project_dir):
                        if file.endswith(".gns3"):
                            try:
                                await self.load_project(os.path.join(project_dir, file), load=False)
                            except (ControllerError, NotImplementedError):
                                pass  # Skip not compatible projects
        except OSError as e:
            log.error(str(e))

    def _install_base_configs(self):
        """
        At startup we copy base file to the user location to allow
        them to customize it
        """

        dst_path = self.configs_path()
        log.info(f"Installing base configs in '{dst_path}'")
        try:
            if hasattr(sys, "frozen") and sys.platform.startswith("win"):
                resource_path = os.path.normpath(os.path.join(os.path.dirname(sys.executable), "configs"))
                for filename in os.listdir(resource_path):
                    if not os.path.exists(os.path.join(dst_path, filename)):
                        shutil.copy(os.path.join(resource_path, filename), os.path.join(dst_path, filename))
            else:
                for entry in importlib_resources.files('gns3server.configs').iterdir():
                    full_path = os.path.join(dst_path, entry.name)
                    if entry.is_file() and not os.path.exists(full_path):
                        log.debug(f"Installing base config file {entry.name} to {full_path}")
                        shutil.copy(str(entry), os.path.join(dst_path, entry.name))
        except OSError as e:
            log.error(f"Could not install base config files to {dst_path}: {e}")

    def images_path(self):
        """
        Get the image storage directory
        """

        server_config = Config.instance().settings.Server
        images_path = os.path.expanduser(server_config.images_path)
        os.makedirs(images_path, exist_ok=True)
        return images_path

    def configs_path(self):
        """
        Get the configs storage directory
        """

        server_config = Config.instance().settings.Server
        configs_path = os.path.expanduser(server_config.configs_path)
        os.makedirs(configs_path, exist_ok=True)
        return configs_path

    async def add_compute(self, compute_id=None, name=None, force=False, connect=True, wait_connection=True, **kwargs):
        """
        Add a server to the dictionary of computes controlled by this controller

        :param compute_id: Compute identifier
        :param name: Compute name
        :param force: True skip security check
        :param connect: True connect to the compute immediately
        :param kwargs: See the documentation of Compute
        """

        if compute_id not in self._computes:

            # We disallow to create from the outside the local and VM server
            if (compute_id == "local" or compute_id == "vm") and not force:
                return None

            # It seem we have error with a gns3vm imported as a remote server and conflict
            # with GNS3 VM settings. That's why we ignore server name gns3vm
            if name == "gns3vm":
                return None

            for compute in self._computes.values():
                if name and compute.name == name and not force:
                    raise ControllerError(f'Compute name "{name}" already exists')

            compute = Compute(compute_id=compute_id, controller=self, name=name, **kwargs)
            self._computes[compute.id] = compute
            # self.save()
            if connect:
                if wait_connection:
                    await compute.connect()
                else:
                    # call compute.connect() later to give time to the controller to be fully started
                    asyncio.get_event_loop().call_later(1, lambda: asyncio.ensure_future(compute.connect()))
            self.notification.controller_emit("compute.created", compute.asdict())
            return compute
        else:
            if connect:
                await self._computes[compute_id].connect()
            self.notification.controller_emit("compute.updated", self._computes[compute_id].asdict())
            return self._computes[compute_id]

    async def close_compute_projects(self, compute):
        """
        Close projects running on a compute
        """

        for project in self._projects.values():
            if compute in project.computes:
                await project.close()

    def compute_has_open_project(self, compute):
        """
        Check is compute has a project opened.

        :returns: True if a project is open
        """

        for project in self._projects.values():
            if compute in project.computes and project.status == "opened":
                return True
        return False

    async def delete_compute(self, compute_id):
        """
        Delete a compute node. Project using this compute will be close

        :param compute_id: Compute identifier
        """

        try:
            compute = self.get_compute(compute_id)
        except ControllerNotFoundError:
            return
        await self.close_compute_projects(compute)
        await compute.close()
        del self._computes[compute_id]
        # self.save()
        self.notification.controller_emit("compute.deleted", compute.asdict())

    @property
    def notification(self):
        """
        The notification system
        """

        return self._notification

    @property
    def computes(self):
        """
        :returns: The dictionary of computes managed by this controller
        """

        return self._computes

    def get_compute(self, compute_id):
        """
        Returns a compute or raise a 404 error.
        """

        if compute_id is None:
            computes = list(self._computes.values())
            if len(computes) == 1:
                # return the only available compute
                return computes[0]
            else:
                # randomly pick a compute until we have proper scalability handling
                # https://github.com/GNS3/gns3-server/issues/1676
                return random.choice(computes)

        try:
            return self._computes[compute_id]
        except KeyError:
            if compute_id == "vm":
                raise ControllerNotFoundError("Cannot use a node on the GNS3 VM server with the GNS3 VM not configured")
            raise ControllerNotFoundError(f"Compute ID {compute_id} doesn't exist")

    def has_compute(self, compute_id):
        """
        Return True if the compute exist in the controller
        """

        return compute_id in self._computes

    async def add_project(self, project_id=None, name=None, path=None, **kwargs):
        """
        Creates a project or returns an existing project

        :param project_id: Project ID
        :param name: Project name
        :param kwargs: See the documentation of Project
        """

        if project_id not in self._projects:
            for project in self._projects.values():
                if name and project.name == name:
                    if path and path == project.path:
                        raise ControllerError(f'Project "{name}" already exists in location "{path}"')
                    else:
                        raise ControllerError(f'Project "{name}" already exists')
            project = Project(project_id=project_id, controller=self, name=name, path=path, **kwargs)
            self._projects[project.id] = project
            return self._projects[project.id]
        return self._projects[project_id]

    def get_project(self, project_id):
        """
        Returns a project or raise a 404 error.
        """

        try:
            return self._projects[project_id]
        except KeyError:
            raise ControllerNotFoundError(f"Project ID {project_id} doesn't exist")

    async def get_loaded_project(self, project_id):
        """
        Returns a project or raise a 404 error.

        If project is not finished to load wait for it
        """

        project = self.get_project(project_id)
        await project.wait_loaded()
        return project

    def remove_project(self, project):

        if project.id in self._projects:
            del self._projects[project.id]

    async def load_project(self, path, load=True):
        """
        Load a project from a .gns3

        :param path: Path of the .gns3
        :param load: Load the topology
        """

        if not os.path.exists(path):
            raise ControllerError(f"'{path}' does not exist on the controller")

        topo_data = load_topology(path)
        topo_data.pop("topology")
        topo_data.pop("version")
        topo_data.pop("revision")
        topo_data.pop("type")

        if topo_data["project_id"] in self._projects:
            project = self._projects[topo_data["project_id"]]
        else:
            project = await self.add_project(
                path=os.path.dirname(path),
                status="closed",
                filename=os.path.basename(path),
                **topo_data
            )
        if load or project.auto_open:
            await project.open()
        return project

    async def _project_auto_open(self):
        """
        Auto open the project with auto open enable
        """

        for project in self._projects.values():
            if project.auto_open:
                await project.open()

    def get_free_project_name(self, base_name):
        """
        Generate a free project name base on the base name
        """

        names = [p.name for p in self._projects.values()]
        if base_name not in names:
            return base_name
        i = 1

        projects_path = self.projects_directory()

        while True:
            new_name = f"{base_name}-{i}"
            if new_name not in names and not os.path.exists(os.path.join(projects_path, new_name)):
                break
            i += 1
            if i > 1000000:
                raise ControllerError("A project name could not be allocated (node limit reached?)")
        return new_name

    @property
    def projects(self):
        """
        :returns: The dictionary of projects managed by the controller
        """

        return self._projects

    @property
    def appliance_manager(self):
        """
        :returns: Appliance Manager instance
        """

        return self._appliance_manager

    @property
    def iou_license(self):
        """
        :returns: The dictionary of IOU license settings
        """

        return self._iou_license_settings

    def projects_directory(self):

        server_config = Config.instance().settings.Server
        return os.path.expanduser(server_config.projects_path)

    @staticmethod
    def instance():
        """
        Singleton to return only on instance of Controller.

        :returns: instance of Controller
        """

        if not hasattr(Controller, "_instance") or Controller._instance is None:
            Controller._instance = Controller()
        return Controller._instance

    async def autoidlepc(self, compute_id, platform, image, ram):
        """
        Compute and IDLE PC value for an image

        :param compute_id: ID of the compute where the idlepc operation need to run
        :param platform: Platform type
        :param image: Image to use
        :param ram: amount of RAM to use
        """

        compute = self.get_compute(compute_id)
        for project in list(self._projects.values()):
            if project.name == "AUTOIDLEPC":
                await project.delete()
                self.remove_project(project)
        project = await self.add_project(name="AUTOIDLEPC")
        node = await project.add_node(
            compute, "AUTOIDLEPC", str(uuid.uuid4()), node_type="dynamips", platform=platform, image=image, ram=ram
        )
        res = await node.dynamips_auto_idlepc()
        await project.delete()
        self.remove_project(project)
        return res<|MERGE_RESOLUTION|>--- conflicted
+++ resolved
@@ -18,20 +18,15 @@
 import os
 import sys
 import uuid
-import socket
 import shutil
-<<<<<<< HEAD
 import asyncio
 import random
-import importlib_resources
-=======
-import aiohttp
 
 try:
     import importlib_resources
 except ImportError:
     from importlib import resources as importlib_resources
->>>>>>> f8f5d7ec
+
 
 from ..config import Config
 from ..utils import parse_version
@@ -73,13 +68,8 @@
     async def start(self, computes=None):
 
         log.info("Controller is starting")
-<<<<<<< HEAD
-        self._load_base_files()
+        self._install_base_configs()
         server_config = Config.instance().settings.Server
-=======
-        self._install_base_configs()
-        server_config = Config.instance().get_section_config("Server")
->>>>>>> f8f5d7ec
         Config.instance().listen_for_config_changes(self._update_config)
         name = server_config.name
         host = server_config.host
@@ -298,14 +288,11 @@
             except OSError as e:
                 log.error(f"Cannot read Etag appliance file '{etag_appliances_path}': {e}")
 
-<<<<<<< HEAD
+        # FIXME
+        #if parse_version(__version__) > parse_version(controller_settings.get("version", "")):
+        #    self._appliance_manager.install_builtin_appliances()
+
         self._appliance_manager.install_builtin_appliances()
-=======
-        if parse_version(__version__) > parse_version(controller_settings.get("version", "")):
-            self._appliance_manager.install_builtin_appliances()
-
-        self._appliance_manager.appliances_etag = controller_settings.get("appliances_etag")
->>>>>>> f8f5d7ec
         self._appliance_manager.load_appliances()
         self._config_loaded = True
 
