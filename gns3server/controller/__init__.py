#!/usr/bin/env python
#
# Copyright (C) 2016 GNS3 Technologies Inc.
#
# This program is free software: you can redistribute it and/or modify
# it under the terms of the GNU General Public License as published by
# the Free Software Foundation, either version 3 of the License, or
# (at your option) any later version.
#
# This program is distributed in the hope that it will be useful,
# but WITHOUT ANY WARRANTY; without even the implied warranty of
# MERCHANTABILITY or FITNESS FOR A PARTICULAR PURPOSE.  See the
# GNU General Public License for more details.
#
# You should have received a copy of the GNU General Public License
# along with this program.  If not, see <http://www.gnu.org/licenses/>.

import os
import sys
import uuid
import socket
import shutil
<<<<<<< HEAD
import asyncio
import random
=======
import aiohttp
import importlib_resources
>>>>>>> 0a046e43

from ..config import Config
from .project import Project
from .appliance import Appliance
from .appliance_manager import ApplianceManager
from .compute import Compute, ComputeError
from .notification import Notification
from .symbols import Symbols
from .topology import load_topology
from .gns3vm import GNS3VM
from .gns3vm.gns3_vm_error import GNS3VMError
from .controller_error import ControllerError, ControllerNotFoundError


import logging

log = logging.getLogger(__name__)


class Controller:
    """
    The controller is responsible to manage one or more computes.
    """

    def __init__(self):

        self._computes = {}
        self._projects = {}
        self._ssl_context = None
        self._notification = Notification(self)
        self.gns3vm = GNS3VM(self)
        self.symbols = Symbols()
        self._appliance_manager = ApplianceManager()
        self._iou_license_settings = {"iourc_content": "", "license_check": True}
        self._config_loaded = False

    async def start(self, computes=None):

        log.info("Controller is starting")
<<<<<<< HEAD
        self.load_base_files()
        server_config = Config.instance().settings.Server
=======
        self._load_base_files()
        server_config = Config.instance().get_section_config("Server")
>>>>>>> 0a046e43
        Config.instance().listen_for_config_changes(self._update_config)
        host = server_config.host
        port = server_config.port

        # clients will use the IP they use to connect to
        # the controller if console_host is 0.0.0.0
        console_host = host
        if host == "0.0.0.0":
            host = "127.0.0.1"

        self._load_controller_settings()

        if server_config.enable_ssl:
            self._ssl_context = self._create_ssl_context(server_config)

        protocol = server_config.protocol
        if self._ssl_context and protocol != "https":
            log.warning(f"Protocol changed to 'https' for local compute because SSL is enabled")
            protocol = "https"
        try:
            self._local_server = await self.add_compute(
                compute_id="local",
                name=f"{socket.gethostname()} (controller)",
                protocol=protocol,
                host=host,
                console_host=console_host,
                port=port,
                user=server_config.compute_username,
                password=server_config.compute_password,
                force=True,
                connect=True,
                wait_connection=False,
                ssl_context=self._ssl_context,
            )
        except ControllerError:
            log.fatal(
                f"Cannot access to the local server, make sure something else is not running on the TCP port {port}"
            )
            sys.exit(1)

        if computes:
            for c in computes:
                try:
                    #FIXME: Task exception was never retrieved
                    await self.add_compute(
                        compute_id=str(c.compute_id),
                        connect=False,
                        **c.dict(exclude_unset=True, exclude={"compute_id", "created_at", "updated_at"}),
                    )
                except (ControllerError, KeyError):
                    pass  # Skip not available servers at loading

        try:
            await self.gns3vm.auto_start_vm()
        except GNS3VMError as e:
            log.warning(str(e))

        await self.load_projects()
        await self._project_auto_open()

    def _create_ssl_context(self, server_config):

        import ssl

        ssl_context = ssl.SSLContext(ssl.PROTOCOL_SSLv23)
        certfile = server_config.certfile
        certkey = server_config.certkey
        try:
            ssl_context.load_cert_chain(certfile, certkey)
        except FileNotFoundError:
            log.critical("Could not find the SSL certfile or certkey")
            raise SystemExit
        except ssl.SSLError as e:
            log.critical(f"SSL error: {e}")
            raise SystemExit
        return ssl_context

    def ssl_context(self):
        """
        Returns the SSL context for the server.
        """

        return self._ssl_context

    def _update_config(self):
        """
        Call this when the server configuration file changes.
        """

        if self._local_server:
            self._local_server.user = Config.instance().settings.Server.compute_username
            self._local_server.password = Config.instance().settings.Server.compute_password

    async def stop(self):

        log.info("Controller is stopping")
        for project in self._projects.values():
            await project.close()
        for compute in self._computes.values():
            try:
                await compute.close()
            # We don't care if a compute is down at this step
            except (ComputeError, ControllerError, OSError):
                pass
        await self.gns3vm.exit_vm()
        self.save()
        self._computes = {}
        self._projects = {}

    async def reload(self):

        log.info("Controller is reloading")
        self._load_controller_settings()

        # remove all projects deleted from disk.
        for project in self._projects.copy().values():
            if not os.path.exists(project.path) or not os.listdir(project.path):
                log.info(f"Project '{project.name}' doesn't exist on the disk anymore, closing...")
                await project.close()
                self.remove_project(project)

        await self.load_projects()

    def save(self):
        """
        Save the controller configuration on disk
        """

        if self._config_loaded is False:
            return

        if self._iou_license_settings["iourc_content"]:

            iou_config = Config.instance().settings.IOU
            server_config = Config.instance().settings.Server

            if iou_config.iourc_path:
                iourc_path = iou_config.iourc_path
            else:
                os.makedirs(server_config.secrets_dir, exist_ok=True)
                iourc_path = os.path.join(server_config.secrets_dir, "gns3_iourc_license")

            try:
                with open(iourc_path, "w+") as f:
                    f.write(self._iou_license_settings["iourc_content"])
                log.info(f"iourc file '{iourc_path}' saved")
            except OSError as e:
                log.error(f"Cannot write IOU license file '{iourc_path}': {e}")

        if self._appliance_manager.appliances_etag:
            etag_directory = os.path.dirname(Config.instance().server_config)
            os.makedirs(etag_directory, exist_ok=True)
            etag_appliances_path = os.path.join(etag_directory, "gns3_appliances_etag")

            try:
                with open(etag_appliances_path, "w+") as f:
                    f.write(self._appliance_manager.appliances_etag)
                log.info(f"etag appliances file '{etag_appliances_path}' saved")
            except OSError as e:
                log.error(f"Cannot write Etag appliance file '{etag_appliances_path}': {e}")

    def _load_controller_settings(self):
        """
        Reload the controller configuration from disk
        """

        # try:
        #     if not os.path.exists(self._config_file):
        #         self._config_loaded = True
        #         self.save()
        #     with open(self._config_file) as f:
        #         controller_settings = json.load(f)
        # except (OSError, ValueError) as e:
        #     log.critical("Cannot load configuration file '{}': {}".format(self._config_file, e))
        #     return []

        # load GNS3 VM settings
        # if "gns3vm" in controller_settings:
        #     gns3_vm_settings = controller_settings["gns3vm"]
        #     if "port" not in gns3_vm_settings:
        #         # port setting was added in version 2.2.8
        #         # the default port was 3080 before this
        #         gns3_vm_settings["port"] = 3080
        #     self.gns3vm.settings = gns3_vm_settings

        # load the IOU license settings
        iou_config = Config.instance().settings.IOU
        server_config = Config.instance().settings.Server

        if iou_config.iourc_path:
            iourc_path = iou_config.iourc_path
        else:
            if not server_config.secrets_dir:
                server_config.secrets_dir = os.path.dirname(Config.instance().server_config)
            iourc_path = os.path.join(server_config.secrets_dir, "gns3_iourc_license")

        if os.path.exists(iourc_path):
            try:
                with open(iourc_path) as f:
                    self._iou_license_settings["iourc_content"] = f.read()
                log.info(f"iourc file '{iourc_path}' loaded")
            except OSError as e:
                log.error(f"Cannot read IOU license file '{iourc_path}': {e}")

        self._iou_license_settings["license_check"] = iou_config.license_check

        etag_directory = os.path.dirname(Config.instance().server_config)
        etag_appliances_path = os.path.join(etag_directory, "gns3_appliances_etag")
        self._appliance_manager.appliances_etag = None
        if os.path.exists(etag_appliances_path):
            try:
                with open(etag_appliances_path) as f:
                    self._appliance_manager.appliances_etag = f.read()
                log.info(f"etag appliances file '{etag_appliances_path}' loaded")
            except OSError as e:
                log.error(f"Cannot read Etag appliance file '{etag_appliances_path}': {e}")

<<<<<<< HEAD
=======
        self._appliance_manager.install_builtin_appliances()
        self._appliance_manager.appliances_etag = controller_settings.get("appliances_etag")
>>>>>>> 0a046e43
        self._appliance_manager.load_appliances()
        self._config_loaded = True

    async def load_projects(self):
        """
        Preload the list of projects from disk
        """

        server_config = Config.instance().settings.Server
        projects_path = os.path.expanduser(server_config.projects_path)
        os.makedirs(projects_path, exist_ok=True)
        try:
            for project_path in os.listdir(projects_path):
                project_dir = os.path.join(projects_path, project_path)
                if os.path.isdir(project_dir):
                    for file in os.listdir(project_dir):
                        if file.endswith(".gns3"):
                            try:
                                await self.load_project(os.path.join(project_dir, file), load=False)
                            except (ControllerError, NotImplementedError):
                                pass  # Skip not compatible projects
        except OSError as e:
            log.error(str(e))

    def _load_base_files(self):
        """
        At startup we copy base file to the user location to allow
        them to customize it
        """

        dst_path = self.configs_path()
<<<<<<< HEAD
        src_path = get_resource("configs")
=======
>>>>>>> 0a046e43
        try:
            if hasattr(sys, "frozen") and sys.platform.startswith("win"):
                resource_path = os.path.normpath(os.path.join(os.path.dirname(sys.executable), "configs"))
                for filename in os.listdir(resource_path):
                    if not os.path.exists(os.path.join(dst_path, filename)):
                        shutil.copy(os.path.join(resource_path, filename), os.path.join(dst_path, filename))
            else:
                for entry in importlib_resources.files('gns3server.configs').iterdir():
                    full_path = os.path.join(dst_path, entry.name)
                    if entry.is_file() and not os.path.exists(full_path):
                        log.debug(f"Installing base config file {entry.name} to {full_path}")
                        shutil.copy(str(entry), os.path.join(dst_path, entry.name))
        except OSError as e:
            log.error(f"Could not install base config files to {dst_path}: {e}")

    def images_path(self):
        """
        Get the image storage directory
        """

        server_config = Config.instance().settings.Server
        images_path = os.path.expanduser(server_config.images_path)
        os.makedirs(images_path, exist_ok=True)
        return images_path

    def configs_path(self):
        """
        Get the configs storage directory
        """

        server_config = Config.instance().settings.Server
        configs_path = os.path.expanduser(server_config.configs_path)
        os.makedirs(configs_path, exist_ok=True)
        return configs_path

    async def add_compute(self, compute_id=None, name=None, force=False, connect=True, wait_connection=True, **kwargs):
        """
        Add a server to the dictionary of computes controlled by this controller

        :param compute_id: Compute identifier
        :param name: Compute name
        :param force: True skip security check
        :param connect: True connect to the compute immediately
        :param kwargs: See the documentation of Compute
        """

        if compute_id not in self._computes:

            # We disallow to create from the outside the local and VM server
            if (compute_id == "local" or compute_id == "vm") and not force:
                return None

            # It seem we have error with a gns3vm imported as a remote server and conflict
            # with GNS3 VM settings. That's why we ignore server name gns3vm
            if name == "gns3vm":
                return None

            for compute in self._computes.values():
                if name and compute.name == name and not force:
                    raise ControllerError(f'Compute name "{name}" already exists')

            compute = Compute(compute_id=compute_id, controller=self, name=name, **kwargs)
            self._computes[compute.id] = compute
            # self.save()
            if connect:
                if wait_connection:
                    await compute.connect()
                else:
                    # call compute.connect() later to give time to the controller to be fully started
                    asyncio.get_event_loop().call_later(1, lambda: asyncio.ensure_future(compute.connect()))
            self.notification.controller_emit("compute.created", compute.asdict())
            return compute
        else:
            if connect:
                await self._computes[compute_id].connect()
            self.notification.controller_emit("compute.updated", self._computes[compute_id].asdict())
            return self._computes[compute_id]

    async def close_compute_projects(self, compute):
        """
        Close projects running on a compute
        """

        for project in self._projects.values():
            if compute in project.computes:
                await project.close()

    def compute_has_open_project(self, compute):
        """
        Check is compute has a project opened.

        :returns: True if a project is open
        """

        for project in self._projects.values():
            if compute in project.computes and project.status == "opened":
                return True
        return False

    async def delete_compute(self, compute_id):
        """
        Delete a compute node. Project using this compute will be close

        :param compute_id: Compute identifier
        """

        try:
            compute = self.get_compute(compute_id)
        except ControllerNotFoundError:
            return
        await self.close_compute_projects(compute)
        await compute.close()
        del self._computes[compute_id]
        # self.save()
        self.notification.controller_emit("compute.deleted", compute.asdict())

    @property
    def notification(self):
        """
        The notification system
        """

        return self._notification

    @property
    def computes(self):
        """
        :returns: The dictionary of computes managed by this controller
        """

        return self._computes

    def get_compute(self, compute_id):
        """
        Returns a compute or raise a 404 error.
        """

        if compute_id is None:
            computes = list(self._computes.values())
            if len(computes) == 1:
                # return the only available compute
                return computes[0]
            else:
                # randomly pick a compute until we have proper scalability handling
                # https://github.com/GNS3/gns3-server/issues/1676
                return random.choice(computes)

        try:
            return self._computes[compute_id]
        except KeyError:
            if compute_id == "vm":
                raise ControllerNotFoundError("Cannot use a node on the GNS3 VM server with the GNS3 VM not configured")
            raise ControllerNotFoundError(f"Compute ID {compute_id} doesn't exist")

    def has_compute(self, compute_id):
        """
        Return True if the compute exist in the controller
        """

        return compute_id in self._computes

    async def add_project(self, project_id=None, name=None, path=None, **kwargs):
        """
        Creates a project or returns an existing project

        :param project_id: Project ID
        :param name: Project name
        :param kwargs: See the documentation of Project
        """

        if project_id not in self._projects:
            for project in self._projects.values():
                if name and project.name == name:
                    if path and path == project.path:
                        raise ControllerError(f'Project "{name}" already exists in location "{path}"')
                    else:
                        raise ControllerError(f'Project "{name}" already exists')
            project = Project(project_id=project_id, controller=self, name=name, path=path, **kwargs)
            self._projects[project.id] = project
            return self._projects[project.id]
        return self._projects[project_id]

    def get_project(self, project_id):
        """
        Returns a project or raise a 404 error.
        """

        try:
            return self._projects[project_id]
        except KeyError:
            raise ControllerNotFoundError(f"Project ID {project_id} doesn't exist")

    async def get_loaded_project(self, project_id):
        """
        Returns a project or raise a 404 error.

        If project is not finished to load wait for it
        """

        project = self.get_project(project_id)
        await project.wait_loaded()
        return project

    def remove_project(self, project):

        if project.id in self._projects:
            del self._projects[project.id]

    async def load_project(self, path, load=True):
        """
        Load a project from a .gns3

        :param path: Path of the .gns3
        :param load: Load the topology
        """

        if not os.path.exists(path):
            raise ControllerError(f"'{path}' does not exist on the controller")

        topo_data = load_topology(path)
        topo_data.pop("topology")
        topo_data.pop("version")
        topo_data.pop("revision")
        topo_data.pop("type")

        if topo_data["project_id"] in self._projects:
            project = self._projects[topo_data["project_id"]]
        else:
            project = await self.add_project(
                path=os.path.dirname(path),
                status="closed",
                filename=os.path.basename(path),
                **topo_data
            )
        if load or project.auto_open:
            await project.open()
        return project

    async def _project_auto_open(self):
        """
        Auto open the project with auto open enable
        """

        for project in self._projects.values():
            if project.auto_open:
                await project.open()

    def get_free_project_name(self, base_name):
        """
        Generate a free project name base on the base name
        """

        names = [p.name for p in self._projects.values()]
        if base_name not in names:
            return base_name
        i = 1

        projects_path = self.projects_directory()

        while True:
            new_name = f"{base_name}-{i}"
            if new_name not in names and not os.path.exists(os.path.join(projects_path, new_name)):
                break
            i += 1
            if i > 1000000:
                raise ControllerError("A project name could not be allocated (node limit reached?)")
        return new_name

    @property
    def projects(self):
        """
        :returns: The dictionary of projects managed by the controller
        """

        return self._projects

    @property
    def appliance_manager(self):
        """
        :returns: Appliance Manager instance
        """

        return self._appliance_manager

    @property
    def iou_license(self):
        """
        :returns: The dictionary of IOU license settings
        """

        return self._iou_license_settings

    def projects_directory(self):

        server_config = Config.instance().settings.Server
        return os.path.expanduser(server_config.projects_path)

    @staticmethod
    def instance():
        """
        Singleton to return only on instance of Controller.

        :returns: instance of Controller
        """

        if not hasattr(Controller, "_instance") or Controller._instance is None:
            Controller._instance = Controller()
        return Controller._instance

    async def autoidlepc(self, compute_id, platform, image, ram):
        """
        Compute and IDLE PC value for an image

        :param compute_id: ID of the compute where the idlepc operation need to run
        :param platform: Platform type
        :param image: Image to use
        :param ram: amount of RAM to use
        """

        compute = self.get_compute(compute_id)
        for project in list(self._projects.values()):
            if project.name == "AUTOIDLEPC":
                await project.delete()
                self.remove_project(project)
        project = await self.add_project(name="AUTOIDLEPC")
        node = await project.add_node(
            compute, "AUTOIDLEPC", str(uuid.uuid4()), node_type="dynamips", platform=platform, image=image, ram=ram
        )
        res = await node.dynamips_auto_idlepc()
        await project.delete()
        self.remove_project(project)
        return res<|MERGE_RESOLUTION|>--- conflicted
+++ resolved
@@ -20,13 +20,9 @@
 import uuid
 import socket
 import shutil
-<<<<<<< HEAD
 import asyncio
 import random
-=======
-import aiohttp
 import importlib_resources
->>>>>>> 0a046e43
 
 from ..config import Config
 from .project import Project
@@ -66,13 +62,8 @@
     async def start(self, computes=None):
 
         log.info("Controller is starting")
-<<<<<<< HEAD
-        self.load_base_files()
+        self._load_base_files()
         server_config = Config.instance().settings.Server
-=======
-        self._load_base_files()
-        server_config = Config.instance().get_section_config("Server")
->>>>>>> 0a046e43
         Config.instance().listen_for_config_changes(self._update_config)
         host = server_config.host
         port = server_config.port
@@ -290,11 +281,7 @@
             except OSError as e:
                 log.error(f"Cannot read Etag appliance file '{etag_appliances_path}': {e}")
 
-<<<<<<< HEAD
-=======
         self._appliance_manager.install_builtin_appliances()
-        self._appliance_manager.appliances_etag = controller_settings.get("appliances_etag")
->>>>>>> 0a046e43
         self._appliance_manager.load_appliances()
         self._config_loaded = True
 
@@ -326,10 +313,6 @@
         """
 
         dst_path = self.configs_path()
-<<<<<<< HEAD
-        src_path = get_resource("configs")
-=======
->>>>>>> 0a046e43
         try:
             if hasattr(sys, "frozen") and sys.platform.startswith("win"):
                 resource_path = os.path.normpath(os.path.join(os.path.dirname(sys.executable), "configs"))
