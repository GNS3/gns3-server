--- conflicted
+++ resolved
@@ -262,19 +262,12 @@
         iou_config = Config.instance().settings.IOU
         server_config = Config.instance().settings.Server
 
-<<<<<<< HEAD
         if iou_config.iourc_path:
             iourc_path = iou_config.iourc_path
         else:
             if not server_config.secrets_dir:
                 server_config.secrets_dir = os.path.dirname(Config.instance().server_config)
             iourc_path = os.path.join(server_config.secrets_dir, "gns3_iourc_license")
-=======
-        previous_version = controller_settings.get("version")
-        if not previous_version or \
-                parse_version(__version__.split("+")[0]) > parse_version(previous_version.split("+")[0]):
-            self._appliance_manager.install_builtin_appliances()
->>>>>>> c51d71a4
 
         if os.path.exists(iourc_path):
             try:
@@ -298,7 +291,7 @@
                 log.error(f"Cannot read Etag appliance file '{etag_appliances_path}': {e}")
 
         # FIXME install builtin appliances only once, need to store "version" somewhere...
-        #if parse_version(__version__) > parse_version(controller_settings.get("version", "")):
+        #if parse_version(__version__.split("+")[0]) > parse_version(controller_settings.get("version", "")):
         #   self._appliance_manager.install_builtin_appliances()
 
         self._appliance_manager.install_builtin_appliances()
