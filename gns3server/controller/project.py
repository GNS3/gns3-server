--- conflicted
+++ resolved
@@ -45,12 +45,8 @@
 from ..utils.asyncio import aiozipstream
 from ..utils.asyncio import wait_run_in_executor
 from .export_project import export_project
-<<<<<<< HEAD
-from .import_project import import_project
+from .import_project import import_project, _move_node_file
 from .controller_error import ControllerError, ControllerForbiddenError, ControllerNotFoundError
-=======
-from .import_project import import_project, _move_node_file
->>>>>>> 753135a8
 
 import logging
 
@@ -1334,10 +1330,7 @@
         }
 
     def __repr__(self):
-<<<<<<< HEAD
         return f"<gns3server.controller.Project {self._name} {self._id}>"
-=======
-        return "<gns3server.controller.Project {} {}>".format(self._name, self._id)
 
     async def _fast_duplication(self, name=None, location=None, reset_mac_addresses=True):
         """
@@ -1404,5 +1397,4 @@
         os.remove(new_project_path.joinpath('{}.gns3'.format(self.name)))
         project = await self.controller.load_project(dot_gns3_path, load=False)
         log.info("Project '{}' fast duplicated in {:.4f} seconds".format(project.name, time.time() - t0))
-        return project
->>>>>>> 753135a8
+        return project