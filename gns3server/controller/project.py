#!/usr/bin/env python
#
# Copyright (C) 2016 GNS3 Technologies Inc.
#
# This program is free software: you can redistribute it and/or modify
# it under the terms of the GNU General Public License as published by
# the Free Software Foundation, either version 3 of the License, or
# (at your option) any later version.
#
# This program is distributed in the hope that it will be useful,
# but WITHOUT ANY WARRANTY; without even the implied warranty of
# MERCHANTABILITY or FITNESS FOR A PARTICULAR PURPOSE.  See the
# GNU General Public License for more details.
#
# You should have received a copy of the GNU General Public License
# along with this program.  If not, see <http://www.gnu.org/licenses/>.

import re
import os
import json
import uuid
import copy
import shutil
import asyncio
import aiohttp
import tempfile

from uuid import UUID, uuid4

from .node import Node
from .compute import ComputeError
from .snapshot import Snapshot
from .drawing import Drawing
from .topology import project_to_topology, load_topology
from .udp_link import UDPLink
from ..config import Config
from ..utils.path import check_path_allowed, get_default_project_directory
from ..utils.asyncio.pool import Pool
from ..utils.asyncio import locking
from ..utils.asyncio import wait_run_in_executor
from .export_project import export_project
from .import_project import import_project

import logging
log = logging.getLogger(__name__)


def open_required(func):
    """
    Use this decorator to raise an error if the project is not opened
    """

    def wrapper(self, *args, **kwargs):
        if self._status == "closed":
            raise aiohttp.web.HTTPForbidden(text="The project is not opened")
        return func(self, *args, **kwargs)
    return wrapper


class Project:
    """
    A project inside a controller

    :param project_id: force project identifier (None by default auto generate an UUID)
    :param path: path of the project. (None use the standard directory)
    :param status: Status of the project (opened / closed)
    """

    def __init__(self, name=None, project_id=None, path=None, controller=None, status="opened",
                 filename=None, auto_start=False, auto_open=False, auto_close=True,
                 scene_height=1000, scene_width=2000, zoom=100, show_layers=False, snap_to_grid=False, show_grid=False,
                 grid_size=75, drawing_grid_size=25, show_interface_labels=False, variables=None, supplier=None):

        self._controller = controller
        assert name is not None
        self._name = name
        self._auto_start = auto_start
        self._auto_close = auto_close
        self._auto_open = auto_open
        self._status = status
        self._scene_height = scene_height
        self._scene_width = scene_width
        self._zoom = zoom
        self._show_layers = show_layers
        self._snap_to_grid = snap_to_grid
        self._show_grid = show_grid
        self._grid_size = grid_size
        self._drawing_grid_size = drawing_grid_size
        self._show_interface_labels = show_interface_labels
        self._variables = variables
        self._supplier = supplier

        self._loading = False

        # Disallow overwrite of existing project
        if project_id is None and path is not None:
            if os.path.exists(path):
                raise aiohttp.web.HTTPForbidden(text="The path {} already exist.".format(path))

        if project_id is None:
            self._id = str(uuid4())
        else:
            try:
                UUID(project_id, version=4)
            except ValueError:
                raise aiohttp.web.HTTPBadRequest(text="{} is not a valid UUID".format(project_id))
            self._id = project_id

        if path is None:
            path = os.path.join(get_default_project_directory(), self._id)
        self.path = path

        if filename is not None:
            self._filename = filename
        else:
            self._filename = self.name + ".gns3"

        self.reset()

        # At project creation we write an empty .gns3 with the meta
        if not os.path.exists(self._topology_file()):
            assert self._status != "closed"
            self.dump()

    async def update(self, **kwargs):
        """
        Update the project
        :param kwargs: Project properties
        """

        old_json = self.__json__()

        for prop in kwargs:
            setattr(self, prop, kwargs[prop])

        # We send notif only if object has changed
        if old_json != self.__json__():
            self.controller.notification.project_emit("project.updated", self.__json__())
            self.dump()

            # update on computes
            for compute in list(self._project_created_on_compute):
                await compute.put(
                    "/projects/{}".format(self._id), {
                        "variables": self.variables
                    }
                )

    def reset(self):
        """
        Called when open/close a project. Cleanup internal stuff
        """
        self._allocated_node_names = set()
        self._nodes = {}
        self._links = {}
        self._drawings = {}
        self._snapshots = {}

        # List the available snapshots
        snapshot_dir = os.path.join(self.path, "snapshots")
        if os.path.exists(snapshot_dir):
            for snap in os.listdir(snapshot_dir):
                if snap.endswith(".gns3project"):
                    snapshot = Snapshot(self, filename=snap)
                    self._snapshots[snapshot.id] = snapshot

        # Create the project on demand on the compute node
        self._project_created_on_compute = set()

    @property
    def scene_height(self):
        return self._scene_height

    @scene_height.setter
    def scene_height(self, val):
        """
        Height of the drawing area
        """
        self._scene_height = val

    @property
    def scene_width(self):
        return self._scene_width

    @scene_width.setter
    def scene_width(self, val):
        """
        Width of the drawing area
        """
        self._scene_width = val

    @property
    def zoom(self):
        """
        Zoom level in percentage
        :return: integer > 0
        """
        return self._zoom

    @zoom.setter
    def zoom(self, zoom):
        """
        Setter for zoom level in percentage
        """
        self._zoom = zoom

    @property
    def show_layers(self):
        """
        Show layers mode
        :return: bool
        """
        return self._show_layers

    @show_layers.setter
    def show_layers(self, show_layers):
        """
        Setter for show layers mode
        """
        self._show_layers = show_layers

    @property
    def snap_to_grid(self):
        """
        Snap to grid mode
        :return: bool
        """
        return self._snap_to_grid

    @snap_to_grid.setter
    def snap_to_grid(self, snap_to_grid):
        """
        Setter for snap to grid mode
        """
        self._snap_to_grid = snap_to_grid

    @property
    def show_grid(self):
        """
        Show grid mode
        :return: bool
        """
        return self._show_grid

    @show_grid.setter
    def show_grid(self, show_grid):
        """
        Setter for showing the grid mode
        """
        self._show_grid = show_grid

    @property
    def grid_size(self):
        """
        Grid size
        :return: integer
        """
        return self._grid_size

    @grid_size.setter
    def grid_size(self, grid_size):
        """
        Setter for grid size
        """
        self._grid_size = grid_size

    @property
    def drawing_grid_size(self):
        """
        Grid size
        :return: integer
        """
        return self._drawing_grid_size

    @drawing_grid_size.setter
    def drawing_grid_size(self, grid_size):
        """
        Setter for grid size
        """
        self._drawing_grid_size = grid_size

    @property
    def show_interface_labels(self):
        """
        Show interface labels mode
        :return: bool
        """
        return self._show_interface_labels

    @show_interface_labels.setter
    def show_interface_labels(self, show_interface_labels):
        """
        Setter for show interface labels
        """
        self._show_interface_labels = show_interface_labels

    @property
    def variables(self):
        """
        Variables applied to the project
        :return: list
        """
        return self._variables

    @variables.setter
    def variables(self, variables):
        """
        Setter for variables applied to the project
        """
        self._variables = variables

    @property
    def supplier(self):
        """
        Supplier of the project
        :return: dict
        """
        return self._supplier

    @supplier.setter
    def supplier(self, supplier):
        """
        Setter for supplier of the project
        """
        self._supplier = supplier

    @property
    def auto_start(self):
        """
        Should project auto start when opened
        """
        return self._auto_start

    @auto_start.setter
    def auto_start(self, val):
        self._auto_start = val

    @property
    def auto_close(self):
        """
        Should project automatically closed when client
        stop listening for notification
        """
        return self._auto_close

    @auto_close.setter
    def auto_close(self, val):
        self._auto_close = val

    @property
    def auto_open(self):
        return self._auto_open

    @auto_open.setter
    def auto_open(self, val):
        self._auto_open = val

    @property
    def controller(self):
        return self._controller

    @property
    def name(self):
        return self._name

    @name.setter
    def name(self, val):
        self._name = val

    @property
    def id(self):
        return self._id

    @property
    def path(self):
        return self._path

    @property
    def status(self):
        return self._status

    @path.setter
    def path(self, path):
        check_path_allowed(path)
        try:
            os.makedirs(path, exist_ok=True)
        except OSError as e:
            raise aiohttp.web.HTTPInternalServerError(text="Could not create project directory: {}".format(e))

        if '"' in path:
            raise aiohttp.web.HTTPForbidden(text="You are not allowed to use \" in the project directory path. Not supported by Dynamips.")

        self._path = path

    def _config(self):
        return Config.instance().get_section_config("Server")

    @property
    def captures_directory(self):
        """
        Location of the captures files
        """
        path = os.path.join(self._path, "project-files", "captures")
        os.makedirs(path, exist_ok=True)
        return path

    @property
    def pictures_directory(self):
        """
        Location of the images files
        """
        path = os.path.join(self._path, "project-files", "images")
        os.makedirs(path, exist_ok=True)
        return path

    @property
    def computes(self):
        """
        :return: List of computes used by the project
        """
        return self._project_created_on_compute

    def remove_allocated_node_name(self, name):
        """
        Removes an allocated node name

        :param name: allocated node name
        """

        if name in self._allocated_node_names:
            self._allocated_node_names.remove(name)

    def update_allocated_node_name(self, base_name):
        """
        Updates a node name or generate a new if no node
        name is available.

        :param base_name: new node base name
        """

        if base_name is None:
            return None
        base_name = re.sub(r"[ ]", "", base_name)
        if base_name in self._allocated_node_names:
            base_name = re.sub(r"[0-9]+$", "{0}", base_name)

        if '{0}' in base_name or '{id}' in base_name:
            # base name is a template, replace {0} or {id} by an unique identifier
            for number in range(1, 1000000):
                try:
                    name = base_name.format(number, id=number, name="Node")
                except KeyError as e:
                    raise aiohttp.web.HTTPConflict(text="{" + e.args[0] + "} is not a valid replacement string in the node name")
                except (ValueError, IndexError) as e:
                    raise aiohttp.web.HTTPConflict(text="{} is not a valid replacement string in the node name".format(base_name))
                if name not in self._allocated_node_names:
                    self._allocated_node_names.add(name)
                    return name
        else:
            if base_name not in self._allocated_node_names:
                self._allocated_node_names.add(base_name)
                return base_name
            # base name is not unique, let's find a unique name by appending a number
            for number in range(1, 1000000):
                name = base_name + str(number)
                if name not in self._allocated_node_names:
                    self._allocated_node_names.add(name)
                    return name
        raise aiohttp.web.HTTPConflict(text="A node name could not be allocated (node limit reached?)")

    def update_node_name(self, node, new_name):

        if new_name and node.name != new_name:
            self.remove_allocated_node_name(node.name)
            return self.update_allocated_node_name(new_name)
        return new_name

    @open_required
    async def add_node_from_template(self, template_id, x=0, y=0, compute_id=None):
        """
        Create a node from a template.
        """
        try:
            template = copy.deepcopy(self.controller.template_manager.templates[template_id].settings)
        except KeyError:
            msg = "Template {} doesn't exist".format(template_id)
            log.error(msg)
            raise aiohttp.web.HTTPNotFound(text=msg)
        template["x"] = x
        template["y"] = y
        node_type = template.pop("template_type")
        compute = self.controller.get_compute(template.pop("compute_id", compute_id))
        name = template.pop("name")
        default_name_format = template.pop("default_name_format", "{name}-{0}")
        name = default_name_format.replace("{name}", name)
        node_id = str(uuid.uuid4())
        template.pop("builtin") # not needed to add a node
        node = await self.add_node(compute, name, node_id, node_type=node_type, **template)
        return node

    @open_required
    async def add_node(self, compute, name, node_id, dump=True, node_type=None, **kwargs):
        """
        Create a node or return an existing node

        :param dump: Dump topology to disk
        :param kwargs: See the documentation of node
        """

        if node_id in self._nodes:
            return self._nodes[node_id]

        node = Node(self, compute, name, node_id=node_id, node_type=node_type, **kwargs)
        if compute not in self._project_created_on_compute:
            # For a local server we send the project path
            if compute.id == "local":
                data = {
                    "name": self._name,
                    "project_id": self._id,
                    "path": self._path
                }
            else:
                data = {
                    "name": self._name,
                    "project_id": self._id
                }

            if self._variables:
                data["variables"] = self._variables

            await compute.post("/projects", data=data)

            self._project_created_on_compute.add(compute)
        await node.create()
        self._nodes[node.id] = node
        self.controller.notification.project_emit("node.created", node.__json__())
        if dump:
            self.dump()
        return node

    @locking
    async def __delete_node_links(self, node):
        """
        Delete all link connected to this node.

        The operation use a lock to avoid cleaning links from
        multiple nodes at the same time.
        """
        for link in list(self._links.values()):
            if node in link.nodes:
                await self.delete_link(link.id, force_delete=True)

    @open_required
    async def delete_node(self, node_id):
        node = self.get_node(node_id)
        await self.__delete_node_links(node)
        self.remove_allocated_node_name(node.name)
        del self._nodes[node.id]
        await node.destroy()
        self.dump()
        self.controller.notification.project_emit("node.deleted", node.__json__())

    @open_required
    def get_node(self, node_id):
        """
        Return the node or raise a 404 if the node is unknown
        """
        try:
            return self._nodes[node_id]
        except KeyError:
            raise aiohttp.web.HTTPNotFound(text="Node ID {} doesn't exist".format(node_id))

    def _get_closed_data(self, section, id_key):
        """
        Get the data for a project from the .gns3 when
        the project is close

        :param section: The section name in the .gns3
        :param id_key: The key for the element unique id
        """

        try:
            path = self._topology_file()
            with open(path, "r") as f:
                topology = json.load(f)
        except OSError as e:
            raise aiohttp.web.HTTPInternalServerError(text="Could not load topology: {}".format(e))

        try:
            data = {}
            for elem in topology["topology"][section]:
                data[elem[id_key]] = elem
            return data
        except KeyError:
            raise aiohttp.web.HTTPNotFound(text="Section {} not found in the topology".format(section))

    @property
    def nodes(self):
        """
        :returns: Dictionary of the nodes
        """
        if self._status == "closed":
            return self._get_closed_data("nodes", "node_id")
        return self._nodes

    @property
    def drawings(self):
        """
        :returns: Dictionary of the drawings
        """
        if self._status == "closed":
            return self._get_closed_data("drawings", "drawing_id")
        return self._drawings

    @open_required
    async def add_drawing(self, drawing_id=None, dump=True, **kwargs):
        """
        Create an drawing or return an existing drawing

        :param dump: Dump the topology to disk
        :param kwargs: See the documentation of drawing
        """
        if drawing_id not in self._drawings:
            drawing = Drawing(self, drawing_id=drawing_id, **kwargs)
            self._drawings[drawing.id] = drawing
            self.controller.notification.project_emit("drawing.created", drawing.__json__())
            if dump:
                self.dump()
            return drawing
        return self._drawings[drawing_id]

    @open_required
    def get_drawing(self, drawing_id):
        """
        Return the Drawing or raise a 404 if the drawing is unknown
        """
        try:
            return self._drawings[drawing_id]
        except KeyError:
            raise aiohttp.web.HTTPNotFound(text="Drawing ID {} doesn't exist".format(drawing_id))

    @open_required
    async def delete_drawing(self, drawing_id):
        drawing = self.get_drawing(drawing_id)
        del self._drawings[drawing.id]
        self.dump()
        self.controller.notification.project_emit("drawing.deleted", drawing.__json__())

    @open_required
    async def add_link(self, link_id=None, dump=True):
        """
        Create a link. By default the link is empty

        :param dump: Dump topology to disk
        """
        if link_id and link_id in self._links:
            return self._links[link_id]
        link = UDPLink(self, link_id=link_id)
        self._links[link.id] = link
        if dump:
            self.dump()
        return link

    @open_required
    async def delete_link(self, link_id, force_delete=False):
        link = self.get_link(link_id)
        del self._links[link.id]
        try:
            await link.delete()
        except Exception:
            if force_delete is False:
                raise
        self.dump()
        self.controller.notification.project_emit("link.deleted", link.__json__())

    @open_required
    def get_link(self, link_id):
        """
        Return the Link or raise a 404 if the link is unknown
        """
        try:
            return self._links[link_id]
        except KeyError:
            raise aiohttp.web.HTTPNotFound(text="Link ID {} doesn't exist".format(link_id))

    @property
    def links(self):
        """
        :returns: Dictionary of the Links
        """
        if self._status == "closed":
            return self._get_closed_data("links", "link_id")
        return self._links

    @property
    def snapshots(self):
        """
        :returns: Dictionary of snapshots
        """
        return self._snapshots

    @open_required
    def get_snapshot(self, snapshot_id):
        """
        Return the snapshot or raise a 404 if the snapshot is unknown
        """
        try:
            return self._snapshots[snapshot_id]
        except KeyError:
            raise aiohttp.web.HTTPNotFound(text="Snapshot ID {} doesn't exist".format(snapshot_id))

    @open_required
    async def snapshot(self, name):
        """
        Snapshot the project

        :param name: Name of the snapshot
        """

        if name in [snap.name for snap in self._snapshots.values()]:
            raise aiohttp.web.HTTPConflict(text="The snapshot name {} already exists".format(name))
        snapshot = Snapshot(self, name=name)
        await snapshot.create()
        self._snapshots[snapshot.id] = snapshot
        return snapshot

    @open_required
    async def delete_snapshot(self, snapshot_id):
        snapshot = self.get_snapshot(snapshot_id)
        del self._snapshots[snapshot.id]
        os.remove(snapshot.path)

    async def close(self, ignore_notification=False):
        if self._status == "closed":
            return
        await self.stop_all()
        for compute in list(self._project_created_on_compute):
            try:
                await compute.post("/projects/{}/close".format(self._id), dont_connect=True)
            # We don't care if a compute is down at this step
            except (ComputeError, aiohttp.web.HTTPError, aiohttp.ClientResponseError, TimeoutError):
                pass
        self._clean_pictures()
        self._status = "closed"
        if not ignore_notification:
            self.controller.notification.project_emit("project.closed", self.__json__())
        self.reset()

    def _clean_pictures(self):
        """
        Delete unused pictures.
        """

        # Project have been deleted or is loading or is not opened
        if not os.path.exists(self.path) or self._loading or self._status != "opened":
            return
        try:
            pictures = set(os.listdir(self.pictures_directory))
            for drawing in self._drawings.values():
                try:
                    resource_filename = drawing.resource_filename
                    if resource_filename:
                        pictures.remove(resource_filename)
                except KeyError:
                    pass

            # don't remove supplier's logo
            if self.supplier:
                try:
                    logo = self.supplier['logo']
                    pictures.remove(logo)
                except KeyError:
                    pass

<<<<<<< HEAD
            for pict in pictures:
                os.remove(os.path.join(self.pictures_directory, pict))
=======
            for pic_filename in pictures:
                path = os.path.join(self.pictures_directory, pic_filename)
                log.info("Deleting unused picture '{}'".format(path))
                os.remove(path)
>>>>>>> 62c51edb
        except OSError as e:
            log.warning("Could not delete unused pictures: {}".format(e))

    async def delete(self):

        if self._status != "opened":
            try:
                await self.open()
            except aiohttp.web.HTTPConflict as e:
                # ignore missing images or other conflicts when deleting a project
                log.warning("Conflict while deleting project: {}".format(e.text))
        await self.delete_on_computes()
        await self.close()
        try:
            shutil.rmtree(self.path)
        except OSError as e:
            raise aiohttp.web.HTTPConflict(text="Can not delete project directory {}: {}".format(self.path, str(e)))

    async def delete_on_computes(self):
        """
        Delete the project on computes but not on controller
        """
        for compute in list(self._project_created_on_compute):
            if compute.id != "local":
                await compute.delete("/projects/{}".format(self._id))
                self._project_created_on_compute.remove(compute)

    @classmethod
    def _get_default_project_directory(cls):
        """
        Return the default location for the project directory
        depending of the operating system
        """

        server_config = Config.instance().get_section_config("Server")
        path = os.path.expanduser(server_config.get("projects_path", "~/GNS3/projects"))
        path = os.path.normpath(path)
        try:
            os.makedirs(path, exist_ok=True)
        except OSError as e:
            raise aiohttp.web.HTTPInternalServerError(text="Could not create project directory: {}".format(e))
        return path

    def _topology_file(self):
        return os.path.join(self.path, self._filename)

    @locking
    async def open(self):
        """
        Load topology elements
        """
        if self._status == "opened":
            return

        self.reset()
        self._loading = True
        self._status = "opened"

        path = self._topology_file()
        if not os.path.exists(path):
            self._loading = False
            return
        try:
            shutil.copy(path, path + ".backup")
        except OSError:
            pass
        try:
            project_data = load_topology(path)

            #load meta of project
            keys_to_load = [
                "auto_start",
                "auto_close",
                "auto_open",
                "scene_height",
                "scene_width",
                "zoom",
                "show_layers",
                "snap_to_grid",
                "show_grid",
                "grid_size",
                "drawing_grid_size",
                "show_interface_labels"
            ]

            for key in keys_to_load:
                val = project_data.get(key, None)
                if val is not None:
                    setattr(self, key, val)

            topology = project_data["topology"]
            for compute in topology.get("computes", []):
                await self.controller.add_compute(**compute)
            for node in topology.get("nodes", []):
                compute = self.controller.get_compute(node.pop("compute_id"))
                name = node.pop("name")
                node_id = node.pop("node_id", str(uuid.uuid4()))
                await self.add_node(compute, name, node_id, dump=False, **node)
            for link_data in topology.get("links", []):
                if 'link_id' not in link_data.keys():
                    # skip the link
                    continue
                link = await self.add_link(link_id=link_data["link_id"])
                if "filters" in link_data:
                    await link.update_filters(link_data["filters"])
                for node_link in link_data.get("nodes", []):
                    node = self.get_node(node_link["node_id"])
                    port = node.get_port(node_link["adapter_number"], node_link["port_number"])
                    if port is None:
                        log.warning("Port {}/{} for {} not found".format(node_link["adapter_number"], node_link["port_number"], node.name))
                        continue
                    if port.link is not None:
                        log.warning("Port {}/{} is already connected to link ID {}".format(node_link["adapter_number"], node_link["port_number"], port.link.id))
                        continue
                    await link.add_node(node, node_link["adapter_number"], node_link["port_number"], label=node_link.get("label"), dump=False)
                if len(link.nodes) != 2:
                    # a link should have 2 attached nodes, this can happen with corrupted projects
                    await self.delete_link(link.id, force_delete=True)
            for drawing_data in topology.get("drawings", []):
                await self.add_drawing(dump=False, **drawing_data)

            self.dump()
        # We catch all error to be able to rollback the .gns3 to the previous state
        except Exception as e:
            for compute in list(self._project_created_on_compute):
                try:
                    await compute.post("/projects/{}/close".format(self._id))
                # We don't care if a compute is down at this step
                except (ComputeError, aiohttp.web.HTTPNotFound, aiohttp.web.HTTPConflict, aiohttp.ServerDisconnectedError):
                    pass
            try:
                if os.path.exists(path + ".backup"):
                    shutil.copy(path + ".backup", path)
            except OSError:
                pass
            self._status = "closed"
            self._loading = False
            if isinstance(e, ComputeError):
                raise aiohttp.web.HTTPConflict(text=str(e))
            else:
                raise e
        try:
            os.remove(path + ".backup")
        except OSError:
            pass

        self._loading = False
        # Should we start the nodes when project is open
        if self._auto_start:
            # Start all in the background without waiting for completion
            # we ignore errors because we want to let the user open
            # their project and fix it
            asyncio.ensure_future(self.start_all())

    async def wait_loaded(self):
        """
        Wait until the project finish loading
        """
        while self._loading:
            await asyncio.sleep(0.5)

    def _create_duplicate_project_file(self, path, zipstream):
        """
        Creates the project file (to be run in its own thread)
        """

        with open(path, "wb") as f:
            for data in zipstream:
                f.write(data)

    async def duplicate(self, name=None, location=None):
        """
        Duplicate a project

        It's the save as feature of the 1.X. It's implemented on top of the
        export / import features. It will generate a gns3p and reimport it.
        It's a little slower but we have only one implementation to maintain.

        :param name: Name of the new project. A new one will be generated in case of conflicts
        :param location: Parent directory of the new project
        """
        # If the project was not open we open it temporary
        previous_status = self._status
        if self._status == "closed":
            await self.open()

        self.dump()
        assert self._status != "closed"
        try:
            with tempfile.TemporaryDirectory() as tmpdir:
<<<<<<< HEAD
                zipstream = await export_project(self, tmpdir, keep_compute_id=True, allow_all_nodes=True)
=======
                zipstream = yield from export_project(self, tmpdir, keep_compute_id=True, allow_all_nodes=True, reset_mac_addresses=True)
>>>>>>> 62c51edb
                project_path = os.path.join(tmpdir, "project.gns3p")
                await wait_run_in_executor(self._create_duplicate_project_file, project_path, zipstream)
                with open(project_path, "rb") as f:
                    project = await import_project(self._controller, str(uuid.uuid4()), f, location=location, name=name, keep_compute_id=True)
        except (ValueError, OSError, UnicodeEncodeError) as e:
            raise aiohttp.web.HTTPConflict(text="Cannot duplicate project: {}".format(str(e)))

        if previous_status == "closed":
            await self.close()

        return project

    def is_running(self):
        """
        If a node is started or paused return True
        """
        for node in self._nodes.values():
            # Some node type are always running we ignore them
            if node.status != "stopped" and not node.is_always_running():
                return True
        return False

    def dump(self):
        """
        Dump topology to disk
        """
        try:
            topo = project_to_topology(self)
            path = self._topology_file()
            log.debug("Write %s", path)
            with open(path + ".tmp", "w+", encoding="utf-8") as f:
                json.dump(topo, f, indent=4, sort_keys=True)
            shutil.move(path + ".tmp", path)
        except OSError as e:
            raise aiohttp.web.HTTPInternalServerError(text="Could not write topology: {}".format(e))

    async def start_all(self):
        """
        Start all nodes
        """
        pool = Pool(concurrency=3)
        for node in self.nodes.values():
            pool.append(node.start)
        await pool.join()

    async def stop_all(self):
        """
        Stop all nodes
        """
        pool = Pool(concurrency=3)
        for node in self.nodes.values():
            pool.append(node.stop)
        await pool.join()

    async def suspend_all(self):
        """
        Suspend all nodes
        """
        pool = Pool(concurrency=3)
        for node in self.nodes.values():
            pool.append(node.suspend)
        await pool.join()

    async def duplicate_node(self, node, x, y, z):
        """
        Duplicate a node

        :param node: Node instance
        :param x: X position
        :param y: Y position
        :param z: Z position
        :returns: New node
        """
        if node.status != "stopped" and not node.is_always_running():
            raise aiohttp.web.HTTPConflict(text="Cannot duplicate node data while the node is running")

        data = copy.deepcopy(node.__json__(topology_dump=True))
        # Some properties like internal ID should not be duplicated
        for unique_property in (
                'node_id',
                'name',
                'mac_addr',
                'mac_address',
                'compute_id',
                'application_id',
                'dynamips_id'):
            data.pop(unique_property, None)
            if 'properties' in data:
                data['properties'].pop(unique_property, None)
        node_type = data.pop('node_type')
        data['x'] = x
        data['y'] = y
        data['z'] = z
        new_node_uuid = str(uuid.uuid4())
        new_node = await self.add_node(
            node.compute,
            node.name,
            new_node_uuid,
            node_type=node_type,
            **data)
        try:
            await node.post("/duplicate", timeout=None, data={
                "destination_node_id": new_node_uuid
            })
        except aiohttp.web.HTTPNotFound as e:
            await self.delete_node(new_node_uuid)
            raise aiohttp.web.HTTPConflict(text="This node type cannot be duplicated")
        except aiohttp.web.HTTPConflict as e:
            await self.delete_node(new_node_uuid)
            raise e
        return new_node

    def stats(self):

        return {
            "nodes": len(self._nodes),
            "links": len(self._links),
            "drawings": len(self._drawings),
            "snapshots": len(self._snapshots)
        }

    def __json__(self):
        return {
            "name": self._name,
            "project_id": self._id,
            "path": self._path,
            "filename": self._filename,
            "status": self._status,
            "auto_start": self._auto_start,
            "auto_close": self._auto_close,
            "auto_open": self._auto_open,
            "scene_height": self._scene_height,
            "scene_width": self._scene_width,
            "zoom": self._zoom,
            "show_layers": self._show_layers,
            "snap_to_grid": self._snap_to_grid,
            "show_grid": self._show_grid,
            "grid_size": self._grid_size,
            "drawing_grid_size": self._drawing_grid_size,
            "show_interface_labels": self._show_interface_labels,
            "supplier": self._supplier,
            "variables": self._variables
        }

    def __repr__(self):
        return "<gns3server.controller.Project {} {}>".format(self._name, self._id)<|MERGE_RESOLUTION|>--- conflicted
+++ resolved
@@ -772,15 +772,10 @@
                 except KeyError:
                     pass
 
-<<<<<<< HEAD
-            for pict in pictures:
-                os.remove(os.path.join(self.pictures_directory, pict))
-=======
             for pic_filename in pictures:
                 path = os.path.join(self.pictures_directory, pic_filename)
                 log.info("Deleting unused picture '{}'".format(path))
                 os.remove(path)
->>>>>>> 62c51edb
         except OSError as e:
             log.warning("Could not delete unused pictures: {}".format(e))
 
@@ -971,11 +966,7 @@
         assert self._status != "closed"
         try:
             with tempfile.TemporaryDirectory() as tmpdir:
-<<<<<<< HEAD
-                zipstream = await export_project(self, tmpdir, keep_compute_id=True, allow_all_nodes=True)
-=======
-                zipstream = yield from export_project(self, tmpdir, keep_compute_id=True, allow_all_nodes=True, reset_mac_addresses=True)
->>>>>>> 62c51edb
+                zipstream = await export_project(self, tmpdir, keep_compute_id=True, allow_all_nodes=True, reset_mac_addresses=True)
                 project_path = os.path.join(tmpdir, "project.gns3p")
                 await wait_run_in_executor(self._create_duplicate_project_file, project_path, zipstream)
                 with open(project_path, "rb") as f:
