--- conflicted
+++ resolved
@@ -1087,18 +1087,14 @@
             with tempfile.TemporaryDirectory(dir=working_dir) as tmpdir:
                 # Do not compress the exported project when duplicating
                 with aiozipstream.ZipFile(compression=zipfile.ZIP_STORED) as zstream:
-<<<<<<< HEAD
                     await export_project(
                         zstream,
                         self,
                         tmpdir,
-                        keep_compute_id=True,
+                        keep_compute_ids=True,
                         allow_all_nodes=True,
                         reset_mac_addresses=reset_mac_addresses,
                     )
-=======
-                    await export_project(zstream, self, tmpdir, keep_compute_ids=True, allow_all_nodes=True, reset_mac_addresses=reset_mac_addresses)
->>>>>>> 90dce03d
 
                     # export the project to a temporary location
                     project_path = os.path.join(tmpdir, "project.gns3p")
@@ -1109,21 +1105,15 @@
 
                     # import the temporary project
                     with open(project_path, "rb") as f:
-<<<<<<< HEAD
                         project = await import_project(
                             self._controller,
                             str(uuid.uuid4()),
                             f,
                             name=name,
-                            keep_compute_id=True
+                            keep_compute_ids=True
                         )
 
             log.info(f"Project '{project.name}' duplicated in {time.time() - begin:.4f} seconds")
-=======
-                        project = await import_project(self._controller, str(uuid.uuid4()), f, location=location, name=name, keep_compute_ids=True)
-
-            log.info("Project '{}' duplicated in {:.4f} seconds".format(project.name, time.time() - begin))
->>>>>>> 90dce03d
         except (ValueError, OSError, UnicodeEncodeError) as e:
             raise ControllerError(f"Cannot duplicate project: {str(e)}")
 
