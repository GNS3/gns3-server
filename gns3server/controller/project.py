--- conflicted
+++ resolved
@@ -116,24 +116,15 @@
 
         :param kwargs: See the documentation of node
         """
-<<<<<<< HEAD
         if node_id not in self._nodes:
             node = Node(self, compute, node_id=node_id, **kwargs)
+            if compute not in self._project_created_on_compute:
+                yield from compute.post("/projects", self)
+                self._project_created_on_compute.add(compute)
             yield from node.create()
             self._nodes[node.id] = node
             return node
         return self._nodes[node_id]
-=======
-        if vm_id not in self._vms:
-            vm = VM(self, compute, vm_id=vm_id, **kwargs)
-            if compute not in self._project_created_on_compute:
-                yield from compute.post("/projects", self)
-                self._project_created_on_compute.add(compute)
-            yield from vm.create()
-            self._vms[vm.id] = vm
-            return vm
-        return self._vms[vm_id]
->>>>>>> 9ccb5520
 
     def get_node(self, node_id):
         """
@@ -214,6 +205,22 @@
         """
         for listener in self._listeners:
             listener.put_nowait((action, event, kwargs))
+
+    @classmethod
+    def _get_default_project_directory(cls):
+        """
+        Return the default location for the project directory
+        depending of the operating system
+        """
+
+        server_config = Config.instance().get_section_config("Server")
+        path = os.path.expanduser(server_config.get("projects_path", "~/GNS3/projects"))
+        path = os.path.normpath(path)
+        try:
+            os.makedirs(path, exist_ok=True)
+        except OSError as e:
+            raise aiohttp.web.HTTPInternalServerError(text="Could not create project directory: {}".format(e))
+        return path
 
     def __json__(self):
 
