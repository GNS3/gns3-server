--- conflicted
+++ resolved
@@ -368,14 +368,10 @@
             if node["node"].node_type in ('vpcs',
                                           'dynamips',
                                           'qemu',
-<<<<<<< HEAD
-                                          'docker',
                                           'iou'):
-=======
                                           'cloud',
                                           'nat',
                                           'docker'):
->>>>>>> 6d577406
                 return node["node"]
         return None
 
@@ -387,11 +383,11 @@
     def __hash__(self):
         return hash(self._id)
 
-    def __json__(self, topology_dump=False):
+    def __json__(self, topology_dump = False):
         """
         :param topology_dump: Filter to keep only properties require for saving on disk
         """
-        res = []
+        res=[]
         for side in self._nodes:
             res.append({
                 "node_id": side["node"].id,
