#!/usr/bin/env python
#
# Copyright (C) 2016 GNS3 Technologies Inc.
#
# This program is free software: you can redistribute it and/or modify
# it under the terms of the GNU General Public License as published by
# the Free Software Foundation, either version 3 of the License, or
# (at your option) any later version.
#
# This program is distributed in the hope that it will be useful,
# but WITHOUT ANY WARRANTY; without even the implied warranty of
# MERCHANTABILITY or FITNESS FOR A PARTICULAR PURPOSE.  See the
# GNU General Public License for more details.
#
# You should have received a copy of the GNU General Public License
# along with this program.  If not, see <http://www.gnu.org/licenses/>.


import os
import uuid
import shutil
import tempfile
import aiofiles
import zipfile
import time
from datetime import datetime, timezone

from .controller_error import ControllerError
from ..utils.asyncio import wait_run_in_executor
from ..utils.asyncio import aiozipstream
from .export_project import export_project
from .import_project import import_project

import logging

log = logging.getLogger(__name__)


class Snapshot:
    """
    A snapshot object
    """

    def __init__(self, project, name=None, filename=None):

        assert filename or name, "You need to pass a name or a filename"

        self._id = str(
            uuid.uuid4()
        )  # We don't need to keep id between project loading because they are use only as key for operation like delete, update.. but have no impact on disk
        self._project = project
        if name:
            self._name = name
<<<<<<< HEAD
            self._created_at = datetime.now().timestamp()
            filename = (
                self._name
                + "_"
                + datetime.utcfromtimestamp(self._created_at).replace(tzinfo=None).strftime("%d%m%y_%H%M%S")
                + ".gns3project"
            )
=======
            self._created_at = datetime.now(timezone.utc).timestamp()
            filename = self._name + "_" + datetime.fromtimestamp(self._created_at, tz=timezone.utc).replace(tzinfo=None).strftime(FILENAME_TIME_FORMAT) + ".gns3project"
>>>>>>> 0561aba9
        else:
            self._name = filename.split("_")[0]
            datestring = filename.replace(self._name + "_", "").split(".")[0]
            try:
                self._created_at = (
                    datetime.strptime(datestring, "%d%m%y_%H%M%S").replace(tzinfo=timezone.utc).timestamp()
                )
            except ValueError:
                self._created_at = datetime.now(timezone.utc)
        self._path = os.path.join(project.path, "snapshots", filename)

    @property
    def id(self):
        return self._id

    @property
    def name(self):
        return self._name

    @property
    def path(self):
        return self._path

    @property
    def created_at(self):
        return int(self._created_at)

    async def create(self):
        """
        Create the snapshot
        """

        if os.path.exists(self.path):
            raise ControllerError(f"The snapshot file '{self.name}' already exists")

        snapshot_directory = os.path.join(self._project.path, "snapshots")
        try:
            os.makedirs(snapshot_directory, exist_ok=True)
        except OSError as e:
            raise ControllerError(f"Could not create the snapshot directory '{snapshot_directory}': {e}")

        try:
            begin = time.time()
            with tempfile.TemporaryDirectory(dir=snapshot_directory) as tmpdir:
                # Do not compress the snapshots
                with aiozipstream.ZipFile(compression=zipfile.ZIP_STORED) as zstream:
                    await export_project(zstream, self._project, tmpdir, keep_compute_id=True, allow_all_nodes=True)
                    async with aiofiles.open(self.path, "wb") as f:
                        async for chunk in zstream:
                            await f.write(chunk)
            log.info(f"Snapshot '{self.name}' created in {time.time() - begin:.4f} seconds")
        except (ValueError, OSError, RuntimeError) as e:
            raise ControllerError(f"Could not create snapshot file '{self.path}': {e}")

    async def restore(self):
        """
        Restore the snapshot
        """

        await self._project.delete_on_computes()
        # We don't send close notification to clients because the close / open dance is purely internal
        await self._project.close(ignore_notification=True)

        try:
            # delete the current project files
            project_files_path = os.path.join(self._project.path, "project-files")
            if os.path.exists(project_files_path):
                await wait_run_in_executor(shutil.rmtree, project_files_path)
            with open(self._path, "rb") as f:
                project = await import_project(self._project.controller, self._project.id, f, location=self._project.path,
                                               auto_start=self._project.auto_start, auto_open=self._project.auto_open,
                                               auto_close=self._project.auto_close)
        except (OSError, PermissionError) as e:
            raise ControllerError(str(e))
        await project.open()
        self._project.emit_notification("snapshot.restored", self.asdict())
        return self._project

    def asdict(self):
        return {
            "snapshot_id": self._id,
            "name": self._name,
            "created_at": int(self._created_at),
            "project_id": self._project.id,
        }<|MERGE_RESOLUTION|>--- conflicted
+++ resolved
@@ -51,18 +51,13 @@
         self._project = project
         if name:
             self._name = name
-<<<<<<< HEAD
-            self._created_at = datetime.now().timestamp()
+            self._created_at = datetime.now(timezone.utc).timestamp()
             filename = (
                 self._name
                 + "_"
-                + datetime.utcfromtimestamp(self._created_at).replace(tzinfo=None).strftime("%d%m%y_%H%M%S")
+                + datetime.fromtimestamp(self._created_at, tz=timezone.utc).replace(tzinfo=None).strftime("%d%m%y_%H%M%S")
                 + ".gns3project"
             )
-=======
-            self._created_at = datetime.now(timezone.utc).timestamp()
-            filename = self._name + "_" + datetime.fromtimestamp(self._created_at, tz=timezone.utc).replace(tzinfo=None).strftime(FILENAME_TIME_FORMAT) + ".gns3project"
->>>>>>> 0561aba9
         else:
             self._name = filename.split("_")[0]
             datestring = filename.replace(self._name + "_", "").split(".")[0]
