#!/usr/bin/env python
#
# Copyright (C) 2016 GNS3 Technologies Inc.
#
# This program is free software: you can redistribute it and/or modify
# it under the terms of the GNU General Public License as published by
# the Free Software Foundation, either version 3 of the License, or
# (at your option) any later version.
#
# This program is distributed in the hope that it will be useful,
# but WITHOUT ANY WARRANTY; without even the implied warranty of
# MERCHANTABILITY or FITNESS FOR A PARTICULAR PURPOSE.  See the
# GNU General Public License for more details.
#
# You should have received a copy of the GNU General Public License
# along with this program.  If not, see <http://www.gnu.org/licenses/>.

import os
import sys
import stat
import json
import uuid
import shutil
import aiofiles
import itertools
import tempfile
import stat
import gns3server.utils.zipfile_zstd as zipfile_zstd

from .controller_error import ControllerError
from .topology import load_topology
from ..utils.asyncio import wait_run_in_executor
from ..utils.asyncio import aiozipstream

import logging

log = logging.getLogger(__name__)

"""
Handle the import of project from a .gns3project
"""


async def import_project(controller, project_id, stream, location=None, name=None, keep_compute_ids=False,
                         auto_start=False, auto_open=False, auto_close=True):
    """
    Import a project contain in a zip file

    You must handle OSError exceptions

    :param controller: GNS3 Controller
    :param project_id: ID of the project to import
    :param stream: A io.BytesIO of the zipfile
    :param location: Directory for the project if None put in the default directory
    :param name: Wanted project name, generate one from the .gns3 if None
    :param keep_compute_ids: keep compute IDs unchanged

    :returns: Project
    """

    if location and ".gns3" in location:
        raise ControllerError("The destination path should not contain .gns3")

    try:
        with zipfile_zstd.ZipFile(stream) as zip_file:
            project_file = zip_file.read("project.gns3").decode()
    except zipfile_zstd.BadZipFile:
        raise ControllerError("Cannot import project, not a GNS3 project (invalid zip)")
    except KeyError:
        raise ControllerError("Cannot import project, project.gns3 file could not be found")

    try:
        topology = json.loads(project_file)
        # We import the project on top of an existing project (snapshots)
        if topology["project_id"] == project_id:
            project_name = topology["name"]
        else:
            # If the project name is already used we generate a new one
            if name:
                project_name = controller.get_free_project_name(name)
            else:
                project_name = controller.get_free_project_name(topology["name"])
    except (ValueError, KeyError):
        raise ControllerError("Cannot import project, the project.gns3 file is corrupted")

    if location:
        path = location
    else:
        projects_path = controller.projects_directory()
        path = os.path.join(projects_path, project_id)
    try:
        os.makedirs(path, exist_ok=True)
    except UnicodeEncodeError:
        raise ControllerError("The project name contain non supported or invalid characters")

    try:
        with zipfile_zstd.ZipFile(stream) as zip_file:
            await wait_run_in_executor(zip_file.extractall, path)
<<<<<<< HEAD
    except zipfile_zstd.BadZipFile:
        raise ControllerError("Cannot extract files from GNS3 project (invalid zip)")
=======
            _create_symbolic_links(zip_file, path)
    except zipfile.BadZipFile:
        raise aiohttp.web.HTTPConflict(text="Cannot extract files from GNS3 project (invalid zip)")
>>>>>>> 753135a8

    topology = load_topology(os.path.join(path, "project.gns3"))
    topology["name"] = project_name
    # To avoid unexpected behavior (project start without manual operations just after import)
    topology["auto_start"] = auto_start
    topology["auto_open"] = auto_open
    topology["auto_close"] = auto_close

    # Generate a new node id
    node_old_to_new = {}
    for node in topology["topology"]["nodes"]:
        if "node_id" in node:
            node_old_to_new[node["node_id"]] = str(uuid.uuid4())
            _move_node_file(path, node["node_id"], node_old_to_new[node["node_id"]])
            node["node_id"] = node_old_to_new[node["node_id"]]
        else:
            node["node_id"] = str(uuid.uuid4())

    # Update link to use new id
    for link in topology["topology"]["links"]:
        link["link_id"] = str(uuid.uuid4())
        for node in link["nodes"]:
            node["node_id"] = node_old_to_new[node["node_id"]]

    # Generate new drawings id
    for drawing in topology["topology"]["drawings"]:
        drawing["drawing_id"] = str(uuid.uuid4())

    # Modify the compute id of the node depending of compute capacity
    if not keep_compute_ids:
        # For some VM type we move them to the GNS3 VM if possible
        # unless it's a linux host without GNS3 VM
        if not sys.platform.startswith("linux") or controller.has_compute("vm"):
            for node in topology["topology"]["nodes"]:
                if node["node_type"] in ("docker", "qemu", "iou", "nat"):
                    node["compute_id"] = "vm"
        else:
            # Round-robin through available compute resources.
            # computes = []
            # for compute_id in controller.computes:
            #     compute = controller.get_compute(compute_id)
            #     # only use the local compute or any connected compute
            #     if compute_id == "local" or compute.connected:
            #         computes.append(compute_id)
            #     else:
            #         log.warning(compute.name, "is not connected!")
            compute_nodes = itertools.cycle(controller.computes)
            for node in topology["topology"]["nodes"]:
                node["compute_id"] = next(compute_nodes)

    compute_created = set()
    for node in topology["topology"]["nodes"]:
        if node["compute_id"] != "local":
            # Project created on the remote GNS3 VM?
            if node["compute_id"] not in compute_created:
                compute = controller.get_compute(node["compute_id"])
                await compute.post(
                    "/projects",
                    data={
                        "name": project_name,
                        "project_id": project_id,
                    },
                )
                compute_created.add(node["compute_id"])
            await _move_files_to_compute(
                compute, project_id, path, os.path.join("project-files", node["node_type"], node["node_id"])
            )

    # And we dump the updated.gns3
    dot_gns3_path = os.path.join(path, project_name + ".gns3")
    # We change the project_id to avoid erasing the project
    topology["project_id"] = project_id
    with open(dot_gns3_path, "w+") as f:
        json.dump(topology, f, indent=4)
    os.remove(os.path.join(path, "project.gns3"))

    images_path = os.path.join(path, "images")
    if os.path.exists(images_path):
        await _import_images(controller, images_path)

    snapshots_path = os.path.join(path, "snapshots")
    if os.path.exists(snapshots_path):
        await _import_snapshots(snapshots_path, project_name, project_id)

    project = await controller.load_project(dot_gns3_path, load=False)
    return project

def _create_symbolic_links(zip_file, path):
    """
    Manually create symbolic links (if any) because ZipFile does not support it.

    :param zip_file: ZipFile instance
    :param path: project location
    """

    for zip_info in zip_file.infolist():
        if stat.S_ISLNK(zip_info.external_attr >> 16):
            symlink_target = zip_file.read(zip_info.filename).decode()
            symlink_path = os.path.join(path, zip_info.filename)
            try:
                # remove the regular file and replace it by a symbolic link
                os.remove(symlink_path)
                os.symlink(symlink_target, symlink_path)
            except OSError as e:
                raise aiohttp.web.HTTPConflict(text=f"Cannot create symbolic link: {e}")

def _move_node_file(path, old_id, new_id):
    """
    Move a file from a node when changing its id

    :param path: Path of the project
    :param old_id: ID before change
    :param new_id: New node UUID
    """

    root = os.path.join(path, "project-files")
    if os.path.exists(root):
        for dirname in os.listdir(root):
            module_dir = os.path.join(root, dirname)
            if os.path.isdir(module_dir):
                node_dir = os.path.join(module_dir, old_id)
                if os.path.exists(node_dir):
                    shutil.move(node_dir, os.path.join(module_dir, new_id))


async def _move_files_to_compute(compute, project_id, directory, files_path):
    """
    Move files to a remote compute
    """

    location = os.path.join(directory, files_path)
    if os.path.exists(location):
        for (dirpath, dirnames, filenames) in os.walk(location, followlinks=False):
            for filename in filenames:
                path = os.path.join(dirpath, filename)
                if os.path.islink(path):
                    continue
                dst = os.path.relpath(path, directory)
                await _upload_file(compute, project_id, path, dst)
        await wait_run_in_executor(shutil.rmtree, os.path.join(directory, files_path))


async def _upload_file(compute, project_id, file_path, path):
    """
    Upload a file to a remote project

    :param file_path: File path on the controller file system
    :param path: File path on the remote system relative to project directory
    """

    path = "/projects/{}/files/{}".format(project_id, path.replace("\\", "/"))
    with open(file_path, "rb") as f:
        await compute.http_query("POST", path, f, timeout=None)


async def _import_images(controller, images_path):
    """
    Copy images to the images directory or delete them if they already exist.
    """

    image_dir = controller.images_path()
    root = images_path
    for (dirpath, dirnames, filenames) in os.walk(root, followlinks=False):
        for filename in filenames:
            path = os.path.join(dirpath, filename)
            if os.path.islink(path):
                continue
            dst = os.path.join(image_dir, os.path.relpath(path, root))
            os.makedirs(os.path.dirname(dst), exist_ok=True)
            if not os.path.exists(dst):
                await wait_run_in_executor(shutil.move, path, dst)
                os.chmod(dst, stat.S_IWRITE | stat.S_IREAD | stat.S_IEXEC)


async def _import_snapshots(snapshots_path, project_name, project_id):
    """
    Import the snapshots and update their project name and ID to be the same as the main project.
    """

    for snapshot in os.listdir(snapshots_path):
        if not snapshot.endswith(".gns3project"):
            continue
        snapshot_path = os.path.join(snapshots_path, snapshot)
        with tempfile.TemporaryDirectory(dir=snapshots_path) as tmpdir:

            # extract everything to a temporary directory
            try:
                with open(snapshot_path, "rb") as f:
                    with zipfile_zstd.ZipFile(f) as zip_file:
                        await wait_run_in_executor(zip_file.extractall, tmpdir)
                        _create_symbolic_links(zip_file, tmpdir)
            except OSError as e:
                raise ControllerError(f"Cannot open snapshot '{os.path.basename(snapshot)}': {e}")
            except zipfile_zstd.BadZipFile:
                raise ControllerError(
                    f"Cannot extract files from snapshot '{os.path.basename(snapshot)}': not a GNS3 project (invalid zip)"
                )

            # patch the topology with the correct project name and ID
            try:
                topology_file_path = os.path.join(tmpdir, "project.gns3")
                with open(topology_file_path, encoding="utf-8") as f:
                    topology = json.load(f)

                    topology["name"] = project_name
                    topology["project_id"] = project_id
                with open(topology_file_path, "w+", encoding="utf-8") as f:
                    json.dump(topology, f, indent=4, sort_keys=True)
            except OSError as e:
                raise ControllerError(
                    f"Cannot update snapshot '{os.path.basename(snapshot)}': the project.gns3 file cannot be modified: {e}"
                )
            except (ValueError, KeyError):
                raise ControllerError(
                    f"Cannot update snapshot '{os.path.basename(snapshot)}': the project.gns3 file is corrupted"
                )

            # write everything back to the original snapshot file
            try:
                with aiozipstream.ZipFile(compression=zipfile_zstd.ZIP_STORED) as zstream:
                    for root, dirs, files in os.walk(tmpdir, topdown=True, followlinks=False):
                        for file in files:
                            path = os.path.join(root, file)
                            zstream.write(path, os.path.relpath(path, tmpdir))
                    async with aiofiles.open(snapshot_path, "wb+") as f:
                        async for chunk in zstream:
                            await f.write(chunk)
            except OSError as e:
                raise ControllerError(
                    f"Cannot update snapshot '{os.path.basename(snapshot)}': the snapshot cannot be recreated: {e}"
                )<|MERGE_RESOLUTION|>--- conflicted
+++ resolved
@@ -96,14 +96,9 @@
     try:
         with zipfile_zstd.ZipFile(stream) as zip_file:
             await wait_run_in_executor(zip_file.extractall, path)
-<<<<<<< HEAD
+            _create_symbolic_links(zip_file, path)
     except zipfile_zstd.BadZipFile:
         raise ControllerError("Cannot extract files from GNS3 project (invalid zip)")
-=======
-            _create_symbolic_links(zip_file, path)
-    except zipfile.BadZipFile:
-        raise aiohttp.web.HTTPConflict(text="Cannot extract files from GNS3 project (invalid zip)")
->>>>>>> 753135a8
 
     topology = load_topology(os.path.join(path, "project.gns3"))
     topology["name"] = project_name
