--- conflicted
+++ resolved
@@ -168,7 +168,6 @@
             if self._appliances_etag:
                 log.info("Checking if appliances are up-to-date (ETag {})".format(self._appliances_etag))
                 headers["If-None-Match"] = self._appliances_etag
-<<<<<<< HEAD
 
             async with HTTPClient.get('https://api.github.com/repos/GNS3/gns3-registry/contents/appliances', headers=headers) as response:
                 if response.status == 304:
@@ -183,6 +182,7 @@
                     Controller.instance().save()
                 json_data = await response.json()
             appliances_dir = get_resource('appliances')
+            downloaded_appliance_files = []
             for appliance in json_data:
                 if appliance["type"] == "file":
                     appliance_name = appliance["name"]
@@ -203,58 +203,21 @@
                                 f.write(appliance_data)
                         except OSError as e:
                             raise ControllerError("Could not write appliance file '{}': {}".format(path, e))
-=======
-            async with aiohttp.ClientSession() as session:
-                async with session.get('https://api.github.com/repos/GNS3/gns3-registry/contents/appliances', headers=headers) as response:
-                    if response.status == 304:
-                        log.info("Appliances are already up-to-date (ETag {})".format(self._appliances_etag))
-                        return
-                    elif response.status != 200:
-                        raise aiohttp.web.HTTPConflict(text="Could not retrieve appliances from GitHub due to HTTP error code {}".format(response.status))
-                    etag = response.headers.get("ETag")
-                    if etag:
-                        self._appliances_etag = etag
-                        from . import Controller
-                        Controller.instance().save()
-                    json_data = await response.json()
-                appliances_dir = get_resource('appliances')
-                downloaded_appliance_files = []
-                for appliance in json_data:
-                    if appliance["type"] == "file":
-                        appliance_name = appliance["name"]
-                        log.info("Download appliance file from '{}'".format(appliance["download_url"]))
-                        async with session.get(appliance["download_url"]) as response:
-                            if response.status != 200:
-                                log.warning("Could not download '{}' due to HTTP error code {}".format(appliance["download_url"], response.status))
-                                continue
-                            try:
-                                appliance_data = await response.read()
-                            except asyncio.TimeoutError:
-                                log.warning("Timeout while downloading '{}'".format(appliance["download_url"]))
-                                continue
-                            path = os.path.join(appliances_dir, appliance_name)
-                            try:
-                                log.info("Saving {} file to {}".format(appliance_name, path))
-                                with open(path, 'wb') as f:
-                                    f.write(appliance_data)
-                            except OSError as e:
-                                raise aiohttp.web.HTTPConflict(text="Could not write appliance file '{}': {}".format(path, e))
                         downloaded_appliance_files.append(appliance_name)
 
-                # delete old appliance files
-                for filename in os.listdir(appliances_dir):
-                    file_path = os.path.join(appliances_dir, filename)
-                    if filename in downloaded_appliance_files:
-                        continue
-                    try:
-                        if os.path.isfile(file_path) or os.path.islink(file_path):
-                            log.info("Deleting old appliance file {}".format(file_path))
-                            os.unlink(file_path)
-                    except OSError as e:
-                        log.warning("Could not delete old appliance file '{}': {}".format(file_path, e))
-                        continue
-
->>>>>>> 4e61cc81
+            # delete old appliance files
+            for filename in os.listdir(appliances_dir):
+                file_path = os.path.join(appliances_dir, filename)
+                if filename in downloaded_appliance_files:
+                    continue
+                try:
+                    if os.path.isfile(file_path) or os.path.islink(file_path):
+                        log.info("Deleting old appliance file {}".format(file_path))
+                        os.unlink(file_path)
+                except OSError as e:
+                    log.warning("Could not delete old appliance file '{}': {}".format(file_path, e))
+                    continue
+
         except ValueError as e:
             raise ControllerError("Could not read appliances information from GitHub: {}".format(e))
 
