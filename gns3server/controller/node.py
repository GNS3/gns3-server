#!/usr/bin/env python
#
# Copyright (C) 2016 GNS3 Technologies Inc.
#
# This program is free software: you can redistribute it and/or modify
# it under the terms of the GNU General Public License as published by
# the Free Software Foundation, either version 3 of the License, or
# (at your option) any later version.
#
# This program is distributed in the hope that it will be useful,
# but WITHOUT ANY WARRANTY; without even the implied warranty of
# MERCHANTABILITY or FITNESS FOR A PARTICULAR PURPOSE.  See the
# GNU General Public License for more details.
#
# You should have received a copy of the GNU General Public License
# along with this program.  If not, see <http://www.gnu.org/licenses/>.

import asyncio
import html
import copy
import uuid
import os

from .controller_error import (
    ControllerError,
    ControllerTimeoutError,
    ComputeError,
    ComputeConflictError
)
from .ports.port_factory import PortFactory, StandardPortFactory, DynamipsPortFactory
from ..utils.images import images_directories
from ..config import Config
from ..utils.qt import qt_font_to_style


import logging

log = logging.getLogger(__name__)


class Node:
<<<<<<< HEAD
    # This properties are used only on controller and are not forwarded to the compute
    CONTROLLER_ONLY_PROPERTIES = [
        "x",
        "y",
        "z",
        "locked",
        "width",
        "height",
        "symbol",
        "label",
        "console_host",
        "port_name_format",
        "first_port_name",
        "port_segment_size",
        "ports",
        "category",
        "console_auto_start",
    ]
=======
    # These properties are used only on controller and are not forwarded to computes
    CONTROLLER_ONLY_PROPERTIES = ["x", "y", "z", "locked", "width", "height", "symbol", "label", "console_host",
                                  "port_name_format", "first_port_name", "port_segment_size", "ports",
                                  "category", "console_auto_start"]
>>>>>>> f8f5d7ec

    def __init__(self, project, compute, name, node_id=None, node_type=None, template_id=None, **kwargs):
        """
        :param project: Project of the node
        :param compute: Compute where the server will run
        :param name: Node name
        :param node_id: UUID of the node (integer)
        :param node_type: Type of emulator
        :param template_id: Template ID used to create this node
        :param kwargs: Node properties
        """

        assert node_type

        if node_id is None:
            self._id = str(uuid.uuid4())
        else:
            self._id = node_id

        self._project = project
        self._compute = compute
        self._node_type = node_type

        self._label = None
        self._links = set()
        self._name = None
        self.name = name
        self._console = None
        self._console_type = None
        self._aux = None
        self._aux_type = None
        self._properties = None
        self._command_line = None
        self._node_directory = None
        self._status = "stopped"
        self._template_id = template_id
        self._x = 0
        self._y = 0
        self._z = 1  # default z value is 1
        self._locked = False
        self._ports = None
        self._symbol = None
        self._custom_adapters = []
        if node_type == "iou":
            self._port_name_format = "Ethernet{segment0}/{port0}"
            self._port_by_adapter = 4
            self.port_segment_size = 4
        else:
            self._port_name_format = "Ethernet{0}"
            self._port_by_adapter = 1
            self._port_segment_size = 0
        self._first_port_name = None
        self._console_auto_start = False

        # This properties will be recompute
        ignore_properties = ("width", "height", "hover_symbol")
        self.properties = kwargs.pop("properties", {})

        # Update node properties with additional elements
        for prop in kwargs:
            if prop and prop not in ignore_properties:
                if hasattr(self, prop):
                    try:
                        setattr(self, prop, kwargs[prop])
                    except AttributeError as e:
                        log.critical(f"Cannot set attribute '{prop}'")
                        raise e
                else:
                    if prop not in self.CONTROLLER_ONLY_PROPERTIES and kwargs[prop] is not None and kwargs[prop] != "":
                        self.properties[prop] = kwargs[prop]

        if self._symbol is None:
            # compatibility with old node templates
            if "default_symbol" in self.properties:
                default_symbol = self.properties.pop("default_symbol")
                if default_symbol.endswith("normal.svg"):
                    self.symbol = default_symbol[:-11] + ".svg"
                else:
                    self.symbol = default_symbol
            else:
                self.symbol = ":/symbols/computer.svg"

    def is_always_running(self):
        """
        :returns: Boolean True if the node is always running
        like ethernet switch
        """
        return self.node_type not in ("qemu", "docker", "dynamips", "vpcs", "vmware", "virtualbox", "iou")

    @property
    def id(self):
        return self._id

    @property
    def status(self):
        return self._status

    @property
    def name(self):
        return self._name

    @name.setter
    def name(self, new_name):
        self._name = self._project.update_node_name(self, new_name)
        # The text in label need to be always the node name
        if self.label and self._label["text"] != self._name:
            self._label["text"] = self._name
            self._label["x"] = None  # Center text

    @property
    def node_type(self):
        return self._node_type

    @property
    def console(self):
        return self._console

    @console.setter
    def console(self, val):
        self._console = val

    @property
    def aux(self):
        return self._aux

    @aux.setter
    def aux(self, val):
        self._aux = val

    @property
    def console_type(self):
        return self._console_type

    @console_type.setter
    def console_type(self, val):
        self._console_type = val

    @property
    def aux_type(self):
        return self._aux_type

    @aux_type.setter
    def aux_type(self, val):
        self._aux_type = val

    @property
    def console_auto_start(self):
        return self._console_auto_start

    @console_auto_start.setter
    def console_auto_start(self, val):
        self._console_auto_start = val

    @property
    def properties(self):
        return self._properties

    @properties.setter
    def properties(self, val):
        self._properties = val

    def _base_config_file_content(self, path):
        if not os.path.isabs(path):
            path = os.path.join(self.project.controller.configs_path(), path)
        try:
            with open(path, encoding="utf-8", errors="ignore") as f:
                return f.read()
        except OSError:
            return None

    @property
    def project(self):
        return self._project

    @property
    def compute(self):
        return self._compute

    @property
    def host(self):
        """
        :returns: Domain or ip for console connection
        """
        return self._compute.host

    @property
    def ports(self):
        if self._ports is None:
            self._list_ports()
        return self._ports

    @property
    def x(self):
        return self._x

    @x.setter
    def x(self, val):
        self._x = val

    @property
    def y(self):
        return self._y

    @y.setter
    def y(self, val):
        self._y = val

    @property
    def z(self):
        return self._z

    @z.setter
    def z(self, val):
        self._z = val

    @property
    def locked(self):
        return self._locked

    @locked.setter
    def locked(self, val):
        self._locked = val

    @property
    def width(self):
        return self._width

    @property
    def height(self):
        return self._height

    @property
    def symbol(self):
        return self._symbol

    @symbol.setter
    def symbol(self, val):

        if val is None:
            val = ":/symbols/computer.svg"

        try:
            if not val.startswith(":") and os.path.isabs(val):
                default_symbol_directory = Config.instance().settings.Server.symbols_path
                if os.path.commonprefix([default_symbol_directory, val]) != default_symbol_directory:
                    val = os.path.basename(val)
        except OSError:
            pass

        self._symbol = val
        try:
            self._width, self._height, filetype = self._project.controller.symbols.get_size(val)
        except (ValueError, OSError) as e:
            log.error(f"Could not set symbol: {e}")
            # If symbol is invalid we replace it by the default
            self.symbol = ":/symbols/computer.svg"
        if self._label is None:
            # Apply to label user style or default
            try:
                style = None  # FIXME: allow configuration of default label font & color on controller
                # style = qt_font_to_style(self._project.controller.settings["GraphicsView"]["default_label_font"],
                #                         self._project.controller.settings["GraphicsView"]["default_label_color"])
            except KeyError:
                style = "font-family: TypeWriter;font-size: 10.0;font-weight: bold;fill: #000000;fill-opacity: 1.0;"

            self._label = {
                "y": round(self._height / 2 + 10) * -1,
                "text": html.escape(self._name),
                "style": style,  # None: means the client will apply its default style
                "x": None,  # None: means the client should center it
                "rotation": 0,
            }

    @property
    def label(self):
        return self._label

    @label.setter
    def label(self, val):
        # The text in label need to be always the node name
        val["text"] = self._name
        self._label = val

    @property
    def port_name_format(self):
        return self._port_name_format

    @port_name_format.setter
    def port_name_format(self, val):
        self._port_name_format = val

    @property
    def port_segment_size(self):
        return self._port_segment_size

    @port_segment_size.setter
    def port_segment_size(self, val):
        self._port_segment_size = val

    @property
    def first_port_name(self):
        return self._first_port_name

    @first_port_name.setter
    def first_port_name(self, val):
        self._first_port_name = val

    @property
    def custom_adapters(self):
        return self._custom_adapters

    @custom_adapters.setter
    def custom_adapters(self, val):
        self._custom_adapters = val

    def add_link(self, link):
        """
        A link is connected to the node
        """
        self._links.add(link)

    def remove_link(self, link):
        """
        A link is connected to the node
        """
        self._links.remove(link)

    @property
    def links(self):
        return self._links

    async def create(self):
        """
        Create the node on the compute
        """
        data = self._node_data()
        data["node_id"] = self._id
        if self._node_type == "docker":
            timeout = None
        else:
            timeout = 1200
        trial = 0
        while trial != 6:
            try:
                response = await self._compute.post(
                    f"/projects/{self._project.id}/{self._node_type}/nodes", data=data, timeout=timeout
                )
            except ComputeConflictError as e:
                response = e.response()
                if response.get("exception") == "ImageMissingError":
                    res = await self._upload_missing_image(self._node_type, response["image"])
                    if not res:
                        raise e
                else:
                    raise e
            else:
                await self.parse_node_response(response.json)
                return True
            trial += 1

    async def update(self, **kwargs):
        """
        Update the node on the compute

        :param kwargs: Node properties
        """

        # When updating properties used only on controller we don't need to call the compute
        update_compute = False
        old_json = self.asdict()
        old_name = self._name

        compute_properties = None
        # Update node properties with additional elements
        for prop in kwargs:
            if getattr(self, prop) != kwargs[prop]:
                if prop not in self.CONTROLLER_ONLY_PROPERTIES:
                    update_compute = True

                # We update properties on the compute and wait for the answer from the compute node
                if prop == "properties":
                    compute_properties = kwargs[prop]
                else:
                    if (
                        prop == "name"
                        and self.status == "started"
                        and self._node_type
                        not in ("cloud", "nat", "ethernet_switch", "ethernet_hub", "frame_relay_switch", "atm_switch")
                    ):
                        raise ControllerError("Sorry, it is not possible to rename a node that is already powered on")
                    setattr(self, prop, kwargs[prop])

        if compute_properties and "custom_adapters" in compute_properties:
            # we need to check custom adapters to update the custom port names
            self.custom_adapters = compute_properties["custom_adapters"]
        self._list_ports()
        if update_compute:
            data = self._node_data(properties=compute_properties)
            try:
                response = await self.put(None, data=data)
            except ComputeConflictError:
                if old_name != self.name:
                    # special case when the new name is already updated on controller but refused by the compute
                    self.name = old_name
                raise
            await self.parse_node_response(response.json)
        elif old_json != self.asdict():
            # We send notif only if object has changed
            self.project.emit_notification("node.updated", self.asdict())
        self.project.dump()

    async def parse_node_response(self, response):
        """
        Update the object with the remote node object
        """

        for key, value in response.items():
            if key == "console":
                self._console = value
            elif key == "aux":
                self._aux = value
            elif key == "node_directory":
                self._node_directory = value
            elif key == "command_line":
                self._command_line = value
            elif key == "status":
                self._status = value
            elif key == "console_type":
                self._console_type = value
            elif key == "aux_type":
                self._aux_type = value
            elif key == "name":
                self.name = value
            elif key in [
                "node_id",
                "project_id",
                "console_host",
                "startup_config_content",
                "private_config_content",
                "startup_script",
                "custom_adapters"
            ]:
                if key in self._properties:
                    del self._properties[key]
            else:
                self._properties[key] = value
        self._list_ports()
        for link in self._links:
            await link.node_updated(self)

    def _node_data(self, properties=None):
        """
        Prepare node data to send to the remote controller

        :param properties: If properties is None use actual property otherwise use the parameter
        """
        if properties:
            data = copy.copy(properties)
        else:
            data = copy.copy(self._properties)
            # We replace the startup script name by the content of the file
            mapping = {
                "base_script_file": "startup_script",
                "startup_config": "startup_config_content",
                "private_config": "private_config_content",
            }
            for k, v in mapping.items():
                if k in list(self._properties.keys()):
                    data[v] = self._base_config_file_content(self._properties[k])
                    del data[k]
                    del self._properties[k]  # We send the file only one time
        data["name"] = self._name
        if self._console:
            # console is optional for builtin nodes
            data["console"] = self._console
        if self._console_type and self._node_type not in (
            "cloud",
            "nat",
            "ethernet_hub",
            "frame_relay_switch",
            "atm_switch",
        ):
            # console_type is not supported by all builtin nodes excepting Ethernet switch
            data["console_type"] = self._console_type
        if self._aux:
            # aux is optional for builtin nodes
            data["aux"] = self._aux
        if self._aux_type and self._node_type not in (
            "cloud",
            "nat",
            "ethernet_switch",
            "ethernet_hub",
            "frame_relay_switch",
            "atm_switch",
        ):
            # aux_type is not supported by all builtin nodes
            data["aux_type"] = self._aux_type
        if self.custom_adapters:
            data["custom_adapters"] = self.custom_adapters

        # None properties are not be sent because it can mean the emulator doesn't support it
        for key in list(data.keys()):
            if data[key] is None or data[key] is {} or key in self.CONTROLLER_ONLY_PROPERTIES:
                del data[key]

        return data

    async def destroy(self):
        await self.delete()

    async def start(self, data=None):
        """
        Start a node
        """
        try:
            # For IOU we need to send the licence everytime
            if self.node_type == "iou":
                license_check = self._project.controller.iou_license.get("license_check", True)
                iourc_content = self._project.controller.iou_license.get("iourc_content", None)
                # if license_check and not iourc_content:
                #    raise aiohttp.web.HTTPConflict(text="IOU licence is not configured")
                await self.post(
                    "/start", timeout=240, data={"license_check": license_check, "iourc_content": iourc_content}
                )
            else:
                await self.post("/start", data=data, timeout=240)
        except asyncio.TimeoutError:
            raise ControllerTimeoutError(f"Timeout when starting {self._name}")

    async def stop(self):
        """
        Stop a node
        """
        try:
            await self.post("/stop", timeout=240, dont_connect=True)
        # We don't care if a node is down at this step
        except (ComputeError, ControllerError):
            pass
        except asyncio.TimeoutError:
            raise ControllerTimeoutError(f"Timeout when stopping {self._name}")

    async def suspend(self):
        """
        Suspend a node
        """
        try:
            await self.post("/suspend", timeout=240)
        except asyncio.TimeoutError:
            raise ControllerTimeoutError(f"Timeout when reloading {self._name}")

    async def reload(self):
        """
        Suspend a node
        """
        try:
            await self.post("/reload", timeout=240)
        except asyncio.TimeoutError:
            raise ControllerTimeoutError(f"Timeout when reloading {self._name}")

    async def reset_console(self):
        """
        Reset the console
        """

        if self._console and self._console_type == "telnet":
            try:
                await self.post("/console/reset", timeout=240)
            except asyncio.TimeoutError:
                raise ControllerTimeoutError(f"Timeout when reset console {self._name}")

    async def post(self, path, data=None, **kwargs):
        """
        HTTP post on the node
        """
        if data:
            return await self._compute.post(
                f"/projects/{self._project.id}/{self._node_type}/nodes/{self._id}{path}", data=data, **kwargs
            )
        else:
            return await self._compute.post(
                f"/projects/{self._project.id}/{self._node_type}/nodes/{self._id}{path}", **kwargs
            )

    async def put(self, path, data=None, **kwargs):
        """
        HTTP put on the node
        """
        if path is None:
            path = f"/projects/{self._project.id}/{self._node_type}/nodes/{self._id}"
        else:
            path = f"/projects/{self._project.id}/{self._node_type}/nodes/{self._id}{path}"
        if data:
            return await self._compute.put(path, data=data, **kwargs)
        else:
            return await self._compute.put(path, **kwargs)

    async def delete(self, path=None, **kwargs):
        """
        HTTP post on the node
        """
        if path is None:
            return await self._compute.delete(
                f"/projects/{self._project.id}/{self._node_type}/nodes/{self._id}", **kwargs
            )
        else:
            return await self._compute.delete(
                f"/projects/{self._project.id}/{self._node_type}/nodes/{self._id}{path}", **kwargs
            )

    async def _upload_missing_image(self, type, img):
        """
        Search an image on local computer and upload it to remote compute
        if the image exists
        """

        for directory in images_directories(type):
            image = os.path.join(directory, img)
            if os.path.exists(image):
                self.project.emit_notification("log.info", {"message": f"Uploading missing image {img}"})
                try:
                    with open(image, "rb") as f:
                        await self._compute.post(
                            f"/{self._node_type}/images/{os.path.basename(img)}", data=f, timeout=None
                        )
                except OSError as e:
                    raise ControllerError(f"Can't upload {image}: {str(e)}")
                self.project.emit_notification("log.info", {"message": f"Upload finished for {img}"})
                return True
        return False

    async def dynamips_auto_idlepc(self):
        """
        Compute the idle PC for a dynamips node
        """
        return (
            await self._compute.get(
                f"/projects/{self._project.id}/{self._node_type}/nodes/{self._id}/auto_idlepc", timeout=240
            )
        ).json

    async def dynamips_idlepc_proposals(self):
        """
        Compute a list of potential idle PC
        """
        return (
            await self._compute.get(
                f"/projects/{self._project.id}/{self._node_type}/nodes/{self._id}/idlepc_proposals", timeout=240
            )
        ).json

    def get_port(self, adapter_number, port_number):
        """
        Return the port for this adapter_number and port_number
        or returns None if the port is not found
        """
        for port in self.ports:
            if port.adapter_number == adapter_number and port.port_number == port_number:
                return port
        return None

    def _list_ports(self):
        """
        Generate the list of port display in the client
        if the compute has sent a list we return it (use by
        node where you can not personalize the port naming).
        """
        self._ports = []
        # Some special cases
        if self._node_type == "atm_switch":
            atm_port = set()
            # Mapping is like {"1:0:100": "10:0:200"}
            for source, dest in self._properties["mappings"].items():
                atm_port.add(int(source.split(":")[0]))
                atm_port.add(int(dest.split(":")[0]))
            atm_port = sorted(atm_port)
            for port in atm_port:
                self._ports.append(PortFactory(f"{port}", 0, 0, port, "atm"))
            return

        elif self._node_type == "frame_relay_switch":
            frame_relay_port = set()
            # Mapping is like {"1:101": "10:202"}
            for source, dest in self._properties["mappings"].items():
                frame_relay_port.add(int(source.split(":")[0]))
                frame_relay_port.add(int(dest.split(":")[0]))
            frame_relay_port = sorted(frame_relay_port)
            for port in frame_relay_port:
                self._ports.append(PortFactory(f"{port}", 0, 0, port, "frame_relay"))
            return
        elif self._node_type == "dynamips":
            self._ports = DynamipsPortFactory(self._properties)
            return
        elif self._node_type == "docker":
            for adapter_number in range(0, self._properties["adapters"]):
                custom_adapter_settings = {}
                for custom_adapter in self.custom_adapters:
                    if custom_adapter["adapter_number"] == adapter_number:
                        custom_adapter_settings = custom_adapter
                        break
                port_name = f"eth{adapter_number}"
                port_name = custom_adapter_settings.get("port_name", port_name)
                self._ports.append(PortFactory(port_name, 0, adapter_number, 0, "ethernet", short_name=port_name))
        elif self._node_type in ("ethernet_switch", "ethernet_hub"):
            # Basic node we don't want to have adapter number
            port_number = 0
            for port in self._properties.get("ports_mapping", []):
                self._ports.append(
                    PortFactory(port["name"], 0, 0, port_number, "ethernet", short_name=f"e{port_number}")
                )
                port_number += 1
        elif self._node_type in ("vpcs"):
            self._ports.append(PortFactory("Ethernet0", 0, 0, 0, "ethernet", short_name="e0"))
        elif self._node_type in ("cloud", "nat"):
            port_number = 0
            for port in self._properties.get("ports_mapping", []):
                self._ports.append(PortFactory(port["name"], 0, 0, port_number, "ethernet", short_name=port["name"]))
                port_number += 1
        else:
            self._ports = StandardPortFactory(
                self._properties,
                self._port_by_adapter,
                self._first_port_name,
                self._port_name_format,
                self._port_segment_size,
                self._custom_adapters,
            )

    def __repr__(self):
        return f"<gns3server.controller.Node {self._node_type} {self._name}>"

    def __eq__(self, other):
        if not isinstance(other, Node):
            return False
        return self.id == other.id and other.project.id == self.project.id

    def asdict(self, topology_dump=False):
        """
        :param topology_dump: Filter to keep only properties required for saving on disk
        """

        topology = {
                "compute_id": str(self._compute.id),
                "node_id": self._id,
                "node_type": self._node_type,
                "template_id": self._template_id,
                "name": self._name,
                "console": self._console,
                "console_type": self._console_type,
                "console_auto_start": self._console_auto_start,
                "aux": self._aux,
                "aux_type": self._aux_type,
                "properties": self._properties,
                "label": self._label,
                "x": self._x,
                "y": self._y,
                "z": self._z,
                "locked": self._locked,
                "width": self._width,
                "height": self._height,
                "symbol": self._symbol,
                "port_name_format": self._port_name_format,
                "port_segment_size": self._port_segment_size,
                "first_port_name": self._first_port_name,
                "custom_adapters": self._custom_adapters,
        }

        if topology_dump:
            return topology

        additional_data = {
            "project_id": self._project.id,
            "command_line": self._command_line,
            "status": self._status,
            "console_host": str(self._compute.console_host),
            "node_directory": self._node_directory,
            "ports": [port.asdict() for port in self.ports]
        }
        topology.update(additional_data)
        return topology<|MERGE_RESOLUTION|>--- conflicted
+++ resolved
@@ -39,8 +39,7 @@
 
 
 class Node:
-<<<<<<< HEAD
-    # This properties are used only on controller and are not forwarded to the compute
+    # These properties are used only on controller and are not forwarded to the compute
     CONTROLLER_ONLY_PROPERTIES = [
         "x",
         "y",
@@ -58,12 +57,6 @@
         "category",
         "console_auto_start",
     ]
-=======
-    # These properties are used only on controller and are not forwarded to computes
-    CONTROLLER_ONLY_PROPERTIES = ["x", "y", "z", "locked", "width", "height", "symbol", "label", "console_host",
-                                  "port_name_format", "first_port_name", "port_segment_size", "ports",
-                                  "category", "console_auto_start"]
->>>>>>> f8f5d7ec
 
     def __init__(self, project, compute, name, node_id=None, node_type=None, template_id=None, **kwargs):
         """
