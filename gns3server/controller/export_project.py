--- conflicted
+++ resolved
@@ -89,26 +89,15 @@
             files = [f for f in files if _is_exportable(os.path.join(root, f), include_snapshots)]
             for file in files:
                 path = os.path.join(root, file)
-<<<<<<< HEAD
-                # check if we can export the file
-                try:
-                    open(path).close()
-                except OSError as e:
-                    msg = f"Could not export file {path}: {e}"
-                    log.warning(msg)
-                    project.emit_notification("log.warning", {"message": msg})
-                    continue
-=======
                 if not os.path.islink(path):
                     try:
                         # check if we can export the file
                         open(path).close()
                     except OSError as e:
-                        msg = "Could not export file {}: {}".format(path, e)
+                        msg = f"Could not export file {path}: {e}"
                         log.warning(msg)
                         project.emit_notification("log.warning", {"message": msg})
                         continue
->>>>>>> 753135a8
                 # ignore the .gns3 file
                 if file.endswith(".gns3"):
                     continue
@@ -162,14 +151,10 @@
     :param path: file path
     """
 
-<<<<<<< HEAD
-    st = os.stat(path)
-=======
     if sys.platform.startswith("win"):
         # only UNIX type platforms
         return
     st = os.stat(path, follow_symlinks=False)
->>>>>>> 753135a8
     file_date = datetime.fromtimestamp(st.st_mtime)
     if file_date.year < 1980:
         new_mtime = file_date.replace(year=1980).timestamp()
