#!/usr/bin/env python
#
# Copyright (C) 2020 GNS3 Technologies Inc.
#
# This program is free software: you can redistribute it and/or modify
# it under the terms of the GNU General Public License as published by
# the Free Software Foundation, either version 3 of the License, or
# (at your option) any later version.
#
# This program is distributed in the hope that it will be useful,
# but WITHOUT ANY WARRANTY; without even the implied warranty of
# MERCHANTABILITY or FITNESS FOR A PARTICULAR PURPOSE.  See the
# GNU General Public License for more details.
#
# You should have received a copy of the GNU General Public License
# along with this program.  If not, see <http://www.gnu.org/licenses/>.

import os
import json
import asyncio
import aiofiles
import zipfile
import tempfile

from .controller_error import ControllerError, ControllerNotFoundError, ControllerTimeoutError

from datetime import datetime

import logging

log = logging.getLogger(__name__)

CHUNK_SIZE = 1024 * 8  # 8KB


<<<<<<< HEAD
async def export_project(
    zstream,
    project,
    temporary_dir,
    include_images=False,
    include_snapshots=False,
    keep_compute_id=False,
    allow_all_nodes=False,
    reset_mac_addresses=False,
):
=======
async def export_project(zstream, project, temporary_dir, include_images=False, include_snapshots=False, keep_compute_ids=False, allow_all_nodes=False, reset_mac_addresses=False):
>>>>>>> 90dce03d
    """
    Export a project to a zip file.

    The file will be read chunk by chunk when you iterate over the zip stream.
    Some files like snapshots and packet captures are ignored.

    :param zstream: ZipStream object
    :param project: Project instance
    :param temporary_dir: A temporary dir where to store intermediate data
    :param include_images: save OS images to the zip file
    :param include_snapshots: save snapshots to the zip file
    :param keep_compute_ids: If false replace all compute IDs y local (standard behavior for .gns3project to make it portable)
    :param allow_all_nodes: Allow all nodes type to be included in the zip even if not portable
    :param reset_mac_addresses: Reset MAC addresses for each node.
    """

    # To avoid issue with data not saved we disallow the export of a running project
    if project.is_running():
        raise ControllerError("Project must be stopped in order to export it")

    # Make sure we save the project
    project.dump()

    if not os.path.exists(project._path):
        raise ControllerNotFoundError(f"Project could not be found at '{project._path}'")

    # First we process the .gns3 in order to be sure we don't have an error
    for file in os.listdir(project._path):
        if file.endswith(".gns3"):
<<<<<<< HEAD
            await _patch_project_file(
                project,
                os.path.join(project._path, file),
                zstream,
                include_images,
                keep_compute_id,
                allow_all_nodes,
                temporary_dir,
                reset_mac_addresses,
            )
=======
            await _patch_project_file(project, os.path.join(project._path, file), zstream, include_images, keep_compute_ids, allow_all_nodes, temporary_dir, reset_mac_addresses)
>>>>>>> 90dce03d

    # Export the local files
    for root, dirs, files in os.walk(project._path, topdown=True, followlinks=False):
        try:
            files = [f for f in files if _is_exportable(os.path.join(root, f), include_snapshots)]
            for file in files:
                path = os.path.join(root, file)
                # check if we can export the file
                try:
                    open(path).close()
                except OSError as e:
                    msg = f"Could not export file {path}: {e}"
                    log.warning(msg)
                    project.emit_notification("log.warning", {"message": msg})
                    continue
                # ignore the .gns3 file
                if file.endswith(".gns3"):
                    continue
                _patch_mtime(path)
                zstream.write(path, os.path.relpath(path, project._path))
            # save empty directories
            for directory in dirs:
                path = os.path.join(root, directory)
                if not os.listdir(path):
                    zstream.write(path, os.path.relpath(path, project._path))
        except FileNotFoundError as e:
            log.warning(f"Cannot export local file: {e}")
            continue

    # Export files from remote computes
    for compute in project.computes:
        if compute.id != "local":
            compute_files = await compute.list_files(project)
            for compute_file in compute_files:
                if _is_exportable(compute_file["path"], include_snapshots):
                    log.debug("Downloading file '{}' from compute '{}'".format(compute_file["path"], compute.id))
                    response = await compute.download_file(project, compute_file["path"])
                    if response.status != 200:
                        log.warning(
                            f"Cannot export file from compute '{compute.id}'. Compute returned status code {response.status}."
                        )
                        continue
                    (fd, temp_path) = tempfile.mkstemp(dir=temporary_dir)
                    async with aiofiles.open(fd, "wb") as f:
                        while True:
                            try:
                                data = await response.content.read(CHUNK_SIZE)
                            except asyncio.TimeoutError:
                                raise ControllerTimeoutError(
                                    "Timeout when downloading file '{}' from remote compute {}:{}".format(
                                        compute_file["path"], compute.host, compute.port
                                    )
                                )
                            if not data:
                                break
                            await f.write(data)
                    response.close()
                    _patch_mtime(temp_path)
                    zstream.write(temp_path, arcname=compute_file["path"])


def _patch_mtime(path):
    """
    Patch the file mtime because ZIP does not support timestamps before 1980

    :param path: file path
    """

    st = os.stat(path)
    file_date = datetime.fromtimestamp(st.st_mtime)
    if file_date.year < 1980:
        new_mtime = file_date.replace(year=1980).timestamp()
        os.utime(path, (st.st_atime, new_mtime))


def _is_exportable(path, include_snapshots=False):
    """
    :returns: True if file should not be included in the final archive
    """

    # do not export snapshots by default
    if include_snapshots is False and path.endswith("snapshots"):
        return False

    # do not export symlinks
    if os.path.islink(path):
        return False

    # do not export directories of snapshots
    if include_snapshots is False and "{sep}snapshots{sep}".format(sep=os.path.sep) in path:
        return False

    try:
        # do not export captures and other temporary directory
        s = os.path.normpath(path).split(os.path.sep)
        i = s.index("project-files")
        if include_snapshots is False and s[i + 1] == "snapshots":
            return False
        if s[i + 1] in ("tmp", "captures"):
            return False
    except (ValueError, IndexError):
        pass

    # do not export log files and OS noise
    filename = os.path.basename(path)
    if filename.endswith("_log.txt") or filename.endswith(".log") or filename == ".DS_Store":
        return False
    return True


<<<<<<< HEAD
async def _patch_project_file(
    project, path, zstream, include_images, keep_compute_id, allow_all_nodes, temporary_dir, reset_mac_addresses
):
=======
async def _patch_project_file(project, path, zstream, include_images, keep_compute_ids, allow_all_nodes, temporary_dir, reset_mac_addresses):
>>>>>>> 90dce03d
    """
    Patch a project file (.gns3) to export a project.
    The .gns3 file is renamed to project.gns3

    :param path: path of the .gns3 file
    """

    # image files that we need to include in the exported archive
    images = []

    try:
        with open(path) as f:
            topology = json.load(f)
    except (OSError, ValueError) as e:
        raise ControllerError(f"Project file '{path}' cannot be read: {e}")

    if "topology" in topology:
        if "nodes" in topology["topology"]:
            for node in topology["topology"]["nodes"]:
                compute_id = node.get("compute_id", "local")

                if node["node_type"] == "virtualbox" and node.get("properties", {}).get("linked_clone"):
                    raise ControllerError(
                        "Projects with a linked {} clone node cannot not be exported. Please use Qemu instead.".format(
                            node["node_type"]
                        )
                    )
                if not allow_all_nodes and node["node_type"] in ["virtualbox", "vmware"]:
                    raise ControllerError("Projects with a {} node cannot be exported".format(node["node_type"]))

                if not keep_compute_ids:
                    node["compute_id"] = "local"  # To make project portable all node by default run on local

                if "properties" in node and node["node_type"] != "docker":
                    for prop, value in node["properties"].items():

                        # reset the MAC address
                        if reset_mac_addresses and prop in ("mac_addr", "mac_address"):
                            node["properties"][prop] = None

                        if node["node_type"] == "iou":
                            if not prop == "path":
                                continue
                        elif not prop.endswith("image"):
                            continue
                        if value is None or value.strip() == "":
                            continue

                        if not keep_compute_ids:  # If we keep the original compute we can keep the image path
                            node["properties"][prop] = os.path.basename(value)

                        if include_images is True:
                            images.append({"compute_id": compute_id, "image": value, "image_type": node["node_type"]})

<<<<<<< HEAD
        if not keep_compute_id:
            topology["topology"][
                "computes"
            ] = []  # Strip compute information because could contain secret info like password
=======
        if not keep_compute_ids:
            topology["topology"]["computes"] = []  # Strip compute information because could contain secret info like password
>>>>>>> 90dce03d

    local_images = {i["image"] for i in images if i["compute_id"] == "local"}

    for image in local_images:
        _export_local_image(image, zstream)

    remote_images = {(i["compute_id"], i["image_type"], i["image"]) for i in images if i["compute_id"] != "local"}

    for compute_id, image_type, image in remote_images:
        await _export_remote_images(project, compute_id, image_type, image, zstream, temporary_dir)

    zstream.writestr("project.gns3", json.dumps(topology).encode())
    return images


def _export_local_image(image, zstream):
    """
    Exports a local image to the zip file.

    :param image: image path
    :param zstream: Zipfile instance for the export
    """

    from ..compute import MODULES

    for module in MODULES:
        try:
            images_directory = module.instance().get_images_directory()
        except NotImplementedError:
            # Some modules don't have images
            continue

        directory = os.path.split(images_directory)[-1:][0]
        if os.path.exists(image):
            path = image
        else:
            path = os.path.join(images_directory, image)

        if os.path.exists(path):
            arcname = os.path.join("images", directory, os.path.basename(image))
            _patch_mtime(path)
            zstream.write(path, arcname)
            return


async def _export_remote_images(project, compute_id, image_type, image, project_zipfile, temporary_dir):
    """
    Export specific image from remote compute.
    """

    log.debug(f"Downloading image '{image}' from compute '{compute_id}'")
    try:
        compute = [compute for compute in project.computes if compute.id == compute_id][0]
    except IndexError:
        raise ControllerNotFoundError(f"Cannot export image from '{compute_id}' compute. Compute doesn't exist.")

    response = await compute.download_image(image_type, image)
    if response.status != 200:
        raise ControllerError(
            f"Cannot export image from compute '{compute_id}'. Compute returned status code {response.status}."
        )

    (fd, temp_path) = tempfile.mkstemp(dir=temporary_dir)
    async with aiofiles.open(fd, "wb") as f:
        while True:
            try:
                data = await response.content.read(CHUNK_SIZE)
            except asyncio.TimeoutError:
                raise ControllerTimeoutError(
                    f"Timeout when downloading image '{image}' from remote compute {compute.host}:{compute.port}"
                )
            if not data:
                break
            await f.write(data)
    response.close()
    arcname = os.path.join("images", image_type, image)
    project_zipfile.write(temp_path, arcname=arcname, compress_type=zipfile.ZIP_DEFLATED)<|MERGE_RESOLUTION|>--- conflicted
+++ resolved
@@ -33,20 +33,16 @@
 CHUNK_SIZE = 1024 * 8  # 8KB
 
 
-<<<<<<< HEAD
 async def export_project(
     zstream,
     project,
     temporary_dir,
     include_images=False,
     include_snapshots=False,
-    keep_compute_id=False,
+    keep_compute_ids=False,
     allow_all_nodes=False,
     reset_mac_addresses=False,
 ):
-=======
-async def export_project(zstream, project, temporary_dir, include_images=False, include_snapshots=False, keep_compute_ids=False, allow_all_nodes=False, reset_mac_addresses=False):
->>>>>>> 90dce03d
     """
     Export a project to a zip file.
 
@@ -58,7 +54,7 @@
     :param temporary_dir: A temporary dir where to store intermediate data
     :param include_images: save OS images to the zip file
     :param include_snapshots: save snapshots to the zip file
-    :param keep_compute_ids: If false replace all compute IDs y local (standard behavior for .gns3project to make it portable)
+    :param keep_compute_ids: If false replace all compute IDs by local (standard behavior for .gns3project to make it portable)
     :param allow_all_nodes: Allow all nodes type to be included in the zip even if not portable
     :param reset_mac_addresses: Reset MAC addresses for each node.
     """
@@ -76,20 +72,16 @@
     # First we process the .gns3 in order to be sure we don't have an error
     for file in os.listdir(project._path):
         if file.endswith(".gns3"):
-<<<<<<< HEAD
             await _patch_project_file(
                 project,
                 os.path.join(project._path, file),
                 zstream,
                 include_images,
-                keep_compute_id,
+                keep_compute_ids,
                 allow_all_nodes,
                 temporary_dir,
                 reset_mac_addresses,
             )
-=======
-            await _patch_project_file(project, os.path.join(project._path, file), zstream, include_images, keep_compute_ids, allow_all_nodes, temporary_dir, reset_mac_addresses)
->>>>>>> 90dce03d
 
     # Export the local files
     for root, dirs, files in os.walk(project._path, topdown=True, followlinks=False):
@@ -200,13 +192,9 @@
     return True
 
 
-<<<<<<< HEAD
 async def _patch_project_file(
-    project, path, zstream, include_images, keep_compute_id, allow_all_nodes, temporary_dir, reset_mac_addresses
+    project, path, zstream, include_images, keep_compute_ids, allow_all_nodes, temporary_dir, reset_mac_addresses
 ):
-=======
-async def _patch_project_file(project, path, zstream, include_images, keep_compute_ids, allow_all_nodes, temporary_dir, reset_mac_addresses):
->>>>>>> 90dce03d
     """
     Patch a project file (.gns3) to export a project.
     The .gns3 file is renamed to project.gns3
@@ -261,15 +249,10 @@
                         if include_images is True:
                             images.append({"compute_id": compute_id, "image": value, "image_type": node["node_type"]})
 
-<<<<<<< HEAD
-        if not keep_compute_id:
+        if not keep_compute_ids:
             topology["topology"][
                 "computes"
             ] = []  # Strip compute information because could contain secret info like password
-=======
-        if not keep_compute_ids:
-            topology["topology"]["computes"] = []  # Strip compute information because could contain secret info like password
->>>>>>> 90dce03d
 
     local_images = {i["image"] for i in images if i["compute_id"] == "local"}
 
