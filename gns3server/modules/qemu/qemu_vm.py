--- conflicted
+++ resolved
@@ -40,12 +40,9 @@
 from ...schemas.qemu import QEMU_OBJECT_SCHEMA, QEMU_PLATFORMS
 from ...utils.asyncio import monitor_process
 from ...utils.images import md5sum
-<<<<<<< HEAD
 from .qcow2 import Qcow2, Qcow2Error
-=======
 from ...utils import macaddress_to_int, int_to_macaddress
 
->>>>>>> 6d6e8196
 
 import logging
 log = logging.getLogger(__name__)
