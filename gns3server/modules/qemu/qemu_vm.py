--- conflicted
+++ resolved
@@ -580,14 +580,9 @@
                                                                               stdout=fd,
                                                                               stderr=subprocess.STDOUT,
                                                                               cwd=self.working_dir)
-<<<<<<< HEAD
-                log.info("QEMU VM instance {} started PID={}".format(self._id, self._process.pid))
+                log.info('QEMU VM "{}" started PID={}'.format(self._name, self._process.pid))
                 self.status = "started"
                 monitor_process(self._process, self._termination_callback)
-=======
-                log.info('QEMU VM "{}" started PID={}'.format(self._name, self._process.pid))
-                self._started = True
->>>>>>> ee1e5b82
             except (OSError, subprocess.SubprocessError) as e:
                 stdout = self.read_stdout()
                 log.error("Could not start QEMU {}: {}\n{}".format(self.qemu_path, e, stdout))
