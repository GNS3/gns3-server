--- conflicted
+++ resolved
@@ -17,7 +17,7 @@
 
 """
 IOU VM management (creates command line, processes, files etc.) in
-order to run an IOU VM.
+order to run an IOU instance.
 """
 
 import os
@@ -54,16 +54,32 @@
     module_name = 'iou'
 
     """
-    IOU VM implementation.
-
-    :param name: IOU VM name
-    :param vm_id: IOU VM identifier
+    IOU vm implementation.
+
+    :param name: name of this IOU vm
+    :param vm_id: IOU instance identifier
     :param project: Project instance
-    :param manager: Manager instance
+    :param manager: parent VM Manager
     :param console: TCP console port
+    :params ethernet_adapters: Number of ethernet adapters
+    :params serial_adapters: Number of serial adapters
+    :params ram: Ram MB
+    :params nvram: Nvram KB
+    :params l1_keepalives: Always up ethernet interface:
+    :params initial_config: Content of the initial configuration file
+    :params iourc_content: Content of the iourc file if no licence is installed on server
     """
 
-    def __init__(self, name, vm_id, project, manager, console=None):
+    def __init__(self, name, vm_id, project, manager,
+                 console=None,
+                 ram=None,
+                 nvram=None,
+                 use_default_iou_values=None,
+                 ethernet_adapters=None,
+                 serial_adapters=None,
+                 l1_keepalives=None,
+                 initial_config=None,
+                 iourc_content=None):
 
         super().__init__(name, vm_id, project, manager, console=console)
 
@@ -78,19 +94,20 @@
         # IOU settings
         self._ethernet_adapters = []
         self._serial_adapters = []
-        self.ethernet_adapters = 2  # one adapter = 4 interfaces
-        self.serial_adapters = 2  # one adapter = 4 interfaces
-        self._use_default_iou_values = True  # for RAM & NVRAM values
-        self._nvram = 128  # Kilobytes
+        self.ethernet_adapters = 2 if ethernet_adapters is None else ethernet_adapters  # one adapter = 4 interfaces
+        self.serial_adapters = 2 if serial_adapters is None else serial_adapters  # one adapter = 4 interfaces
+        self._use_default_iou_values = True if use_default_iou_values is None else use_default_iou_values  # for RAM & NVRAM values
+        self._nvram = 128 if nvram is None else nvram  # Kilobytes
         self._initial_config = ""
-        self._ram = 256  # Megabytes
-        self._l1_keepalives = False  # used to overcome the always-up Ethernet interfaces (not supported by all IOSes).
+        self._ram = 256 if ram is None else ram  # Megabytes
+        self._l1_keepalives = False if l1_keepalives is None else l1_keepalives  # used to overcome the always-up Ethernet interfaces (not supported by all IOSes).
+
+        self.iourc_content = iourc_content
+        if initial_config is not None:
+            self.initial_config = initial_config
 
     @asyncio.coroutine
     def close(self):
-        """
-        Closes this IOU VM.
-        """
 
         log.debug('IOU "{name}" [{id}] is closing'.format(name=self._name, id=self._id))
 
@@ -109,33 +126,26 @@
 
     @property
     def path(self):
-        """
-        Path of the IOU executable.
-
-        :returns: path to the IOU image executable
-        """
+        """Path of the iou binary"""
 
         return self._path
 
     @path.setter
     def path(self, path):
         """
-        Path of the IOU executable.
-
-        :param path: path to the IOU image executable
-        """
-
-        self._path = self.manager.get_abs_image_path(path)
-
-        # In 1.2 users uploaded images to the images roots
-        # after the migration their images are inside images/IOU
-        # but old topologies use old path
-        if "IOU" not in self._path:
-            location, filename = os.path.split(self._path)
-            fix_path = os.path.join(location, "IOU", filename)
-            if os.path.isfile(fix_path):
-                self._path = fix_path
-
+        Path of the iou binary
+
+        :params path: Path to the binary
+        """
+
+        if not os.path.isabs(path):
+            server_config = self.manager.config.get_section_config("Server")
+            relative_path = os.path.join(os.path.expanduser(server_config.get("images_path", "~/GNS3/images")), path)
+            if not os.path.exists(relative_path):
+                relative_path = os.path.join(os.path.expanduser(server_config.get("images_path", "~/GNS3/images")), "IOU", path)
+            path = relative_path
+
+        self._path = path
         if not os.path.isfile(self._path) or not os.path.exists(self._path):
             if os.path.islink(self._path):
                 raise IOUError("IOU image '{}' linked to '{}' is not accessible".format(self._path, os.path.realpath(self._path)))
@@ -161,7 +171,6 @@
     def use_default_iou_values(self):
         """
         Returns if this device uses the default IOU image values.
-
         :returns: boolean
         """
 
@@ -171,30 +180,28 @@
     def use_default_iou_values(self, state):
         """
         Sets if this device uses the default IOU image values.
-
         :param state: boolean
         """
 
         self._use_default_iou_values = state
         if state:
-            log.info('IOU "{name}" [{id}]: uses the default IOU image values'.format(name=self._name, id=self._id))
+            log.info("IOU {name} [id={id}]: uses the default IOU image values".format(name=self._name, id=self._id))
         else:
-            log.info('IOU "{name}" [{id}]: does not use the default IOU image values'.format(name=self._name, id=self._id))
+            log.info("IOU {name} [id={id}]: does not use the default IOU image values".format(name=self._name, id=self._id))
 
     def _check_requirements(self):
         """
-        Checks if IOUYAP executable is available.
-        """
-
+        Check if IOUYAP is available
+        """
         path = self.iouyap_path
         if not path:
-            raise IOUError("No path to iouyap program has been set")
+            raise IOUError("No path to a IOU executable has been set")
 
         if not os.path.isfile(path):
-            raise IOUError("iouyap program '{}' is not accessible".format(path))
+            raise IOUError("IOU program '{}' is not accessible".format(path))
 
         if not os.access(path, os.X_OK):
-            raise IOUError("iouyap program '{}' is not executable".format(path))
+            raise IOUError("IOU program '{}' is not executable".format(path))
 
     def __json__(self):
 
@@ -209,11 +216,15 @@
                        "nvram": self._nvram,
                        "l1_keepalives": self._l1_keepalives,
                        "initial_config": self.relative_initial_config_file,
-                       "iourc_path": self.iourc_path,
-                       "use_default_iou_values": self._use_default_iou_values}
+                       "use_default_iou_values": self._use_default_iou_values,
+                       "iourc_path": self.iourc_path}
 
         # return the relative path if the IOU image is in the images_path directory
-        iou_vm_info["path"] = self.manager.get_relative_image_path(self.path)
+        server_config = self.manager.config.get_section_config("Server")
+        relative_image = os.path.join(os.path.expanduser(server_config.get("images_path", "~/GNS3/images")), "IOU", self.path)
+        if os.path.exists(relative_image):
+            iou_vm_info["path"] = os.path.basename(self.path)
+
         return iou_vm_info
 
     @property
@@ -232,7 +243,7 @@
     @property
     def iourc_path(self):
         """
-        Returns the IOURC file path.
+        Returns the IOURC path.
 
         :returns: path to IOURC
         """
@@ -256,9 +267,8 @@
     @property
     def ram(self):
         """
-        Returns the amount of RAM allocated to this IOU VM.
-
-        :returns: amount of RAM in MBytes (integer)
+        Returns the amount of RAM allocated to this IOU instance.
+        :returns: amount of RAM in Mbytes (integer)
         """
 
         return self._ram
@@ -267,17 +277,16 @@
     def ram(self, ram):
         """
         Sets amount of RAM allocated to this IOU instance.
-
-        :param ram: amount of RAM in MBytes (integer)
+        :param ram: amount of RAM in Mbytes (integer)
         """
 
         if self._ram == ram:
             return
 
-        log.info('IOU "{name}" [{id}]: RAM updated from {old_ram}MB to {new_ram}MB'.format(name=self._name,
-                                                                                           id=self._id,
-                                                                                           old_ram=self._ram,
-                                                                                           new_ram=ram))
+        log.info("IOU {name} [id={id}]: RAM updated from {old_ram}MB to {new_ram}MB".format(name=self._name,
+                                                                                            id=self._id,
+                                                                                            old_ram=self._ram,
+                                                                                            new_ram=ram))
 
         self._ram = ram
 
@@ -285,8 +294,7 @@
     def nvram(self):
         """
         Returns the mount of NVRAM allocated to this IOU instance.
-
-        :returns: amount of NVRAM in KBytes (integer)
+        :returns: amount of NVRAM in Kbytes (integer)
         """
 
         return self._nvram
@@ -295,42 +303,39 @@
     def nvram(self, nvram):
         """
         Sets amount of NVRAM allocated to this IOU instance.
-
-        :param nvram: amount of NVRAM in KBytes (integer)
+        :param nvram: amount of NVRAM in Kbytes (integer)
         """
 
         if self._nvram == nvram:
             return
 
-        log.info('IOU "{name}" [{id}]: NVRAM updated from {old_nvram}KB to {new_nvram}KB'.format(name=self._name,
-                                                                                                 id=self._id,
-                                                                                                 old_nvram=self._nvram,
-                                                                                                 new_nvram=nvram))
+        log.info("IOU {name} [id={id}]: NVRAM updated from {old_nvram}KB to {new_nvram}KB".format(name=self._name,
+                                                                                                  id=self._id,
+                                                                                                  old_nvram=self._nvram,
+                                                                                                  new_nvram=nvram))
         self._nvram = nvram
 
     @BaseVM.name.setter
     def name(self, new_name):
         """
-        Sets the name of this IOU VM.
+        Sets the name of this IOU vm.
 
         :param new_name: name
         """
 
         if self.initial_config_file:
-            content = self.initial_config_content
+            content = self.initial_config
             content = content.replace(self._name, new_name)
-            self.initial_config_content = content
+            self.initial_config = content
 
         super(IOUVM, IOUVM).name.__set__(self, new_name)
 
     @property
     def application_id(self):
-
         return self._manager.get_application_id(self.id)
 
     @property
     def iourc_content(self):
-
         try:
             with open(os.path.join(self.temporary_directory, "iourc")) as f:
                 return f.read()
@@ -339,14 +344,13 @@
 
     @iourc_content.setter
     def iourc_content(self, value):
-
         if value is not None:
             path = os.path.join(self.temporary_directory, "iourc")
             try:
                 with open(path, "w+") as f:
                     f.write(value)
             except OSError as e:
-                raise IOUError("Could not write the iourc file {}: {}".format(path, e))
+                raise IOUError("Could not write iourc file {}: {}".format(path, e))
 
     @asyncio.coroutine
     def _library_check(self):
@@ -372,8 +376,8 @@
         Checks for a valid IOU key in the iourc file (paranoid mode).
         """
 
-        license_check = self._manager.config.get_section_config("IOU").getboolean("license_check", True)
-        if license_check is False:
+        license_check = self._manager.config.get_section_config("IOU").getboolean("license_check", False)
+        if license_check:
             return
 
         config = configparser.ConfigParser()
@@ -463,35 +467,21 @@
                                                                                   env=env)
                 log.info("IOU instance {} started PID={}".format(self._id, self._iou_process.pid))
                 self._started = True
-                self.status = "started"
-                gns3server.utils.asyncio.monitor_process(self._iou_process, self._termination_callback)
             except FileNotFoundError as e:
-                raise IOUError("Could not start IOU: {}: 32-bit binary support is probably not installed".format(e))
+                raise IOUError("could not start IOU: {}: 32-bit binary support is probably not installed".format(e))
             except (OSError, subprocess.SubprocessError) as e:
                 iou_stdout = self.read_iou_stdout()
-                log.error("Could not start IOU {}: {}\n{}".format(self._path, e, iou_stdout))
-                raise IOUError("Could not start IOU {}: {}\n{}".format(self._path, e, iou_stdout))
+                log.error("could not start IOU {}: {}\n{}".format(self._path, e, iou_stdout))
+                raise IOUError("could not start IOU {}: {}\n{}".format(self._path, e, iou_stdout))
 
             # start console support
             self._start_ioucon()
             # connections support
             yield from self._start_iouyap()
 
-    def _termination_callback(self, returncode):
-        """
-        Called when the process has stopped.
-
-        :param returncode: Process returncode
-        """
-
-        log.info("IOU process has stopped, return code: %d", returncode)
-        self._terminate_process_iou()
-        self._terminate_process_iouyap()
-        self._ioucon_thread_stop_event.set()
-
     def _rename_nvram_file(self):
         """
-        Before starting the VM, rename the nvram and vlan.dat files with the correct IOU application identifier.
+        Before start the VM rename the nvram file to the correct application id
         """
 
         destination = os.path.join(self.working_dir, "nvram_{:05d}".format(self.application_id))
@@ -504,7 +494,7 @@
     @asyncio.coroutine
     def _start_iouyap(self):
         """
-        Starts iouyap (handles connections to and from this IOU VM).
+        Starts iouyap (handles connections to and from this IOU device).
         """
 
         try:
@@ -519,11 +509,10 @@
                                                                                  stderr=subprocess.STDOUT,
                                                                                  cwd=self.working_dir)
 
-                gns3server.utils.asyncio.monitor_process(self._iouyap_process, self._termination_callback)
             log.info("iouyap started PID={}".format(self._iouyap_process.pid))
         except (OSError, subprocess.SubprocessError) as e:
             iouyap_stdout = self.read_iouyap_stdout()
-            log.error("Could not start iouyap: {}\n{}".format(e, iouyap_stdout))
+            log.error("could not start iouyap: {}\n{}".format(e, iouyap_stdout))
             raise IOUError("Could not start iouyap: {}\n{}".format(e, iouyap_stdout))
 
     def _update_iouyap_config(self):
@@ -629,46 +618,26 @@
         Terminate the IOUYAP process if running.
         """
 
-<<<<<<< HEAD
-        if self._iouyap_process:
-            log.info("Stopping IOUYAP instance {} PID={}".format(self.name, self._iouyap_process.pid))
-            try:
-                self._iouyap_process.terminate()
-            # Sometime the process can already be dead when we garbage collect
-            except ProcessLookupError:
-                pass
-=======
         log.info('Stopping IOUYAP process for IOU VM "{}" PID={}'.format(self.name, self._iouyap_process.pid))
         try:
             self._iouyap_process.terminate()
         # Sometime the process may already be dead when we garbage collect
         except ProcessLookupError:
             pass
->>>>>>> ee1e5b82
 
     def _terminate_process_iou(self):
         """
         Terminate the IOU process if running
         """
 
-<<<<<<< HEAD
-        if self._iou_process:
-            log.info("Stopping IOU instance {} PID={}".format(self.name, self._iou_process.pid))
-            try:
-                self._iou_process.terminate()
-            # Sometime the process can already be dead when we garbage collect
-            except ProcessLookupError:
-                pass
-        self._started = False
-        self.status = "stopped"
-=======
         log.info('Stopping IOU process for IOU VM "{}" PID={}'.format(self.name, self._iou_process.pid))
         try:
             self._iou_process.terminate()
         # Sometime the process may already be dead when we garbage collect
         except ProcessLookupError:
             pass
->>>>>>> ee1e5b82
+        self._started = False
+        self.status = "stopped"
 
     @asyncio.coroutine
     def reload(self):
