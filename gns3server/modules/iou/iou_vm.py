--- conflicted
+++ resolved
@@ -42,12 +42,7 @@
 from ..nios.nio_tap import NIOTAP
 from ..nios.nio_generic_ethernet import NIOGenericEthernet
 from ..base_vm import BaseVM
-<<<<<<< HEAD
 from .utils.iou_import import nvram_import
-from .utils.iou_export import nvram_export
-=======
-from ...utils.glob import glob_escape
->>>>>>> 98ac295e
 from .ioucon import start_ioucon
 import gns3server.utils.asyncio
 import gns3server.utils.images
@@ -549,10 +544,10 @@
         """
 
         destination = os.path.join(self.working_dir, "nvram_{:05d}".format(self.application_id))
-        for file_path in glob.glob(os.path.join(glob_escape(self.working_dir), "nvram_*")):
+        for file_path in glob.glob(os.path.join(glob.escape(self.working_dir), "nvram_*")):
             shutil.move(file_path, destination)
         destination = os.path.join(self.working_dir, "vlan.dat-{:05d}".format(self.application_id))
-        for file_path in glob.glob(os.path.join(glob_escape(self.working_dir), "vlan.dat-*")):
+        for file_path in glob.glob(os.path.join(glob.escape(self.working_dir), "vlan.dat-*")):
             shutil.move(file_path, destination)
 
     @asyncio.coroutine
