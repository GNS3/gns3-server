# -*- coding: utf-8 -*-
#
# Copyright (C) 2015 GNS3 Technologies Inc.
#
# This program is free software: you can redistribute it and/or modify
# it under the terms of the GNU General Public License as published by
# the Free Software Foundation, either version 3 of the License, or
# (at your option) any later version.
#
# This program is distributed in the hope that it will be useful,
# but WITHOUT ANY WARRANTY; without even the implied warranty of
# MERCHANTABILITY or FITNESS FOR A PARTICULAR PURPOSE.  See the
# GNU General Public License for more details.
#
# You should have received a copy of the GNU General Public License
# along with this program.  If not, see <http://www.gnu.org/licenses/>.

# __version__ is a human-readable version number.

# __version_info__ is a four-tuple for programmatic comparison. The first
# three numbers are the components of the version number. The fourth
# is zero for an official release, positive for a development branch,
# or negative for a release candidate or beta (after the base version
# number has been incremented)

<<<<<<< HEAD
__version__ = "2.1.0dev1"
__version_info__ = (2, 1, 0, -99)
=======
__version__ = "2.0.0dev9"

# If it's a git checkout try to add the commit
if "dev" in __version__:
    try:
        import os
        import subprocess
        if os.path.exists(os.path.join(os.path.dirname(os.path.abspath(__file__)), "..", ".git")):
            r = subprocess.run(["git", "rev-parse", "--short", "HEAD"], stdout=subprocess.PIPE).stdout.decode().strip("\n")
            __version__ += "-" + r
    except Exception as e:
        print(e)

__version_info__ = (2, 0, 0, -99)
>>>>>>> a730fce5
<|MERGE_RESOLUTION|>--- conflicted
+++ resolved
@@ -23,11 +23,8 @@
 # or negative for a release candidate or beta (after the base version
 # number has been incremented)
 
-<<<<<<< HEAD
 __version__ = "2.1.0dev1"
 __version_info__ = (2, 1, 0, -99)
-=======
-__version__ = "2.0.0dev9"
 
 # If it's a git checkout try to add the commit
 if "dev" in __version__:
@@ -38,7 +35,4 @@
             r = subprocess.run(["git", "rev-parse", "--short", "HEAD"], stdout=subprocess.PIPE).stdout.decode().strip("\n")
             __version__ += "-" + r
     except Exception as e:
-        print(e)
-
-__version_info__ = (2, 0, 0, -99)
->>>>>>> a730fce5
+        print(e)