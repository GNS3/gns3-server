#
# Copyright (C) 2015 GNS3 Technologies Inc.
#
# This program is free software: you can redistribute it and/or modify
# it under the terms of the GNU General Public License as published by
# the Free Software Foundation, either version 3 of the License, or
# (at your option) any later version.
#
# This program is distributed in the hope that it will be useful,
# but WITHOUT ANY WARRANTY; without even the implied warranty of
# MERCHANTABILITY or FITNESS FOR A PARTICULAR PURPOSE.  See the
# GNU General Public License for more details.
#
# You should have received a copy of the GNU General Public License
# along with this program.  If not, see <http://www.gnu.org/licenses/>.

# __version__ is a human-readable version number.

# __version_info__ is a four-tuple for programmatic comparison. The first
# three numbers are the components of the version number. The fourth
# is zero for an official release, positive for a development branch,
# or negative for a release candidate or beta (after the base version
# number has been incremented)

<<<<<<< HEAD
__version__ = "3.0.0dev5"
__version_info__ = (3, 0, 0, 99)
=======
__version__ = "2.2.36.dev1"
__version_info__ = (2, 2, 36, 99)
>>>>>>> 0a046e43

if "dev" in __version__:
    try:
        import os
        import subprocess
        if os.path.exists(os.path.join(os.path.dirname(os.path.abspath(__file__)), "..", ".git")):
<<<<<<< HEAD
            r = subprocess.check_output(["git", "rev-parse", "--short", "HEAD"]).decode().strip()
            __version__ = f"{__version__}-{r}"
=======
            r = subprocess.check_output(["git", "rev-parse", "--short", "HEAD"]).decode().strip("\n")
            __version__ += "+" + r
>>>>>>> 0a046e43
    except Exception as e:
        print(e)<|MERGE_RESOLUTION|>--- conflicted
+++ resolved
@@ -22,25 +22,15 @@
 # or negative for a release candidate or beta (after the base version
 # number has been incremented)
 
-<<<<<<< HEAD
-__version__ = "3.0.0dev5"
+__version__ = "3.0.0.dev6"
 __version_info__ = (3, 0, 0, 99)
-=======
-__version__ = "2.2.36.dev1"
-__version_info__ = (2, 2, 36, 99)
->>>>>>> 0a046e43
 
 if "dev" in __version__:
     try:
         import os
         import subprocess
         if os.path.exists(os.path.join(os.path.dirname(os.path.abspath(__file__)), "..", ".git")):
-<<<<<<< HEAD
-            r = subprocess.check_output(["git", "rev-parse", "--short", "HEAD"]).decode().strip()
-            __version__ = f"{__version__}-{r}"
-=======
             r = subprocess.check_output(["git", "rev-parse", "--short", "HEAD"]).decode().strip("\n")
             __version__ += "+" + r
->>>>>>> 0a046e43
     except Exception as e:
         print(e)