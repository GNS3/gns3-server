--- conflicted
+++ resolved
@@ -26,63 +26,6 @@
     },
     "images": [
         {
-<<<<<<< HEAD
-            "filename": "vcp_18.4R1.8-disk1.vmdk",
-            "version": "18.4R1.8-ESXi",
-            "md5sum": "82a02f8b8e3181a409f44e96270dbb80",
-            "filesize": 1145199104
-        },
-        {
-            "filename": "vcp_18.4R1.8-disk2.vmdk",
-            "version": "18.4R1.8-ESXi",
-            "md5sum": "338c7235d448067437d5f5bc0a4db2ed",
-            "filesize": 68608
-        },
-        {
-            "filename": "vcp_18.4R1.8-disk3.vmdk",
-            "version": "18.4R1.8-ESXi",
-            "md5sum": "e10c48024289ba81a375383ea2196f9f",
-            "filesize": 71680
-        },
-        {
-            "filename": "junos-vmx-x86-64-18.4R1.8.qcow2",
-            "version": "18.4R1.8-KVM",
-            "md5sum": "7e3cb628f67d31aad5bcd6b54fbb6052",
-            "filesize": 1419378688
-        },
-        {
-            "filename": "vmxhdd-18.4R1.8.img",
-            "version": "18.4R1.8-KVM",
-            "md5sum": "ae26e0f32605a53a5c85342bad677c9f",
-            "filesize": 197120
-        },
-        {
-            "filename": "metadata-usb-re-18.4R1.8.img",
-            "version": "18.4R1.8-KVM",
-            "md5sum": "b79bcce958cb3af6a7a048ae5d278960",
-            "filesize": 10485760
-        },
-        {
-            "filename": "vcp_17.4R1.16-disk1.vmdk",
-            "version": "17.4R1.16-ESXi",
-            "md5sum": "69450d850b76dbd0387dd8bb854c6229",
-            "filesize": 1196968960
-        },
-        {
-            "filename": "vcp_17.4R1.16-disk2.vmdk",
-            "version": "17.4R1.16-ESXi",
-            "md5sum": "0acfb272e7420de0ab8ddd80ac321b57",
-            "filesize": 5928960
-        },
-        {
-            "filename": "vcp_17.4R1.16-disk3.vmdk",
-            "version": "17.4R1.16-ESXi",
-            "md5sum": "a07f81beeaad964d70df55a653abb14d",
-            "filesize": 71680
-        },
-        {
-=======
->>>>>>> a86f881d
             "filename": "junos-vmx-x86-64-17.4R1.16.qcow2",
             "version": "17.4R1.16-KVM",
             "md5sum": "85239193e852d643dfd9d5c257240bdf",
@@ -101,8 +44,6 @@
             "filesize": 16777216
         },
         {
-<<<<<<< HEAD
-=======
             "filename": "junos-vmx-x86-64-17.3R2.10.qcow2",
             "version": "17.3R2.10-KVM",
             "md5sum": "11984eb87b471e8cc2677212c4277959",
@@ -121,7 +62,6 @@
             "filesize": 16777216
         },
         {
->>>>>>> a86f881d
             "filename": "vcp_17.1R1.8-disk1.vmdk",
             "version": "17.1R1.8-ESXi",
             "md5sum": "2dba6dff363c0619903f85c3dedce8d8",
@@ -379,33 +319,6 @@
     ],
     "versions": [
         {
-<<<<<<< HEAD
-            "name": "18.4R1.8-ESXi",
-            "images": {
-                "hda_disk_image": "vcp_18.4R1.8-disk1.vmdk",
-                "hdb_disk_image": "vcp_18.4R1.8-disk2.vmdk",
-                "hdc_disk_image": "vcp_18.4R1.8-disk3.vmdk"
-            }
-        },
-        {
-            "name": "18.4R1.8-KVM",
-            "images": {
-                "hda_disk_image": "junos-vmx-x86-64-18.4R1.8.qcow2",
-                "hdb_disk_image": "vmxhdd-18.4R1.8.img",
-                "hdc_disk_image": "metadata-usb-re-18.4R1.8.img"
-            }
-        },
-        {
-            "name": "17.4R1.16-ESXi",
-            "images": {
-                "hda_disk_image": "vcp_17.4R1.16-disk1.vmdk",
-                "hdb_disk_image": "vcp_17.4R1.16-disk2.vmdk",
-                "hdc_disk_image": "vcp_17.4R1.16-disk3.vmdk"
-            }
-        },
-        {
-=======
->>>>>>> a86f881d
             "name": "17.4R1.16-KVM",
             "images": {
                 "hda_disk_image": "junos-vmx-x86-64-17.4R1.16.qcow2",
@@ -414,8 +327,6 @@
             }
         },
         {
-<<<<<<< HEAD
-=======
             "name": "17.3R2.10-KVM",
             "images": {
                 "hda_disk_image": "junos-vmx-x86-64-17.3R2.10.qcow2",
@@ -424,7 +335,6 @@
             }
         },
         {
->>>>>>> a86f881d
             "name": "17.1R1.8-ESXi",
             "images": {
                 "hda_disk_image": "vcp_17.1R1.8-disk1.vmdk",
