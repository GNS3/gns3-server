--- conflicted
+++ resolved
@@ -196,18 +196,9 @@
 
         command = [self._path]
         command.extend(["-N1"])  # use instance IDs for filenames
-<<<<<<< HEAD
         command.extend(["-l", f"dynamips_i{self._id}_log.txt"])  # log file
-        # Dynamips cannot listen for hypervisor commands and for console connections on
-        # 2 different IP addresses.
-        # See https://github.com/GNS3/dynamips/issues/62
-        if self._console_host != "0.0.0.0" and self._console_host != "::":
-            command.extend(["-H", f"{self._host}:{self._port}"])
-=======
-        command.extend(["-l", "dynamips_i{}_log.txt".format(self._id)])  # log file
         if not sys.platform.startswith("win"):
-            command.extend(["-H", "{}:{}".format(self._host, self._port), "--console-binding-addr", self._console_host])
->>>>>>> f8f5d7ec
+            command.extend(["-H", f"{self._host}:{self._port}", "--console-binding-addr", self._console_host])
         else:
             command.extend(["-H", str(self._port)])
 
