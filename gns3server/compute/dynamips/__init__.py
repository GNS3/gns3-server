--- conflicted
+++ resolved
@@ -278,20 +278,13 @@
         if not working_dir:
             working_dir = tempfile.gettempdir()
 
-<<<<<<< HEAD
-        # FIXME: hypervisor should always listen to 127.0.0.1
-        # See https://github.com/GNS3/dynamips/issues/62
-        server_host = self.config.settings.Server.host
-=======
         if not sys.platform.startswith("win"):
             # Hypervisor should always listen to 127.0.0.1
             # See https://github.com/GNS3/dynamips/issues/62
             # This was fixed in Dynamips v0.2.23 which hasn't been built for Windows
             server_host = "127.0.0.1"
         else:
-            server_config = self.config.get_section_config("Server")
-            server_host = server_config.get("host")
->>>>>>> f8f5d7ec
+            server_host = self.config.settings.Server.host
 
         try:
             info = socket.getaddrinfo(server_host, 0, socket.AF_UNSPEC, socket.SOCK_STREAM, 0, socket.AI_PASSIVE)
@@ -314,15 +307,10 @@
         await hypervisor.start()
         log.info(f"Hypervisor {hypervisor.host}:{hypervisor.port} has successfully started")
         await hypervisor.connect()
-<<<<<<< HEAD
         if parse_version(hypervisor.version) < parse_version("0.2.11"):
             raise DynamipsError(f"Dynamips version must be >= 0.2.11, detected version is {hypervisor.version}")
-=======
-        if parse_version(hypervisor.version) < parse_version('0.2.11'):
-            raise DynamipsError("Dynamips version must be >= 0.2.11, detected version is {}".format(hypervisor.version))
         if not sys.platform.startswith("win") and parse_version(hypervisor.version) < parse_version('0.2.23'):
-            raise DynamipsError("Dynamips version must be >= 0.2.23 on Linux/macOS, detected version is {}".format(hypervisor.version))
->>>>>>> f8f5d7ec
+            raise DynamipsError(f"Dynamips version must be >= 0.2.23 on Linux/macOS, detected version is {hypervisor.version}")
 
         return hypervisor
 
