# -*- coding: utf-8 -*-
#
# Copyright (C) 2015 GNS3 Technologies Inc.
#
# This program is free software: you can redistribute it and/or modify
# it under the terms of the GNU General Public License as published by
# the Free Software Foundation, either version 3 of the License, or
# (at your option) any later version.
#
# This program is distributed in the hope that it will be useful,
# but WITHOUT ANY WARRANTY; without even the implied warranty of
# MERCHANTABILITY or FITNESS FOR A PARTICULAR PURPOSE.  See the
# GNU General Public License for more details.
#
# You should have received a copy of the GNU General Public License
# along with this program.  If not, see <http://www.gnu.org/licenses/>.

"""
Interface for Dynamips virtual Machine module ("vm")
http://github.com/GNS3/dynamips/blob/master/README.hypervisor#L77
"""

import asyncio
import time
import sys
import os
import re
import glob
import shlex
import base64
import shutil
import binascii
import logging

log = logging.getLogger(__name__)

from ...base_node import BaseNode
from ..dynamips_error import DynamipsError
from ..nios.nio_udp import NIOUDP


from gns3server.utils.file_watcher import FileWatcher
from gns3server.utils.asyncio import wait_run_in_executor, monitor_process
from gns3server.utils.images import md5sum


class Router(BaseNode):

    """
    Dynamips router implementation.

    :param name: The name of this router
    :param node_id: Node identifier
    :param project: Project instance
    :param manager: Parent VM Manager
    :param dynamips_id: ID to use with Dynamips
    :param console: console port
    :param aux: auxiliary console port
    :param platform: Platform of this router
    """

    _status = {0: "inactive",
               1: "shutting down",
               2: "running",
               3: "suspended"}

    def __init__(self, name, node_id, project, manager, dynamips_id=None, console=None, aux=None, platform="c7200", hypervisor=None, ghost_flag=False):

        allocate_aux = manager.config.get_section_config("Dynamips").getboolean("allocate_aux_console_ports", False)

        super().__init__(name, node_id, project, manager, console=console, aux=aux, allocate_aux=aux)

        self._working_directory = os.path.join(self.project.module_working_directory(self.manager.module_name.lower()), self.id)
        try:
            os.makedirs(os.path.join(self._working_directory, "configs"), exist_ok=True)
        except OSError as e:
            raise DynamipsError("Can't create the dynamips config directory: {}".format(str(e)))
        if dynamips_id:
            self._convert_before_2_0_0_b3(dynamips_id)

        self._hypervisor = hypervisor
        self._dynamips_id = dynamips_id
        self._platform = platform
        self._image = ""
        self._ram = 128  # Megabytes
        self._nvram = 128  # Kilobytes
        self._mmap = True
        self._sparsemem = True
        self._clock_divisor = 8
        self._idlepc = ""
        self._idlemax = 500
        self._idlesleep = 30
        self._ghost_file = ""
        self._ghost_status = 0
        if sys.platform.startswith("win"):
            self._exec_area = 16  # 16 MB by default on Windows (Cygwin)
        else:
            self._exec_area = 64  # 64 MB on other systems
        self._disk0 = 0  # Megabytes
        self._disk1 = 0  # Megabytes
        self._auto_delete_disks = False
        self._mac_addr = ""
        self._system_id = "FTX0945W0MY"  # processor board ID in IOS
        self._slots = []
        self._ghost_flag = ghost_flag
        self._memory_watcher = None

        if not ghost_flag:
            if not dynamips_id:
                self._dynamips_id = manager.get_dynamips_id(project.id)
            else:
                self._dynamips_id = dynamips_id
                manager.take_dynamips_id(project.id, dynamips_id)
        else:
            log.info("Creating a new ghost IOS instance")
            if self._console:
                # Ghost VMs do not need a console port.
                self.console = None

            self._dynamips_id = 0
            self._name = "Ghost"

    def _convert_before_2_0_0_b3(self, dynamips_id):
        """
        Before 2.0.0 beta3 the node didn't have a folder by node
        when we start we move the file, we can't do it in the topology
        conversion due to case of remote servers
        """
        dynamips_dir = self.project.module_working_directory(self.manager.module_name.lower())
        for path in glob.glob(os.path.join(glob.escape(dynamips_dir), "configs", "i{}_*".format(dynamips_id))):
            dst = os.path.join(self._working_directory, "configs", os.path.basename(path))
            if not os.path.exists(dst):
                try:
                    shutil.move(path, dst)
                except OSError as e:
                    raise DynamipsError("Can't move {}: {}".format(path, str(e)))
        for path in glob.glob(os.path.join(glob.escape(dynamips_dir), "*_i{}_*".format(dynamips_id))):
            dst = os.path.join(self._working_directory, os.path.basename(path))
            if not os.path.exists(dst):
                try:
                    shutil.move(path, dst)
                except OSError as e:
                    raise DynamipsError("Can't move {}: {}".format(path, str(e)))

    def __json__(self):

        router_info = {"name": self.name,
                       "node_id": self.id,
                       "node_directory": os.path.join(self._working_directory),
                       "project_id": self.project.id,
                       "dynamips_id": self._dynamips_id,
                       "platform": self._platform,
                       "image": self._image,
                       "image_md5sum": md5sum(self._image),
                       "ram": self._ram,
                       "nvram": self._nvram,
                       "mmap": self._mmap,
                       "sparsemem": self._sparsemem,
                       "clock_divisor": self._clock_divisor,
                       "idlepc": self._idlepc,
                       "idlemax": self._idlemax,
                       "idlesleep": self._idlesleep,
                       "exec_area": self._exec_area,
                       "disk0": self._disk0,
                       "disk1": self._disk1,
                       "auto_delete_disks": self._auto_delete_disks,
                       "status": self.status,
                       "console": self.console,
                       "console_type": "telnet",
                       "aux": self.aux,
                       "mac_addr": self._mac_addr,
                       "system_id": self._system_id}

        # return the relative path if the IOS image is in the images_path directory
        router_info["image"] = self.manager.get_relative_image_path(self._image)

        # add the slots
        slot_number = 0
        for slot in self._slots:
            if slot:
                slot = str(slot)
            router_info["slot" + str(slot_number)] = slot
            slot_number += 1

        # add the wics
        if len(self._slots) > 0 and self._slots[0] and self._slots[0].wics:
            for wic_slot_number in range(0, len(self._slots[0].wics)):
                if self._slots[0].wics[wic_slot_number]:
                    router_info["wic" + str(wic_slot_number)] = str(self._slots[0].wics[wic_slot_number])
                else:
                    router_info["wic" + str(wic_slot_number)] = None

        return router_info

    def _memory_changed(self, path):
        """
        Called when the NVRAM file has changed
        """
        asyncio.async(self.save_configs())

    @property
    def dynamips_id(self):
        """
        Returns the Dynamips VM ID.

        :return: Dynamips VM identifier
        """

        return self._dynamips_id

    @asyncio.coroutine
    def create(self):

        if not self._hypervisor:
            # We start the hypervisor is the dynamips folder and next we change to node dir
            # this allow the creation of common files in the dynamips folder
            self._hypervisor = yield from self.manager.start_new_hypervisor(working_dir=self.project.module_working_directory(self.manager.module_name.lower()))
            yield from self._hypervisor.set_working_dir(self._working_directory)

        yield from self._hypervisor.send('vm create "{name}" {id} {platform}'.format(name=self._name,
                                                                                     id=self._dynamips_id,
                                                                                     platform=self._platform))

        if not self._ghost_flag:

            log.info('Router {platform} "{name}" [{id}] has been created'.format(name=self._name,
                                                                                 platform=self._platform,
                                                                                 id=self._id))

            yield from self._hypervisor.send('vm set_con_tcp_port "{name}" {console}'.format(name=self._name, console=self._console))

            if self.aux is not None:
                yield from self._hypervisor.send('vm set_aux_tcp_port "{name}" {aux}'.format(name=self._name, aux=self.aux))

            # get the default base MAC address
            mac_addr = yield from self._hypervisor.send('{platform} get_mac_addr "{name}"'.format(platform=self._platform,
                                                                                                  name=self._name))
            self._mac_addr = mac_addr[0]

        self._hypervisor.devices.append(self)

    @asyncio.coroutine
    def get_status(self):
        """
        Returns the status of this router

        :returns: inactive, shutting down, running or suspended.
        """

        status = yield from self._hypervisor.send('vm get_status "{name}"'.format(name=self._name))
        if len(status) == 0:
            raise DynamipsError("Can't get vm {name} status".format(name=self._name))
        return self._status[int(status[0])]

    @asyncio.coroutine
    def start(self):
        """
        Starts this router.
        At least the IOS image must be set before it can start.
        """

        status = yield from self.get_status()
        if status == "suspended":
            yield from self.resume()
        elif status == "inactive":

            if not os.path.isfile(self._image) or not os.path.exists(self._image):
                if os.path.islink(self._image):
                    raise DynamipsError('IOS image "{}" linked to "{}" is not accessible'.format(self._image, os.path.realpath(self._image)))
                else:
                    raise DynamipsError('IOS image "{}" is not accessible'.format(self._image))

            try:
                with open(self._image, "rb") as f:
                    # read the first 7 bytes of the file.
                    elf_header_start = f.read(7)
            except OSError as e:
                raise DynamipsError('Cannot read ELF header for IOS image "{}": {}'.format(self._image, e))

            # IOS images must start with the ELF magic number, be 32-bit, big endian and have an ELF version of 1
            if elf_header_start != b'\x7fELF\x01\x02\x01':
                raise DynamipsError('"{}" is not a valid IOS image'.format(self._image))

            # check if there is enough RAM to run
            if not self._ghost_flag:
                self.check_available_ram(self.ram)

            startup_config_path = os.path.join("configs", "i{}_startup-config.cfg".format(self._dynamips_id))
            private_config_path = os.path.join("configs", "i{}_private-config.cfg".format(self._dynamips_id))

            if not os.path.exists(private_config_path) or not os.path.getsize(private_config_path):
                # an empty private-config can prevent a router to boot.
                private_config_path = ''
            yield from self._hypervisor.send('vm set_config "{name}" "{startup}" "{private}"'.format(
                name=self._name,
                startup=startup_config_path,
                private=private_config_path))
            yield from self._hypervisor.send('vm start "{name}"'.format(name=self._name))
            self.status = "started"
            log.info('router "{name}" [{id}] has been started'.format(name=self._name, id=self._id))

            self._memory_watcher = FileWatcher(self._memory_files(), self._memory_changed, strategy='hash', delay=30)
            monitor_process(self._hypervisor.process, self._termination_callback)

    @asyncio.coroutine
    def _termination_callback(self, returncode):
        """
        Called when the process has stopped.

        :param returncode: Process returncode
        """

        if self.status == "started":
            self.status = "stopped"
            log.info("Dynamips hypervisor process has stopped, return code: %d", returncode)
            if returncode != 0:
                self.project.emit("log.error", {"message": "Dynamips hypervisor process has stopped, return code: {}\n{}".format(returncode, self._hypervisor.read_stdout())})

    @asyncio.coroutine
    def stop(self):
        """
        Stops this router.
        """

        status = yield from self.get_status()
        if status != "inactive":
            try:
                yield from self._hypervisor.send('vm stop "{name}"'.format(name=self._name))
            except DynamipsError as e:
                log.warn("Could not stop {}: {}".format(self._name, e))
            self.status = "stopped"
            log.info('Router "{name}" [{id}] has been stopped'.format(name=self._name, id=self._id))
        if self._memory_watcher:
            self._memory_watcher.close()
            self._memory_watcher = None
        yield from self.save_configs()

    @asyncio.coroutine
    def reload(self):
        """
        Reload this router.
        """

        yield from self.stop()
        yield from self.start()

    @asyncio.coroutine
    def suspend(self):
        """
        Suspends this router.
        """

        status = yield from self.get_status()
        if status == "running":
            yield from self._hypervisor.send('vm suspend "{name}"'.format(name=self._name))
            self.status = "suspended"
            log.info('Router "{name}" [{id}] has been suspended'.format(name=self._name, id=self._id))

    @asyncio.coroutine
    def resume(self):
        """
        Resumes this suspended router
        """

        status = yield from self.get_status()
        if status == "suspended":
            yield from self._hypervisor.send('vm resume "{name}"'.format(name=self._name))
            self.status = "started"
        log.info('Router "{name}" [{id}] has been resumed'.format(name=self._name, id=self._id))

    @asyncio.coroutine
    def is_running(self):
        """
        Checks if this router is running.

        :returns: True if running, False otherwise
        """

        status = yield from self.get_status()
        if status == "running":
            return True
        return False

    @asyncio.coroutine
    def close(self):

        if not (yield from super().close()):
            return False

        for adapter in self._slots:
            if adapter is not None:
                for nio in adapter.ports.values():
                    if nio and isinstance(nio, NIOUDP):
                        self.manager.port_manager.release_udp_port(nio.lport, self._project)

        if self in self._hypervisor.devices:
            self._hypervisor.devices.remove(self)
        if self._hypervisor and not self._hypervisor.devices:
            try:
                yield from self.stop()
                yield from self._hypervisor.send('vm delete "{}"'.format(self._name))
            except DynamipsError as e:
                log.warn("Could not stop and delete {}: {}".format(self._name, e))
            yield from self.hypervisor.stop()

        if self._auto_delete_disks:
            # delete nvram and disk files
            files = glob.glob(os.path.join(glob.escape(self._working_directory), "{}_i{}_disk[0-1]".format(self.platform, self.dynamips_id)))
            files += glob.glob(os.path.join(glob.escape(self._working_directory), "{}_i{}_slot[0-1]".format(self.platform, self.dynamips_id)))
            files += glob.glob(os.path.join(glob.escape(self._working_directory), "{}_i{}_nvram".format(self.platform, self.dynamips_id)))
            files += glob.glob(os.path.join(glob.escape(self._working_directory), "{}_i{}_flash[0-1]".format(self.platform, self.dynamips_id)))
            files += glob.glob(os.path.join(glob.escape(self._working_directory), "{}_i{}_rom".format(self.platform, self.dynamips_id)))
            files += glob.glob(os.path.join(glob.escape(self._working_directory), "{}_i{}_bootflash".format(self.platform, self.dynamips_id)))
            files += glob.glob(os.path.join(glob.escape(self._working_directory), "{}_i{}_ssa".format(self.platform, self.dynamips_id)))
            for file in files:
                try:
                    log.debug("Deleting file {}".format(file))
                    yield from wait_run_in_executor(os.remove, file)
                except OSError as e:
                    log.warn("Could not delete file {}: {}".format(file, e))
                    continue
        self.manager.release_dynamips_id(self.project.id, self.dynamips_id)

    @property
    def platform(self):
        """
        Returns the platform of this router.

        :returns: platform name (string):
        c7200, c3745, c3725, c3600, c2691, c2600 or c1700
        """

        return self._platform

    @property
    def hypervisor(self):
        """
        Returns the current hypervisor.

        :returns: hypervisor instance
        """

        return self._hypervisor

    @asyncio.coroutine
    def list(self):
        """
        Returns all VM instances

        :returns: list of all VM instances
        """

        vm_list = yield from self._hypervisor.send("vm list")
        return vm_list

    @asyncio.coroutine
    def list_con_ports(self):
        """
        Returns all VM console TCP ports

        :returns: list of port numbers
        """

        port_list = yield from self._hypervisor.send("vm list_con_ports")
        return port_list

    @asyncio.coroutine
    def set_debug_level(self, level):
        """
        Sets the debug level for this router (default is 0).

        :param level: level number
        """

        yield from self._hypervisor.send('vm set_debug_level "{name}" {level}'.format(name=self._name, level=level))

    @property
    def image(self):
        """
        Returns this IOS image for this router.

        :returns: path to IOS image file
        """

        return self._image

    @asyncio.coroutine
    def set_image(self, image):
        """
        Sets the IOS image for this router.
        There is no default.

        :param image: path to IOS image file
        """

        image = self.manager.get_abs_image_path(image)

        yield from self._hypervisor.send('vm set_ios "{name}" "{image}"'.format(name=self._name, image=image))

        log.info('Router "{name}" [{id}]: has a new IOS image set: "{image}"'.format(name=self._name,
                                                                                     id=self._id,
                                                                                     image=image))

        self._image = image

    @property
    def ram(self):
        """
        Returns the amount of RAM allocated to this router.

        :returns: amount of RAM in Mbytes (integer)
        """

        return self._ram

    @asyncio.coroutine
    def set_ram(self, ram):
        """
        Sets amount of RAM allocated to this router

        :param ram: amount of RAM in Mbytes (integer)
        """

        if self._ram == ram:
            return

        yield from self._hypervisor.send('vm set_ram "{name}" {ram}'.format(name=self._name, ram=ram))
        log.info('Router "{name}" [{id}]: RAM updated from {old_ram}MB to {new_ram}MB'.format(name=self._name,
                                                                                              id=self._id,
                                                                                              old_ram=self._ram,
                                                                                              new_ram=ram))
        self._ram = ram

    @property
    def nvram(self):
        """
        Returns the mount of NVRAM allocated to this router.

        :returns: amount of NVRAM in Kbytes (integer)
        """

        return self._nvram

    @asyncio.coroutine
    def set_nvram(self, nvram):
        """
        Sets amount of NVRAM allocated to this router

        :param nvram: amount of NVRAM in Kbytes (integer)
        """

        if self._nvram == nvram:
            return

        yield from self._hypervisor.send('vm set_nvram "{name}" {nvram}'.format(name=self._name, nvram=nvram))
        log.info('Router "{name}" [{id}]: NVRAM updated from {old_nvram}KB to {new_nvram}KB'.format(name=self._name,
                                                                                                    id=self._id,
                                                                                                    old_nvram=self._nvram,
                                                                                                    new_nvram=nvram))
        self._nvram = nvram

    @property
    def mmap(self):
        """
        Returns True if a mapped file is used to simulate this router memory.

        :returns: boolean either mmap is activated or not
        """

        return self._mmap

    @asyncio.coroutine
    def set_mmap(self, mmap):
        """
        Enable/Disable use of a mapped file to simulate router memory.
        By default, a mapped file is used. This is a bit slower, but requires less memory.

        :param mmap: activate/deactivate mmap (boolean)
        """

        if mmap:
            flag = 1
        else:
            flag = 0

        yield from self._hypervisor.send('vm set_ram_mmap "{name}" {mmap}'.format(name=self._name, mmap=flag))

        if mmap:
            log.info('Router "{name}" [{id}]: mmap enabled'.format(name=self._name, id=self._id))
        else:
            log.info('Router "{name}" [{id}]: mmap disabled'.format(name=self._name, id=self._id))
        self._mmap = mmap

    @property
    def sparsemem(self):
        """
        Returns True if sparse memory is used on this router.

        :returns: boolean either mmap is activated or not
        """

        return self._sparsemem

    @asyncio.coroutine
    def set_sparsemem(self, sparsemem):
        """
        Enable/disable use of sparse memory

        :param sparsemem: activate/deactivate sparsemem (boolean)
        """

        if sparsemem:
            flag = 1
        else:
            flag = 0
        yield from self._hypervisor.send('vm set_sparse_mem "{name}" {sparsemem}'.format(name=self._name, sparsemem=flag))

        if sparsemem:
            log.info('Router "{name}" [{id}]: sparse memory enabled'.format(name=self._name, id=self._id))
        else:
            log.info('Router "{name}" [{id}]: sparse memory disabled'.format(name=self._name, id=self._id))
        self._sparsemem = sparsemem

    @property
    def clock_divisor(self):
        """
        Returns the clock divisor value for this router.

        :returns: clock divisor value (integer)
        """

        return self._clock_divisor

    @asyncio.coroutine
    def set_clock_divisor(self, clock_divisor):
        """
        Sets the clock divisor value. The higher is the value, the faster is the clock in the
        virtual machine. The default is 4, but it is often required to adjust it.

        :param clock_divisor: clock divisor value (integer)
        """

        yield from self._hypervisor.send('vm set_clock_divisor "{name}" {clock}'.format(name=self._name, clock=clock_divisor))
        log.info('Router "{name}" [{id}]: clock divisor updated from {old_clock} to {new_clock}'.format(name=self._name,
                                                                                                        id=self._id,
                                                                                                        old_clock=self._clock_divisor,
                                                                                                        new_clock=clock_divisor))
        self._clock_divisor = clock_divisor

    @property
    def idlepc(self):
        """
        Returns the idle Pointer Counter (PC).

        :returns: idlepc value (string)
        """

        return self._idlepc

    @asyncio.coroutine
    def set_idlepc(self, idlepc):
        """
        Sets the idle Pointer Counter (PC)

        :param idlepc: idlepc value (string)
        """

        if not idlepc:
            idlepc = "0x0"

        is_running = yield from self.is_running()
        if not is_running:
            # router is not running
            yield from self._hypervisor.send('vm set_idle_pc "{name}" {idlepc}'.format(name=self._name, idlepc=idlepc))
        else:
            yield from self._hypervisor.send('vm set_idle_pc_online "{name}" 0 {idlepc}'.format(name=self._name, idlepc=idlepc))

        log.info('Router "{name}" [{id}]: idle-PC set to {idlepc}'.format(name=self._name, id=self._id, idlepc=idlepc))
        self._idlepc = idlepc

    @asyncio.coroutine
    def get_idle_pc_prop(self):
        """
        Gets the idle PC proposals.
        Takes 1000 measurements and records up to 10 idle PC proposals.
        There is a 10ms wait between each measurement.

        :returns: list of idle PC proposal
        """

        is_running = yield from self.is_running()
        was_auto_started = False
        if not is_running:
            yield from self.start()
            was_auto_started = True
            yield from asyncio.sleep(20)  # leave time to the router to boot

        log.info('Router "{name}" [{id}] has started calculating Idle-PC values'.format(name=self._name, id=self._id))
        begin = time.time()
        idlepcs = yield from self._hypervisor.send('vm get_idle_pc_prop "{}" 0'.format(self._name))
        log.info('Router "{name}" [{id}] has finished calculating Idle-PC values after {time:.4f} seconds'.format(name=self._name,
                                                                                                                  id=self._id,
                                                                                                                  time=time.time() - begin))
        if was_auto_started:
            yield from self.stop()
        return idlepcs

    @asyncio.coroutine
    def show_idle_pc_prop(self):
        """
        Dumps the idle PC proposals (previously generated).

        :returns: list of idle PC proposal
        """

        is_running = yield from self.is_running()
        if not is_running:
            # router is not running
            raise DynamipsError('Router "{name}" is not running'.format(name=self._name))

        proposals = yield from self._hypervisor.send('vm show_idle_pc_prop "{}" 0'.format(self._name))
        return proposals

    @property
    def idlemax(self):
        """
        Returns CPU idle max value.

        :returns: idle max (integer)
        """

        return self._idlemax

    @asyncio.coroutine
    def set_idlemax(self, idlemax):
        """
        Sets CPU idle max value

        :param idlemax: idle max value (integer)
        """

        is_running = yield from self.is_running()
        if is_running:  # router is running
            yield from self._hypervisor.send('vm set_idle_max "{name}" 0 {idlemax}'.format(name=self._name, idlemax=idlemax))

        log.info('Router "{name}" [{id}]: idlemax updated from {old_idlemax} to {new_idlemax}'.format(name=self._name,
                                                                                                      id=self._id,
                                                                                                      old_idlemax=self._idlemax,
                                                                                                      new_idlemax=idlemax))

        self._idlemax = idlemax

    @property
    def idlesleep(self):
        """
        Returns CPU idle sleep time value.

        :returns: idle sleep (integer)
        """

        return self._idlesleep

    @asyncio.coroutine
    def set_idlesleep(self, idlesleep):
        """
        Sets CPU idle sleep time value.

        :param idlesleep: idle sleep value (integer)
        """

        is_running = yield from self.is_running()
        if is_running:  # router is running
            yield from self._hypervisor.send('vm set_idle_sleep_time "{name}" 0 {idlesleep}'.format(name=self._name,
                                                                                                    idlesleep=idlesleep))

        log.info('Router "{name}" [{id}]: idlesleep updated from {old_idlesleep} to {new_idlesleep}'.format(name=self._name,
                                                                                                            id=self._id,
                                                                                                            old_idlesleep=self._idlesleep,
                                                                                                            new_idlesleep=idlesleep))

        self._idlesleep = idlesleep

    @property
    def ghost_file(self):
        """
        Returns ghost RAM file.

        :returns: path to ghost file
        """

        return self._ghost_file

    @asyncio.coroutine
    def set_ghost_file(self, ghost_file):
        """
        Sets ghost RAM file

        :ghost_file: path to ghost file
        """

        yield from self._hypervisor.send('vm set_ghost_file "{name}" {ghost_file}'.format(name=self._name,
                                                                                          ghost_file=shlex.quote(ghost_file)))

        log.info('Router "{name}" [{id}]: ghost file set to {ghost_file}'.format(name=self._name,
                                                                                 id=self._id,
                                                                                 ghost_file=ghost_file))

        self._ghost_file = ghost_file

    def formatted_ghost_file(self):
        """
        Returns a properly formatted ghost file name.

        :returns: formatted ghost_file name (string)
        """

        # replace specials characters in 'drive:\filename' in Linux and Dynamips in MS Windows or viceversa.
        ghost_file = "{}-{}.ghost".format(os.path.basename(self._image), self._ram)
        ghost_file = ghost_file.replace('\\', '-').replace('/', '-').replace(':', '-')
        return ghost_file

    @property
    def ghost_status(self):
        """Returns ghost RAM status

        :returns: ghost status (integer)
        """

        return self._ghost_status

    @asyncio.coroutine
    def set_ghost_status(self, ghost_status):
        """
        Sets ghost RAM status

        :param ghost_status: state flag indicating status
        0 => Do not use IOS ghosting
        1 => This is a ghost instance
        2 => Use an existing ghost instance
        """

        yield from self._hypervisor.send('vm set_ghost_status "{name}" {ghost_status}'.format(name=self._name,
                                                                                              ghost_status=ghost_status))

        log.info('Router "{name}" [{id}]: ghost status set to {ghost_status}'.format(name=self._name,
                                                                                     id=self._id,
                                                                                     ghost_status=ghost_status))
        self._ghost_status = ghost_status

    @property
    def exec_area(self):
        """
        Returns the exec area value.

        :returns: exec area value (integer)
        """

        return self._exec_area

    @asyncio.coroutine
    def set_exec_area(self, exec_area):
        """
        Sets the exec area value.
        The exec area is a pool of host memory used to store pages
        translated by the JIT (they contain the native code
        corresponding to MIPS code pages).

        :param exec_area: exec area value (integer)
        """

        yield from self._hypervisor.send('vm set_exec_area "{name}" {exec_area}'.format(name=self._name,
                                                                                        exec_area=exec_area))

        log.info('Router "{name}" [{id}]: exec area updated from {old_exec}MB to {new_exec}MB'.format(name=self._name,
                                                                                                      id=self._id,
                                                                                                      old_exec=self._exec_area,
                                                                                                      new_exec=exec_area))
        self._exec_area = exec_area

    @property
    def disk0(self):
        """
        Returns the size (MB) for PCMCIA disk0.

        :returns: disk0 size (integer)
        """

        return self._disk0

    @asyncio.coroutine
    def set_disk0(self, disk0):
        """
        Sets the size (MB) for PCMCIA disk0.

        :param disk0: disk0 size (integer)
        """

        yield from self._hypervisor.send('vm set_disk0 "{name}" {disk0}'.format(name=self._name, disk0=disk0))

        log.info('Router "{name}" [{id}]: disk0 updated from {old_disk0}MB to {new_disk0}MB'.format(name=self._name,
                                                                                                    id=self._id,
                                                                                                    old_disk0=self._disk0,
                                                                                                    new_disk0=disk0))
        self._disk0 = disk0

    @property
    def disk1(self):
        """
        Returns the size (MB) for PCMCIA disk1.

        :returns: disk1 size (integer)
        """

        return self._disk1

    @asyncio.coroutine
    def set_disk1(self, disk1):
        """
        Sets the size (MB) for PCMCIA disk1.

        :param disk1: disk1 size (integer)
        """

        yield from self._hypervisor.send('vm set_disk1 "{name}" {disk1}'.format(name=self._name, disk1=disk1))

        log.info('Router "{name}" [{id}]: disk1 updated from {old_disk1}MB to {new_disk1}MB'.format(name=self._name,
                                                                                                    id=self._id,
                                                                                                    old_disk1=self._disk1,
                                                                                                    new_disk1=disk1))
        self._disk1 = disk1

    @property
    def auto_delete_disks(self):
        """
        Returns True if auto delete disks is enabled on this router.

        :returns: boolean either auto delete disks is activated or not
        """

        return self._auto_delete_disks

    @asyncio.coroutine
    def set_auto_delete_disks(self, auto_delete_disks):
        """
        Enable/disable use of auto delete disks

        :param auto_delete_disks: activate/deactivate auto delete disks (boolean)
        """

        if auto_delete_disks:
            log.info('Router "{name}" [{id}]: auto delete disks enabled'.format(name=self._name, id=self._id))
        else:
            log.info('Router "{name}" [{id}]: auto delete disks disabled'.format(name=self._name, id=self._id))
        self._auto_delete_disks = auto_delete_disks

    @asyncio.coroutine
    def set_console(self, console):
        """
        Sets the TCP console port.

        :param console: console port (integer)
        """

        self.console = console
        yield from self._hypervisor.send('vm set_con_tcp_port "{name}" {console}'.format(name=self._name, console=self.console))

    @asyncio.coroutine
    def set_aux(self, aux):
        """
        Sets the TCP auxiliary port.

        :param aux: console auxiliary port (integer)
        """

        self.aux = aux
        yield from self._hypervisor.send('vm set_aux_tcp_port "{name}" {aux}'.format(name=self._name, aux=aux))

    @asyncio.coroutine
    def get_cpu_usage(self, cpu_id=0):
        """
        Shows cpu usage in seconds, "cpu_id" is ignored.

        :returns: cpu usage in seconds
        """

        cpu_usage = yield from self._hypervisor.send('vm cpu_usage "{name}" {cpu_id}'.format(name=self._name, cpu_id=cpu_id))
        return int(cpu_usage[0])

    @property
    def mac_addr(self):
        """
        Returns the MAC address.

        :returns: the MAC address (hexadecimal format: hh:hh:hh:hh:hh:hh)
        """

        return self._mac_addr

    @asyncio.coroutine
    def set_mac_addr(self, mac_addr):
        """
        Sets the MAC address.

        :param mac_addr: a MAC address (hexadecimal format: hh:hh:hh:hh:hh:hh)
        """

        yield from self._hypervisor.send('{platform} set_mac_addr "{name}" {mac_addr}'.format(platform=self._platform,
                                                                                              name=self._name,
                                                                                              mac_addr=mac_addr))

        log.info('Router "{name}" [{id}]: MAC address updated from {old_mac} to {new_mac}'.format(name=self._name,
                                                                                                  id=self._id,
                                                                                                  old_mac=self._mac_addr,
                                                                                                  new_mac=mac_addr))
        self._mac_addr = mac_addr

    @property
    def system_id(self):
        """
        Returns the system ID.

        :returns: the system ID (also called board processor ID)
        """

        return self._system_id

    @asyncio.coroutine
    def set_system_id(self, system_id):
        """
        Sets the system ID.

        :param system_id: a system ID (also called board processor ID)
        """

        yield from self._hypervisor.send('{platform} set_system_id "{name}" {system_id}'.format(platform=self._platform,
                                                                                                name=self._name,
                                                                                                system_id=system_id))

        log.info('Router "{name}" [{id}]: system ID updated from {old_id} to {new_id}'.format(name=self._name,
                                                                                              id=self._id,
                                                                                              old_id=self._system_id,
                                                                                              new_id=system_id))
        self._system_id = system_id

    @asyncio.coroutine
    def get_slot_bindings(self):
        """
        Returns slot bindings.

        :returns: slot bindings (adapter names) list
        """

        slot_bindings = yield from self._hypervisor.send('vm slot_bindings "{}"'.format(self._name))
        return slot_bindings

    @asyncio.coroutine
    def slot_add_binding(self, slot_number, adapter):
        """
        Adds a slot binding (a module into a slot).

        :param slot_number: slot number
        :param adapter: device to add in the corresponding slot
        """

        try:
            slot = self._slots[slot_number]
        except IndexError:
            raise DynamipsError('Slot {slot_number} does not exist on router "{name}"'.format(name=self._name, slot_number=slot_number))

        if slot is not None:
            current_adapter = slot
            raise DynamipsError('Slot {slot_number} is already occupied by adapter {adapter} on router "{name}"'.format(name=self._name,
                                                                                                                        slot_number=slot_number,
                                                                                                                        adapter=current_adapter))

        is_running = yield from self.is_running()

        # Only c7200, c3600 and c3745 (NM-4T only) support new adapter while running
        if is_running and not ((self._platform == 'c7200' and not str(adapter).startswith('C7200'))
                               and not (self._platform == 'c3600' and self.chassis == '3660')
                               and not (self._platform == 'c3745' and adapter == 'NM-4T')):
            raise DynamipsError('Adapter {adapter} cannot be added while router "{name}" is running'.format(adapter=adapter,
                                                                                                            name=self._name))

        yield from self._hypervisor.send('vm slot_add_binding "{name}" {slot_number} 0 {adapter}'.format(name=self._name,
                                                                                                         slot_number=slot_number,
                                                                                                         adapter=adapter))

        log.info('Router "{name}" [{id}]: adapter {adapter} inserted into slot {slot_number}'.format(name=self._name,
                                                                                                     id=self._id,
                                                                                                     adapter=adapter,
                                                                                                     slot_number=slot_number))

        self._slots[slot_number] = adapter

        # Generate an OIR event if the router is running
        if is_running:

            yield from self._hypervisor.send('vm slot_oir_start "{name}" {slot_number} 0'.format(name=self._name,
                                                                                                 slot_number=slot_number))

            log.info('Router "{name}" [{id}]: OIR start event sent to slot {slot_number}'.format(name=self._name,
                                                                                                 id=self._id,
                                                                                                 slot_number=slot_number))

    @asyncio.coroutine
    def slot_remove_binding(self, slot_number):
        """
        Removes a slot binding (a module from a slot).

        :param slot_number: slot number
        """

        try:
            adapter = self._slots[slot_number]
        except IndexError:
            raise DynamipsError('Slot {slot_number} does not exist on router "{name}"'.format(name=self._name,
                                                                                              slot_number=slot_number))

        if adapter is None:
            raise DynamipsError('No adapter in slot {slot_number} on router "{name}"'.format(name=self._name,
                                                                                             slot_number=slot_number))

        is_running = yield from self.is_running()

        # Only c7200, c3600 and c3745 (NM-4T only) support to remove adapter while running
        if is_running and not ((self._platform == 'c7200' and not str(adapter).startswith('C7200'))
                               and not (self._platform == 'c3600' and self.chassis == '3660')
                               and not (self._platform == 'c3745' and adapter == 'NM-4T')):
            raise DynamipsError('Adapter {adapter} cannot be removed while router "{name}" is running'.format(adapter=adapter,
                                                                                                              name=self._name))

        # Generate an OIR event if the router is running
        if is_running:

            yield from self._hypervisor.send('vm slot_oir_stop "{name}" {slot_number} 0'.format(name=self._name,
                                                                                                slot_number=slot_number))

            log.info('Router "{name}" [{id}]: OIR stop event sent to slot {slot_number}'.format(name=self._name,
                                                                                                id=self._id,
                                                                                                slot_number=slot_number))

        yield from self._hypervisor.send('vm slot_remove_binding "{name}" {slot_number} 0'.format(name=self._name,
                                                                                                  slot_number=slot_number))

        log.info('Router "{name}" [{id}]: adapter {adapter} removed from slot {slot_number}'.format(name=self._name,
                                                                                                    id=self._id,
                                                                                                    adapter=adapter,
                                                                                                    slot_number=slot_number))
        self._slots[slot_number] = None

    @asyncio.coroutine
    def install_wic(self, wic_slot_number, wic):
        """
        Installs a WIC adapter into this router.

        :param wic_slot_number: WIC slot number
        :param wic: WIC to be installed
        """

        # WICs are always installed on adapters in slot 0
        slot_number = 0

        # Do not check if slot has an adapter because adapters with WICs interfaces
        # must be inserted by default in the router and cannot be removed.
        adapter = self._slots[slot_number]

        if wic_slot_number > len(adapter.wics) - 1:
            raise DynamipsError("WIC slot {wic_slot_number} doesn't exist".format(wic_slot_number=wic_slot_number))

        if not adapter.wic_slot_available(wic_slot_number):
            raise DynamipsError("WIC slot {wic_slot_number} is already occupied by another WIC".format(wic_slot_number=wic_slot_number))

        # Dynamips WICs slot IDs start on a multiple of 16
        # WIC1 = 16, WIC2 = 32 and WIC3 = 48
        internal_wic_slot_number = 16 * (wic_slot_number + 1)
        yield from self._hypervisor.send('vm slot_add_binding "{name}" {slot_number} {wic_slot_number} {wic}'.format(name=self._name,
                                                                                                                     slot_number=slot_number,
                                                                                                                     wic_slot_number=internal_wic_slot_number,
                                                                                                                     wic=wic))

        log.info('Router "{name}" [{id}]: {wic} inserted into WIC slot {wic_slot_number}'.format(name=self._name,
                                                                                                 id=self._id,
                                                                                                 wic=wic,
                                                                                                 wic_slot_number=wic_slot_number))

        adapter.install_wic(wic_slot_number, wic)

    @asyncio.coroutine
    def uninstall_wic(self, wic_slot_number):
        """
        Uninstalls a WIC adapter from this router.

        :param wic_slot_number: WIC slot number
        """

        # WICs are always installed on adapters in slot 0
        slot_number = 0

        # Do not check if slot has an adapter because adapters with WICs interfaces
        # must be inserted by default in the router and cannot be removed.
        adapter = self._slots[slot_number]

        if wic_slot_number > len(adapter.wics) - 1:
            raise DynamipsError("WIC slot {wic_slot_number} doesn't exist".format(wic_slot_number=wic_slot_number))

        if adapter.wic_slot_available(wic_slot_number):
            raise DynamipsError("No WIC is installed in WIC slot {wic_slot_number}".format(wic_slot_number=wic_slot_number))

        # Dynamips WICs slot IDs start on a multiple of 16
        # WIC1 = 16, WIC2 = 32 and WIC3 = 48
        internal_wic_slot_number = 16 * (wic_slot_number + 1)
        yield from self._hypervisor.send('vm slot_remove_binding "{name}" {slot_number} {wic_slot_number}'.format(name=self._name,
                                                                                                                  slot_number=slot_number,
                                                                                                                  wic_slot_number=internal_wic_slot_number))

        log.info('Router "{name}" [{id}]: {wic} removed from WIC slot {wic_slot_number}'.format(name=self._name,
                                                                                                id=self._id,
                                                                                                wic=adapter.wics[wic_slot_number],
                                                                                                wic_slot_number=wic_slot_number))
        adapter.uninstall_wic(wic_slot_number)

    @asyncio.coroutine
    def get_slot_nio_bindings(self, slot_number):
        """
        Returns slot NIO bindings.

        :param slot_number: slot number

        :returns: list of NIO bindings
        """

        nio_bindings = yield from self._hypervisor.send('vm slot_nio_bindings "{name}" {slot_number}'.format(name=self._name,
                                                                                                             slot_number=slot_number))
        return nio_bindings

    @asyncio.coroutine
    def slot_add_nio_binding(self, slot_number, port_number, nio):
        """
        Adds a slot NIO binding.

        :param slot_number: slot number
        :param port_number: port number
        :param nio: NIO instance to add to the slot/port
        """

        try:
            adapter = self._slots[slot_number]
        except IndexError:
            raise DynamipsError('Slot {slot_number} does not exist on router "{name}"'.format(name=self._name,
                                                                                              slot_number=slot_number))

        if adapter is None:
            raise DynamipsError("Adapter is missing in slot {slot_number}".format(slot_number=slot_number))

        if not adapter.port_exists(port_number):
            raise DynamipsError("Port {port_number} does not exist in adapter {adapter}".format(adapter=adapter,
                                                                                                port_number=port_number))

        try:
            yield from self._hypervisor.send('vm slot_add_nio_binding "{name}" {slot_number} {port_number} {nio}'.format(name=self._name,
                                                                                                                         slot_number=slot_number,
                                                                                                                         port_number=port_number,
                                                                                                                         nio=nio))
        except DynamipsError:
            # in case of error try to remove and add the nio binding
            yield from self._hypervisor.send('vm slot_remove_nio_binding "{name}" {slot_number} {port_number}'.format(name=self._name,
                                                                                                                      slot_number=slot_number,
                                                                                                                      port_number=port_number))
            yield from self._hypervisor.send('vm slot_add_nio_binding "{name}" {slot_number} {port_number} {nio}'.format(name=self._name,
                                                                                                                         slot_number=slot_number,
                                                                                                                         port_number=port_number,
                                                                                                                         nio=nio))

        log.info('Router "{name}" [{id}]: NIO {nio_name} bound to port {slot_number}/{port_number}'.format(name=self._name,
                                                                                                           id=self._id,
                                                                                                           nio_name=nio.name,
                                                                                                           slot_number=slot_number,
                                                                                                           port_number=port_number))

        yield from self.slot_enable_nio(slot_number, port_number)
        adapter.add_nio(port_number, nio)

    @asyncio.coroutine
    def slot_remove_nio_binding(self, slot_number, port_number):
        """
        Removes a slot NIO binding.

        :param slot_number: slot number
        :param port_number: port number

        :returns: removed NIO instance
        """

        try:
            adapter = self._slots[slot_number]
        except IndexError:
            raise DynamipsError('Slot {slot_number} does not exist on router "{name}"'.format(name=self._name,
                                                                                              slot_number=slot_number))

        if adapter is None:
            raise DynamipsError("Adapter is missing in slot {slot_number}".format(slot_number=slot_number))

        if not adapter.port_exists(port_number):
            raise DynamipsError("Port {port_number} does not exist in adapter {adapter}".format(adapter=adapter,
                                                                                                port_number=port_number))

        yield from self.slot_disable_nio(slot_number, port_number)
        yield from self._hypervisor.send('vm slot_remove_nio_binding "{name}" {slot_number} {port_number}'.format(name=self._name,
                                                                                                                  slot_number=slot_number,
                                                                                                                  port_number=port_number))

        nio = adapter.get_nio(port_number)
        if nio is None:
            return
        if isinstance(nio, NIOUDP):
            self.manager.port_manager.release_udp_port(nio.lport, self._project)
        adapter.remove_nio(port_number)

        log.info('Router "{name}" [{id}]: NIO {nio_name} removed from port {slot_number}/{port_number}'.format(name=self._name,
                                                                                                               id=self._id,
                                                                                                               nio_name=nio.name,
                                                                                                               slot_number=slot_number,
                                                                                                               port_number=port_number))

        return nio

    @asyncio.coroutine
    def slot_enable_nio(self, slot_number, port_number):
        """
        Enables a slot NIO binding.

        :param slot_number: slot number
        :param port_number: port number
        """

        is_running = yield from self.is_running()
        if is_running:  # running router
            yield from self._hypervisor.send('vm slot_enable_nio "{name}" {slot_number} {port_number}'.format(name=self._name,
                                                                                                              slot_number=slot_number,
                                                                                                              port_number=port_number))

            log.info('Router "{name}" [{id}]: NIO enabled on port {slot_number}/{port_number}'.format(name=self._name,
                                                                                                      id=self._id,
                                                                                                      slot_number=slot_number,
                                                                                                      port_number=port_number))

    @asyncio.coroutine
    def slot_disable_nio(self, slot_number, port_number):
        """
        Disables a slot NIO binding.

        :param slot_number: slot number
        :param port_number: port number
        """

        is_running = yield from self.is_running()
        if is_running:  # running router
            yield from self._hypervisor.send('vm slot_disable_nio "{name}" {slot_number} {port_number}'.format(name=self._name,
                                                                                                               slot_number=slot_number,
                                                                                                               port_number=port_number))

            log.info('Router "{name}" [{id}]: NIO disabled on port {slot_number}/{port_number}'.format(name=self._name,
                                                                                                       id=self._id,
                                                                                                       slot_number=slot_number,
                                                                                                       port_number=port_number))

    @asyncio.coroutine
    def start_capture(self, slot_number, port_number, output_file, data_link_type="DLT_EN10MB"):
        """
        Starts a packet capture.

        :param slot_number: slot number
        :param port_number: port number
        :param output_file: PCAP destination file for the capture
        :param data_link_type: PCAP data link type (DLT_*), default is DLT_EN10MB
        """

        try:
            open(output_file, 'w+').close()
        except OSError as e:
            raise DynamipsError('Can not write capture to "{}": {}'.format(output_file, str(e)))

        try:
            adapter = self._slots[slot_number]
        except IndexError:
            raise DynamipsError('Slot {slot_number} does not exist on router "{name}"'.format(name=self._name,
                                                                                              slot_number=slot_number))
        if not adapter.port_exists(port_number):
            raise DynamipsError("Port {port_number} does not exist in adapter {adapter}".format(adapter=adapter,
                                                                                                port_number=port_number))

        data_link_type = data_link_type.lower()
        if data_link_type.startswith("dlt_"):
            data_link_type = data_link_type[4:]

        nio = adapter.get_nio(port_number)

        if not nio:
            raise DynamipsError("Port {slot_number}/{port_number} is not connected".format(slot_number=slot_number,
                                                                                           port_number=port_number))

        if nio.input_filter[0] is not None and nio.output_filter[0] is not None:
            raise DynamipsError("Port {port_number} has already a filter applied on {adapter}".format(adapter=adapter,
                                                                                                      port_number=port_number))

        yield from nio.bind_filter("both", "capture")
        yield from nio.setup_filter("both", '{} "{}"'.format(data_link_type, output_file))

        log.info('Router "{name}" [{id}]: starting packet capture on port {slot_number}/{port_number}'.format(name=self._name,
                                                                                                              id=self._id,
                                                                                                              nio_name=nio.name,
                                                                                                              slot_number=slot_number,
                                                                                                              port_number=port_number))

    @asyncio.coroutine
    def stop_capture(self, slot_number, port_number):
        """
        Stops a packet capture.

        :param slot_number: slot number
        :param port_number: port number
        """

        try:
            adapter = self._slots[slot_number]
        except IndexError:
            raise DynamipsError('Slot {slot_number} does not exist on router "{name}"'.format(name=self._name,
                                                                                              slot_number=slot_number))
        if not adapter.port_exists(port_number):
            raise DynamipsError("Port {port_number} does not exist in adapter {adapter}".format(adapter=adapter,
                                                                                                port_number=port_number))

        nio = adapter.get_nio(port_number)

        if not nio:
            raise DynamipsError("Port {slot_number}/{port_number} is not connected".format(slot_number=slot_number,
                                                                                           port_number=port_number))

        yield from nio.unbind_filter("both")

        log.info('Router "{name}" [{id}]: stopping packet capture on port {slot_number}/{port_number}'.format(name=self._name,
                                                                                                              id=self._id,
                                                                                                              nio_name=nio.name,
                                                                                                              slot_number=slot_number,
                                                                                                              port_number=port_number))

    def _create_slots(self, numslots):
        """
        Creates the appropriate number of slots for this router.

        :param numslots: number of slots to create
        """

        self._slots = numslots * [None]

    @property
    def slots(self):
        """
        Returns the slots for this router.

        :return: slot list
        """

        return self._slots

    @asyncio.coroutine
    def set_name(self, new_name):
        """
        Renames this router.

        :param new_name: new name string
        """

        # change the hostname in the startup-config
        startup_config_path = os.path.join(self._working_directory, "configs", "i{}_startup-config.cfg".format(self._dynamips_id))
        if os.path.isfile(startup_config_path):
            try:
                with open(startup_config_path, "r+", encoding="utf-8", errors="replace") as f:
                    old_config = f.read()
                    new_config = re.sub(r"^hostname .+$", "hostname " + new_name, old_config, flags=re.MULTILINE)
                    f.seek(0)
                    f.write(new_config)
            except OSError as e:
                raise DynamipsError("Could not amend the configuration {}: {}".format(startup_config_path, e))

        # change the hostname in the private-config
        private_config_path = os.path.join(self._working_directory, "configs", "i{}_private-config.cfg".format(self._dynamips_id))
        if os.path.isfile(private_config_path):
            try:
                with open(private_config_path, "r+", encoding="utf-8", errors="replace") as f:
                    old_config = f.read()
                    new_config = old_config.replace(self.name, new_name)
                    f.seek(0)
                    f.write(new_config)
            except OSError as e:
                raise DynamipsError("Could not amend the configuration {}: {}".format(private_config_path, e))

        yield from self._hypervisor.send('vm rename "{name}" "{new_name}"'.format(name=self._name, new_name=new_name))
        log.info('Router "{name}" [{id}]: renamed to "{new_name}"'.format(name=self._name, id=self._id, new_name=new_name))
        self._name = new_name

    @asyncio.coroutine
<<<<<<< HEAD
=======
    def set_configs(self, startup_config, private_config=''):
        """
        Sets the config files that are pushed to startup-config and
        private-config in NVRAM when the instance is started.

        :param startup_config: path to statup-config file
        :param private_config: path to private-config file
        (keep existing data when if an empty string)
        """

        startup_config = startup_config.replace("\\", '/')
        private_config = private_config.replace("\\", '/')

        if self._startup_config != startup_config or self._private_config != private_config:
            self._startup_config = startup_config
            self._private_config = private_config

            if private_config:
                private_config_path = os.path.join(self._working_directory, private_config)
                try:
                    if not os.path.getsize(private_config_path):
                        # an empty private-config can prevent a router to boot.
                        private_config = ''
                        self._private_config_content = ""
                    else:
                        with open(private_config_path) as f:
                            self._private_config_content = f.read()
                except OSError as e:
                    raise DynamipsError("Cannot access the private-config {}: {}".format(private_config_path, e))

            try:
                startup_config_path = os.path.join(self._working_directory, startup_config)
                if os.path.exists(startup_config_path):
                    with open(startup_config_path, encoding="utf-8") as f:
                        self._startup_config_content = f.read()
                else:
                    self._startup_config_content = ''
            except OSError as e:
                raise DynamipsError("Cannot access the startup-config {}: {}".format(startup_config_path, e))

            yield from self._hypervisor.send('vm set_config "{name}" "{startup}" "{private}"'.format(name=self._name,
                                                                                                     startup=startup_config,
                                                                                                     private=private_config))

            log.info('Router "{name}" [{id}]: has a new startup-config set: "{startup}"'.format(name=self._name,
                                                                                                id=self._id,
                                                                                                startup=startup_config))

            if private_config:
                log.info('Router "{name}" [{id}]: has a new private-config set: "{private}"'.format(name=self._name,
                                                                                                    id=self._id,
                                                                                                    private=private_config))

    @asyncio.coroutine
>>>>>>> 851d6e1d
    def extract_config(self):
        """
        Gets the contents of the config files
        startup-config and private-config from NVRAM.

        :returns: tuple (startup-config, private-config) base64 encoded
        """

        try:
            reply = yield from self._hypervisor.send('vm extract_config "{}"'.format(self._name))
        except DynamipsError:
            # for some reason Dynamips gets frozen when it does not find the magic number in the NVRAM file.
            return None, None
        reply = reply[0].rsplit(' ', 2)[-2:]
        startup_config = reply[0][1:-1]  # get statup-config and remove single quotes
        private_config = reply[1][1:-1]  # get private-config and remove single quotes
        return startup_config, private_config

    @asyncio.coroutine
    def save_configs(self):
        """
        Saves the startup-config and private-config to files.
        """

        try:
            config_path = os.path.join(self._working_directory, "configs")
            os.makedirs(config_path, exist_ok=True)
        except OSError as e:
            raise DynamipsError("Could could not create configuration directory {}: {}".format(config_path, e))

        startup_config_base64, private_config_base64 = yield from self.extract_config()
        if startup_config_base64:
            startup_config = os.path.join("configs", "i{}_startup-config.cfg".format(self._dynamips_id))
            try:
                config = base64.b64decode(startup_config_base64).decode("utf-8", errors="replace")
                config = "!\n" + config.replace("\r", "")
                config_path = os.path.join(self._working_directory, startup_config)
                with open(config_path, "wb") as f:
                    log.info("saving startup-config to {}".format(startup_config))
                    f.write(config.encode("utf-8"))
            except (binascii.Error, OSError) as e:
                raise DynamipsError("Could not save the startup configuration {}: {}".format(config_path, e))

        if private_config_base64 and base64.b64decode(private_config_base64) != b'\nkerberos password \nend\n':
            private_config = os.path.join("configs", "i{}_private-config.cfg".format(self._dynamips_id))
            try:
                config = base64.b64decode(private_config_base64).decode("utf-8", errors="replace")
                config_path = os.path.join(self._working_directory, private_config)
                with open(config_path, "wb") as f:
                    log.info("saving private-config to {}".format(private_config))
                    f.write(config.encode("utf-8"))
            except (binascii.Error, OSError) as e:
                raise DynamipsError("Could not save the private configuration {}: {}".format(config_path, e))

    def delete(self):
        """
        Delete this VM (including all its files).
        """
        try:
            yield from wait_run_in_executor(shutil.rmtree, self._working_directory)
        except OSError as e:
            log.warn("Could not delete file {}".format(e))

        self.manager.release_dynamips_id(self._project.id, self._dynamips_id)

    @asyncio.coroutine
    def clean_delete(self):
        """
        Deletes this router & associated files (nvram, disks etc.)
        """

        yield from self._hypervisor.send('vm clean_delete "{}"'.format(self._name))
        self._hypervisor.devices.remove(self)
        try:
            yield from wait_run_in_executor(shutil.rmtree, self._working_directory)
        except OSError as e:
            log.warn("Could not delete file {}".format(e))
        log.info('Router "{name}" [{id}] has been deleted (including associated files)'.format(name=self._name, id=self._id))

    def _memory_files(self):
        return [
            os.path.join(self._working_directory, "{}_i{}_rom".format(self.platform, self.dynamips_id)),
            os.path.join(self._working_directory, "{}_i{}_nvram".format(self.platform, self.dynamips_id))
        ]<|MERGE_RESOLUTION|>--- conflicted
+++ resolved
@@ -1501,63 +1501,6 @@
         self._name = new_name
 
     @asyncio.coroutine
-<<<<<<< HEAD
-=======
-    def set_configs(self, startup_config, private_config=''):
-        """
-        Sets the config files that are pushed to startup-config and
-        private-config in NVRAM when the instance is started.
-
-        :param startup_config: path to statup-config file
-        :param private_config: path to private-config file
-        (keep existing data when if an empty string)
-        """
-
-        startup_config = startup_config.replace("\\", '/')
-        private_config = private_config.replace("\\", '/')
-
-        if self._startup_config != startup_config or self._private_config != private_config:
-            self._startup_config = startup_config
-            self._private_config = private_config
-
-            if private_config:
-                private_config_path = os.path.join(self._working_directory, private_config)
-                try:
-                    if not os.path.getsize(private_config_path):
-                        # an empty private-config can prevent a router to boot.
-                        private_config = ''
-                        self._private_config_content = ""
-                    else:
-                        with open(private_config_path) as f:
-                            self._private_config_content = f.read()
-                except OSError as e:
-                    raise DynamipsError("Cannot access the private-config {}: {}".format(private_config_path, e))
-
-            try:
-                startup_config_path = os.path.join(self._working_directory, startup_config)
-                if os.path.exists(startup_config_path):
-                    with open(startup_config_path, encoding="utf-8") as f:
-                        self._startup_config_content = f.read()
-                else:
-                    self._startup_config_content = ''
-            except OSError as e:
-                raise DynamipsError("Cannot access the startup-config {}: {}".format(startup_config_path, e))
-
-            yield from self._hypervisor.send('vm set_config "{name}" "{startup}" "{private}"'.format(name=self._name,
-                                                                                                     startup=startup_config,
-                                                                                                     private=private_config))
-
-            log.info('Router "{name}" [{id}]: has a new startup-config set: "{startup}"'.format(name=self._name,
-                                                                                                id=self._id,
-                                                                                                startup=startup_config))
-
-            if private_config:
-                log.info('Router "{name}" [{id}]: has a new private-config set: "{private}"'.format(name=self._name,
-                                                                                                    id=self._id,
-                                                                                                    private=private_config))
-
-    @asyncio.coroutine
->>>>>>> 851d6e1d
     def extract_config(self):
         """
         Gets the contents of the config files
