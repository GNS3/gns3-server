#
# Copyright (C) 2015 GNS3 Technologies Inc.
#
# This program is free software: you can redistribute it and/or modify
# it under the terms of the GNU General Public License as published by
# the Free Software Foundation, either version 3 of the License, or
# (at your option) any later version.
#
# This program is distributed in the hope that it will be useful,
# but WITHOUT ANY WARRANTY; without even the implied warranty of
# MERCHANTABILITY or FITNESS FOR A PARTICULAR PURPOSE.  See the
# GNU General Public License for more details.
#
# You should have received a copy of the GNU General Public License
# along with this program.  If not, see <http://www.gnu.org/licenses/>.

"""
Interface for Dynamips virtual Machine module ("vm")
http://github.com/GNS3/dynamips/blob/master/README.hypervisor#L77
"""

import asyncio
import time
import sys
import os
import re
import glob
import base64
import shutil
import binascii
import logging

log = logging.getLogger(__name__)

from ...base_node import BaseNode
from ..dynamips_error import DynamipsError

from gns3server.utils.file_watcher import FileWatcher
from gns3server.utils.asyncio import wait_run_in_executor, monitor_process
from gns3server.utils.hostname import is_ios_hostname_valid
from gns3server.utils.images import md5sum


class Router(BaseNode):

    """
    Dynamips router implementation.

    :param name: The name of this router
    :param node_id: Node identifier
    :param project: Project instance
    :param manager: Parent VM Manager
    :param dynamips_id: ID to use with Dynamips
    :param console: console port
    :param console_type: console type
    :param aux: auxiliary console port
    :param aux_type: auxiliary console type
    :param platform: Platform of this router
    """

    _status = {0: "inactive", 1: "shutting down", 2: "running", 3: "suspended"}

    def __init__(
        self,
        name,
        node_id,
        project,
        manager,
        dynamips_id=None,
        console=None,
        console_type="telnet",
        aux=None,
        aux_type="none",
        platform="c7200",
        hypervisor=None,
        ghost_flag=False,
    ):

        if not is_ios_hostname_valid(name):
            raise DynamipsError(f"{name} is an invalid name to create a Dynamips node")

        super().__init__(
            name, node_id, project, manager, console=console, console_type=console_type, aux=aux, aux_type=aux_type
        )

        self._working_directory = os.path.join(
            self.project.module_working_directory(self.manager.module_name.lower()), self.id
        )
        try:
            os.makedirs(os.path.join(self._working_directory, "configs"), exist_ok=True)
        except OSError as e:
            raise DynamipsError(f"Can't create the dynamips config directory: {str(e)}")
        if dynamips_id:
            self._convert_before_2_0_0_b3(dynamips_id)

        self._hypervisor = hypervisor
        self._dynamips_id = dynamips_id
        self._platform = platform
        self._image = ""
        self._ram = 128  # Megabytes
        self._nvram = 128  # Kilobytes
        self._mmap = True
        self._sparsemem = True
        self._clock_divisor = 8
        self._idlepc = ""
        self._idlemax = 500
        self._idlesleep = 30
        self._ghost_file = ""
        self._ghost_status = 0
        self._exec_area = 64
        self._disk0 = 0  # Megabytes
        self._disk1 = 0  # Megabytes
        self._auto_delete_disks = False
        self._mac_addr = ""
        self._system_id = "FTX0945W0MY"  # processor board ID in IOS
        self._slots = []
        self._ghost_flag = ghost_flag
        self._memory_watcher = None

        if not ghost_flag:
            if not dynamips_id:
                self._dynamips_id = manager.get_dynamips_id(project.id)
            else:
                self._dynamips_id = dynamips_id
                manager.take_dynamips_id(project.id, dynamips_id)
        else:
            log.info("Creating a new ghost IOS instance")
            if self._console:
                # Ghost VMs do not need a console port.
                self.console = None

            self._dynamips_id = 0
            self._name = "Ghost"

    def _convert_before_2_0_0_b3(self, dynamips_id):
        """
        Before 2.0.0 beta3 the node didn't have a folder by node
        when we start we move the file, we can't do it in the topology
        conversion due to case of remote servers
        """
        dynamips_dir = self.project.module_working_directory(self.manager.module_name.lower())
        for path in glob.glob(os.path.join(glob.escape(dynamips_dir), "configs", f"i{dynamips_id}_*")):
            dst = os.path.join(self._working_directory, "configs", os.path.basename(path))
            if not os.path.exists(dst):
                try:
                    shutil.move(path, dst)
                except OSError as e:
                    log.error(f"Can't move {path}: {str(e)}")
                    continue
        for path in glob.glob(os.path.join(glob.escape(dynamips_dir), f"*_i{dynamips_id}_*")):
            dst = os.path.join(self._working_directory, os.path.basename(path))
            if not os.path.exists(dst):
                try:
                    shutil.move(path, dst)
                except OSError as e:
                    log.error(f"Can't move {path}: {str(e)}")
                    continue

    def asdict(self):

        router_info = {
            "name": self.name,
            "usage": self.usage,
            "node_id": self.id,
            "node_directory": os.path.join(self._working_directory),
            "project_id": self.project.id,
            "dynamips_id": self._dynamips_id,
            "platform": self._platform,
            "image": self._image,
            "image_md5sum": md5sum(self._image, self._working_directory),
            "ram": self._ram,
            "nvram": self._nvram,
            "mmap": self._mmap,
            "sparsemem": self._sparsemem,
            "clock_divisor": self._clock_divisor,
            "idlepc": self._idlepc,
            "idlemax": self._idlemax,
            "idlesleep": self._idlesleep,
            "exec_area": self._exec_area,
            "disk0": self._disk0,
            "disk1": self._disk1,
            "auto_delete_disks": self._auto_delete_disks,
            "status": self.status,
            "console": self.console,
            "console_type": self.console_type,
            "aux": self.aux,
            "aux_type": self.aux_type,
            "mac_addr": self._mac_addr,
            "system_id": self._system_id,
        }

        router_info["image"] = self.manager.get_relative_image_path(self._image, self.project.path)

        # add the slots
        slot_number = 0
        for slot in self._slots:
            if slot:
                slot = str(slot)
            router_info["slot" + str(slot_number)] = slot
            slot_number += 1

        # add the wics
        if len(self._slots) > 0 and self._slots[0] and self._slots[0].wics:
            for wic_slot_number in range(0, len(self._slots[0].wics)):
                if self._slots[0].wics[wic_slot_number]:
                    router_info["wic" + str(wic_slot_number)] = str(self._slots[0].wics[wic_slot_number])
                else:
                    router_info["wic" + str(wic_slot_number)] = None

        return router_info

    def _memory_changed(self, path):
        """
        Called when the NVRAM file has changed
        """
        asyncio.ensure_future(self.save_configs())

    @property
    def dynamips_id(self):
        """
        Returns the Dynamips VM ID.

        :return: Dynamips VM identifier
        """

        return self._dynamips_id

    async def create(self):

        if not self._hypervisor:
            # We start the hypervisor is the dynamips folder and next we change to node dir
            # this allow the creation of common files in the dynamips folder
            self._hypervisor = await self.manager.start_new_hypervisor(
                working_dir=self.project.module_working_directory(self.manager.module_name.lower())
            )
            await self._hypervisor.set_working_dir(self._working_directory)

        await self._hypervisor.send(
            'vm create "{name}" {id} {platform}'.format(name=self._name, id=self._dynamips_id, platform=self._platform)
        )

        if not self._ghost_flag:

            log.info(
                'Router {platform} "{name}" [{id}] has been created'.format(
                    name=self._name, platform=self._platform, id=self._id
                )
            )

            if self._console is not None:
                await self._hypervisor.send(f'vm set_con_tcp_port "{self._name}" {self._console}')

            if self.aux is not None:
                await self._hypervisor.send(f'vm set_aux_tcp_port "{self._name}" {self.aux}')

            # get the default base MAC address
            mac_addr = await self._hypervisor.send(f'{self._platform} get_mac_addr "{self._name}"')
            self._mac_addr = mac_addr[0]

        self._hypervisor.devices.append(self)

    async def get_status(self):
        """
        Returns the status of this router

        :returns: inactive, shutting down, running or suspended.
        """

        status = await self._hypervisor.send(f'vm get_status "{self._name}"')
        if len(status) == 0:
            raise DynamipsError(f"Can't get vm {self._name} status")
        return self._status[int(status[0])]

    async def start(self):
        """
        Starts this router.
        At least the IOS image must be set before it can start.
        """

        status = await self.get_status()
        if status == "suspended":
            await self.resume()
        elif status == "inactive":

            if not os.path.isfile(self._image) or not os.path.exists(self._image):
                if os.path.islink(self._image):
                    raise DynamipsError(
                        f'IOS image "{self._image}" linked to "{os.path.realpath(self._image)}" is not accessible'
                    )
                else:
                    raise DynamipsError(f'IOS image "{self._image}" is not accessible')

            try:
                with open(self._image, "rb") as f:
                    # read the first 7 bytes of the file.
                    elf_header_start = f.read(7)
            except OSError as e:
                raise DynamipsError(f'Cannot read ELF header for IOS image "{self._image}": {e}')

            # IOS images must start with the ELF magic number, be 32-bit, big endian and have an ELF version of 1
            if elf_header_start != b"\x7fELF\x01\x02\x01":
                raise DynamipsError(f'"{self._image}" is not a valid IOS image')

            # check if there is enough RAM to run
            if not self._ghost_flag:
                self.check_available_ram(self.ram)

            # config paths are relative to the working directory configured on Dynamips hypervisor
            startup_config_path = os.path.join("configs", f"i{self._dynamips_id}_startup-config.cfg")
            private_config_path = os.path.join("configs", f"i{self._dynamips_id}_private-config.cfg")

            if not os.path.exists(os.path.join(self._working_directory, private_config_path)) or not os.path.getsize(
                os.path.join(self._working_directory, private_config_path)
            ):
                # an empty private-config can prevent a router to boot.
                private_config_path = ""

            await self._hypervisor.send(
                'vm set_config "{name}" "{startup}" "{private}"'.format(
                    name=self._name, startup=startup_config_path, private=private_config_path
                )
            )
            await self._hypervisor.send(f'vm start "{self._name}"')
            self.status = "started"
            log.info(f'router "{self._name}" [{self._id}] has been started')

            self._memory_watcher = FileWatcher(self._memory_files(), self._memory_changed, strategy="hash", delay=30)
            monitor_process(self._hypervisor.process, self._termination_callback)

    async def _termination_callback(self, returncode):
        """
        Called when the process has stopped.

        :param returncode: Process returncode
        """

        if self.status == "started":
            self.status = "stopped"
            log.info("Dynamips hypervisor process has stopped, return code: %d", returncode)
            if returncode != 0:
                self.project.emit(
                    "log.error",
                    {
                        "message": f"Dynamips hypervisor process has stopped, return code: {returncode}\n{self._hypervisor.read_stdout()}"
                    },
                )

    async def stop(self):
        """
        Stops this router.
        """

        status = await self.get_status()
        if status != "inactive":
            try:
                await self._hypervisor.send(f'vm stop "{self._name}"')
            except DynamipsError as e:
                log.warning(f"Could not stop {self._name}: {e}")
            self.status = "stopped"
            log.info(f'Router "{self._name}" [{self._id}] has been stopped')
        if self._memory_watcher:
            self._memory_watcher.close()
            self._memory_watcher = None
        await self.save_configs()

    async def reload(self):
        """
        Reload this router.
        """

        await self.stop()
        await self.start()

    async def suspend(self):
        """
        Suspends this router.
        """

        status = await self.get_status()
        if status == "running":
            await self._hypervisor.send(f'vm suspend "{self._name}"')
            self.status = "suspended"
            log.info(f'Router "{self._name}" [{self._id}] has been suspended')

    async def resume(self):
        """
        Resumes this suspended router
        """

        status = await self.get_status()
        if status == "suspended":
            await self._hypervisor.send(f'vm resume "{self._name}"')
            self.status = "started"
        log.info(f'Router "{self._name}" [{self._id}] has been resumed')

    async def is_running(self):
        """
        Checks if this router is running.

        :returns: True if running, False otherwise
        """

        status = await self.get_status()
        if status == "running":
            return True
        return False

    async def close(self):

        if not (await super().close()):
            return False

        for adapter in self._slots:
            if adapter is not None:
                for nio in adapter.ports.values():
                    if nio:
                        await nio.close()

        await self._stop_ubridge()

        if self in self._hypervisor.devices:
            self._hypervisor.devices.remove(self)
        if self._hypervisor and not self._hypervisor.devices:
            try:
                await self.stop()
                await self._hypervisor.send(f'vm delete "{self._name}"')
            except DynamipsError as e:
                log.warning(f"Could not stop and delete {self._name}: {e}")
            await self.hypervisor.stop()

        if self._auto_delete_disks:
            # delete nvram and disk files
            files = glob.glob(
                os.path.join(glob.escape(self._working_directory), f"{self.platform}_i{self.dynamips_id}_disk[0-1]")
            )
            files += glob.glob(
                os.path.join(glob.escape(self._working_directory), f"{self.platform}_i{self.dynamips_id}_slot[0-1]")
            )
            files += glob.glob(
                os.path.join(glob.escape(self._working_directory), f"{self.platform}_i{self.dynamips_id}_nvram")
            )
            files += glob.glob(
                os.path.join(glob.escape(self._working_directory), f"{self.platform}_i{self.dynamips_id}_flash[0-1]")
            )
            files += glob.glob(
                os.path.join(glob.escape(self._working_directory), f"{self.platform}_i{self.dynamips_id}_rom")
            )
            files += glob.glob(
                os.path.join(glob.escape(self._working_directory), f"{self.platform}_i{self.dynamips_id}_bootflash")
            )
            files += glob.glob(
                os.path.join(glob.escape(self._working_directory), f"{self.platform}_i{self.dynamips_id}_ssa")
            )
            for file in files:
                try:
                    log.debug(f"Deleting file {file}")
                    await wait_run_in_executor(os.remove, file)
                except OSError as e:
                    log.warning(f"Could not delete file {file}: {e}")
                    continue
        self.manager.release_dynamips_id(self.project.id, self.dynamips_id)

    @property
    def platform(self):
        """
        Returns the platform of this router.

        :returns: platform name (string):
        c7200, c3745, c3725, c3600, c2691, c2600 or c1700
        """

        return self._platform

    @property
    def hypervisor(self):
        """
        Returns the current hypervisor.

        :returns: hypervisor instance
        """

        return self._hypervisor

    async def list(self):
        """
        Returns all VM instances

        :returns: list of all VM instances
        """

        vm_list = await self._hypervisor.send("vm list")
        return vm_list

    async def list_con_ports(self):
        """
        Returns all VM console TCP ports

        :returns: list of port numbers
        """

        port_list = await self._hypervisor.send("vm list_con_ports")
        return port_list

    async def set_debug_level(self, level):
        """
        Sets the debug level for this router (default is 0).

        :param level: level number
        """

        await self._hypervisor.send(f'vm set_debug_level "{self._name}" {level}')

    @property
    def image(self):
        """
        Returns this IOS image for this router.

        :returns: path to IOS image file
        """

        return self._image

    async def set_image(self, image):
        """
        Sets the IOS image for this router.
        There is no default.

        :param image: path to IOS image file
        """

        image = self.manager.get_abs_image_path(image, self.project.path)

        await self._hypervisor.send(f'vm set_ios "{self._name}" "{image}"')

        log.info(
            'Router "{name}" [{id}]: has a new IOS image set: "{image}"'.format(
                name=self._name, id=self._id, image=image
            )
        )

        self._image = image

    @property
    def ram(self):
        """
        Returns the amount of RAM allocated to this router.

        :returns: amount of RAM in Mbytes (integer)
        """

        return self._ram

    async def set_ram(self, ram):
        """
        Sets amount of RAM allocated to this router

        :param ram: amount of RAM in Mbytes (integer)
        """

        if self._ram == ram:
            return

        await self._hypervisor.send(f'vm set_ram "{self._name}" {ram}')
        log.info(
            'Router "{name}" [{id}]: RAM updated from {old_ram}MB to {new_ram}MB'.format(
                name=self._name, id=self._id, old_ram=self._ram, new_ram=ram
            )
        )
        self._ram = ram

    @property
    def nvram(self):
        """
        Returns the mount of NVRAM allocated to this router.

        :returns: amount of NVRAM in Kbytes (integer)
        """

        return self._nvram

    async def set_nvram(self, nvram):
        """
        Sets amount of NVRAM allocated to this router

        :param nvram: amount of NVRAM in Kbytes (integer)
        """

        if self._nvram == nvram:
            return

        await self._hypervisor.send(f'vm set_nvram "{self._name}" {nvram}')
        log.info(
            'Router "{name}" [{id}]: NVRAM updated from {old_nvram}KB to {new_nvram}KB'.format(
                name=self._name, id=self._id, old_nvram=self._nvram, new_nvram=nvram
            )
        )
        self._nvram = nvram

    @property
    def mmap(self):
        """
        Returns True if a mapped file is used to simulate this router memory.

        :returns: boolean either mmap is activated or not
        """

        return self._mmap

    async def set_mmap(self, mmap):
        """
        Enable/Disable use of a mapped file to simulate router memory.
        By default, a mapped file is used. This is a bit slower, but requires less memory.

        :param mmap: activate/deactivate mmap (boolean)
        """

        if mmap:
            flag = 1
        else:
            flag = 0

        await self._hypervisor.send(f'vm set_ram_mmap "{self._name}" {flag}')

        if mmap:
            log.info(f'Router "{self._name}" [{self._id}]: mmap enabled')
        else:
            log.info(f'Router "{self._name}" [{self._id}]: mmap disabled')
        self._mmap = mmap

    @property
    def sparsemem(self):
        """
        Returns True if sparse memory is used on this router.

        :returns: boolean either mmap is activated or not
        """

        return self._sparsemem

    async def set_sparsemem(self, sparsemem):
        """
        Enable/disable use of sparse memory

        :param sparsemem: activate/deactivate sparsemem (boolean)
        """

        if sparsemem:
            flag = 1
        else:
            flag = 0
        await self._hypervisor.send(f'vm set_sparse_mem "{self._name}" {flag}')

        if sparsemem:
            log.info(f'Router "{self._name}" [{self._id}]: sparse memory enabled')
        else:
            log.info(f'Router "{self._name}" [{self._id}]: sparse memory disabled')
        self._sparsemem = sparsemem

    @property
    def clock_divisor(self):
        """
        Returns the clock divisor value for this router.

        :returns: clock divisor value (integer)
        """

        return self._clock_divisor

    async def set_clock_divisor(self, clock_divisor):
        """
        Sets the clock divisor value. The higher is the value, the faster is the clock in the
        virtual machine. The default is 4, but it is often required to adjust it.

        :param clock_divisor: clock divisor value (integer)
        """

        await self._hypervisor.send(f'vm set_clock_divisor "{self._name}" {clock_divisor}')
        log.info(
            'Router "{name}" [{id}]: clock divisor updated from {old_clock} to {new_clock}'.format(
                name=self._name, id=self._id, old_clock=self._clock_divisor, new_clock=clock_divisor
            )
        )
        self._clock_divisor = clock_divisor

    @property
    def idlepc(self):
        """
        Returns the idle Pointer Counter (PC).

        :returns: idlepc value (string)
        """

        return self._idlepc

    async def set_idlepc(self, idlepc):
        """
        Sets the idle Pointer Counter (PC)

        :param idlepc: idlepc value (string)
        """

        if not idlepc:
            idlepc = "0x0"

        is_running = await self.is_running()
        if not is_running:
            # router is not running
            await self._hypervisor.send(f'vm set_idle_pc "{self._name}" {idlepc}')
        else:
            await self._hypervisor.send(f'vm set_idle_pc_online "{self._name}" 0 {idlepc}')

        log.info(f'Router "{self._name}" [{self._id}]: idle-PC set to {idlepc}')
        self._idlepc = idlepc

    async def get_idle_pc_prop(self):
        """
        Gets the idle PC proposals.
        Takes 1000 measurements and records up to 10 idle PC proposals.
        There is a 10ms wait between each measurement.

        :returns: list of idle PC proposal
        """

        is_running = await self.is_running()
        was_auto_started = False
        if not is_running:
            await self.start()
            was_auto_started = True
            await asyncio.sleep(20)  # leave time to the router to boot

        log.info(f'Router "{self._name}" [{self._id}] has started calculating Idle-PC values')
        begin = time.time()
        idlepcs = await self._hypervisor.send(f'vm get_idle_pc_prop "{self._name}" 0')
        log.info(
            'Router "{name}" [{id}] has finished calculating Idle-PC values after {time:.4f} seconds'.format(
                name=self._name, id=self._id, time=time.time() - begin
            )
        )
        if was_auto_started:
            await self.stop()
        return idlepcs

    async def show_idle_pc_prop(self):
        """
        Dumps the idle PC proposals (previously generated).

        :returns: list of idle PC proposal
        """

        is_running = await self.is_running()
        if not is_running:
            # router is not running
            raise DynamipsError(f'Router "{self._name}" is not running')

        proposals = await self._hypervisor.send(f'vm show_idle_pc_prop "{self._name}" 0')
        return proposals

    @property
    def idlemax(self):
        """
        Returns CPU idle max value.

        :returns: idle max (integer)
        """

        return self._idlemax

    async def set_idlemax(self, idlemax):
        """
        Sets CPU idle max value

        :param idlemax: idle max value (integer)
        """

        is_running = await self.is_running()
        if is_running:  # router is running
            await self._hypervisor.send(f'vm set_idle_max "{self._name}" 0 {idlemax}')

        log.info(
            'Router "{name}" [{id}]: idlemax updated from {old_idlemax} to {new_idlemax}'.format(
                name=self._name, id=self._id, old_idlemax=self._idlemax, new_idlemax=idlemax
            )
        )

        self._idlemax = idlemax

    @property
    def idlesleep(self):
        """
        Returns CPU idle sleep time value.

        :returns: idle sleep (integer)
        """

        return self._idlesleep

    async def set_idlesleep(self, idlesleep):
        """
        Sets CPU idle sleep time value.

        :param idlesleep: idle sleep value (integer)
        """

        is_running = await self.is_running()
        if is_running:  # router is running
            await self._hypervisor.send(
                'vm set_idle_sleep_time "{name}" 0 {idlesleep}'.format(name=self._name, idlesleep=idlesleep)
            )

        log.info(
            'Router "{name}" [{id}]: idlesleep updated from {old_idlesleep} to {new_idlesleep}'.format(
                name=self._name, id=self._id, old_idlesleep=self._idlesleep, new_idlesleep=idlesleep
            )
        )

        self._idlesleep = idlesleep

    @property
    def ghost_file(self):
        """
        Returns ghost RAM file.

        :returns: path to ghost file
        """

        return self._ghost_file

    async def set_ghost_file(self, ghost_file):
        """
        Sets ghost RAM file

        :ghost_file: path to ghost file
        """

        await self._hypervisor.send(
            'vm set_ghost_file "{name}" "{ghost_file}"'.format(name=self._name, ghost_file=ghost_file)
        )

        log.info(
            'Router "{name}" [{id}]: ghost file set to "{ghost_file}"'.format(
                name=self._name, id=self._id, ghost_file=ghost_file
            )
        )

        self._ghost_file = ghost_file

    def formatted_ghost_file(self):
        """
        Returns a properly formatted ghost file name.

        :returns: formatted ghost_file name (string)
        """

        # replace specials characters in 'drive:\filename' in Linux and Dynamips in MS Windows or viceversa.
        ghost_file = f"{os.path.basename(self._image)}-{self._ram}.ghost"
        ghost_file = ghost_file.replace("\\", "-").replace("/", "-").replace(":", "-")
        return ghost_file

    @property
    def ghost_status(self):
        """Returns ghost RAM status

        :returns: ghost status (integer)
        """

        return self._ghost_status

    async def set_ghost_status(self, ghost_status):
        """
        Sets ghost RAM status

        :param ghost_status: state flag indicating status
        0 => Do not use IOS ghosting
        1 => This is a ghost instance
        2 => Use an existing ghost instance
        """

        await self._hypervisor.send(
            'vm set_ghost_status "{name}" {ghost_status}'.format(name=self._name, ghost_status=ghost_status)
        )

        log.info(
            'Router "{name}" [{id}]: ghost status set to {ghost_status}'.format(
                name=self._name, id=self._id, ghost_status=ghost_status
            )
        )
        self._ghost_status = ghost_status

    @property
    def exec_area(self):
        """
        Returns the exec area value.

        :returns: exec area value (integer)
        """

        return self._exec_area

    async def set_exec_area(self, exec_area):
        """
        Sets the exec area value.
        The exec area is a pool of host memory used to store pages
        translated by the JIT (they contain the native code
        corresponding to MIPS code pages).

        :param exec_area: exec area value (integer)
        """

        await self._hypervisor.send(
            'vm set_exec_area "{name}" {exec_area}'.format(name=self._name, exec_area=exec_area)
        )

        log.info(
            'Router "{name}" [{id}]: exec area updated from {old_exec}MB to {new_exec}MB'.format(
                name=self._name, id=self._id, old_exec=self._exec_area, new_exec=exec_area
            )
        )
        self._exec_area = exec_area

    @property
    def disk0(self):
        """
        Returns the size (MB) for PCMCIA disk0.

        :returns: disk0 size (integer)
        """

        return self._disk0

    async def set_disk0(self, disk0):
        """
        Sets the size (MB) for PCMCIA disk0.

        :param disk0: disk0 size (integer)
        """

        await self._hypervisor.send(f'vm set_disk0 "{self._name}" {disk0}')

        log.info(
            'Router "{name}" [{id}]: disk0 updated from {old_disk0}MB to {new_disk0}MB'.format(
                name=self._name, id=self._id, old_disk0=self._disk0, new_disk0=disk0
            )
        )
        self._disk0 = disk0

    @property
    def disk1(self):
        """
        Returns the size (MB) for PCMCIA disk1.

        :returns: disk1 size (integer)
        """

        return self._disk1

    async def set_disk1(self, disk1):
        """
        Sets the size (MB) for PCMCIA disk1.

        :param disk1: disk1 size (integer)
        """

        await self._hypervisor.send(f'vm set_disk1 "{self._name}" {disk1}')

        log.info(
            'Router "{name}" [{id}]: disk1 updated from {old_disk1}MB to {new_disk1}MB'.format(
                name=self._name, id=self._id, old_disk1=self._disk1, new_disk1=disk1
            )
        )
        self._disk1 = disk1

    @property
    def auto_delete_disks(self):
        """
        Returns True if auto delete disks is enabled on this router.

        :returns: boolean either auto delete disks is activated or not
        """

        return self._auto_delete_disks

    async def set_auto_delete_disks(self, auto_delete_disks):
        """
        Enable/disable use of auto delete disks

        :param auto_delete_disks: activate/deactivate auto delete disks (boolean)
        """

        if auto_delete_disks:
            log.info(f'Router "{self._name}" [{self._id}]: auto delete disks enabled')
        else:
            log.info(f'Router "{self._name}" [{self._id}]: auto delete disks disabled')
        self._auto_delete_disks = auto_delete_disks

    async def set_console(self, console):
        """
        Sets the TCP console port.

        :param console: console port (integer)
        """

        self.console = console
        await self._hypervisor.send(f'vm set_con_tcp_port "{self._name}" {self.console}')

    async def set_console_type(self, console_type):
        """
        Sets the console type.

        :param console_type: console type
        """

        if self.console_type != console_type:
            status = await self.get_status()
            if status == "running":
<<<<<<< HEAD
                raise DynamipsError(
                    '"{name}" must be stopped to change the console type to {console_type}'.format(
                        name=self._name, console_type=console_type
                    )
                )
=======
                raise DynamipsError('"{name}" must be stopped to change the console type to {console_type}'.format(name=self._name,
                                                                                                                   console_type=console_type))
>>>>>>> f8f5d7ec

        self.console_type = console_type

        if self._console and console_type == "telnet":
            await self._hypervisor.send(f'vm set_con_tcp_port "{self._name}" {self._console}')

    async def set_aux(self, aux):
        """
        Sets the TCP auxiliary port.

        :param aux: console auxiliary port (integer)
        """

        self.aux = aux
        await self._hypervisor.send(f'vm set_aux_tcp_port "{self._name}" {aux}')

    async def reset_console(self):
        """
        Reset console
        """

        pass  # reset console is not supported with Dynamips

    async def get_cpu_usage(self, cpu_id=0):
        """
        Shows cpu usage in seconds, "cpu_id" is ignored.

        :returns: cpu usage in seconds
        """

        cpu_usage = await self._hypervisor.send(f'vm cpu_usage "{self._name}" {cpu_id}')
        return int(cpu_usage[0])

    @property
    def mac_addr(self):
        """
        Returns the MAC address.

        :returns: the MAC address (hexadecimal format: hh:hh:hh:hh:hh:hh)
        """

        return self._mac_addr

    async def set_mac_addr(self, mac_addr):
        """
        Sets the MAC address.

        :param mac_addr: a MAC address (hexadecimal format: hh:hh:hh:hh:hh:hh)
        """

        await self._hypervisor.send(
            '{platform} set_mac_addr "{name}" {mac_addr}'.format(
                platform=self._platform, name=self._name, mac_addr=mac_addr
            )
        )

        log.info(
            'Router "{name}" [{id}]: MAC address updated from {old_mac} to {new_mac}'.format(
                name=self._name, id=self._id, old_mac=self._mac_addr, new_mac=mac_addr
            )
        )
        self._mac_addr = mac_addr

    @property
    def system_id(self):
        """
        Returns the system ID.

        :returns: the system ID (also called board processor ID)
        """

        return self._system_id

    async def set_system_id(self, system_id):
        """
        Sets the system ID.

        :param system_id: a system ID (also called board processor ID)
        """

        await self._hypervisor.send(
            '{platform} set_system_id "{name}" {system_id}'.format(
                platform=self._platform, name=self._name, system_id=system_id
            )
        )

        log.info(
            'Router "{name}" [{id}]: system ID updated from {old_id} to {new_id}'.format(
                name=self._name, id=self._id, old_id=self._system_id, new_id=system_id
            )
        )
        self._system_id = system_id

    async def get_slot_bindings(self):
        """
        Returns slot bindings.

        :returns: slot bindings (adapter names) list
        """

        slot_bindings = await self._hypervisor.send(f'vm slot_bindings "{self._name}"')
        return slot_bindings

    async def slot_add_binding(self, slot_number, adapter):
        """
        Adds a slot binding (a module into a slot).

        :param slot_number: slot number
        :param adapter: device to add in the corresponding slot
        """

        try:
            slot = self._slots[slot_number]
        except IndexError:
            raise DynamipsError(f'Slot {slot_number} does not exist on router "{self._name}"')

        if slot is not None:
            current_adapter = slot
            raise DynamipsError(
                'Slot {slot_number} is already occupied by adapter {adapter} on router "{name}"'.format(
                    name=self._name, slot_number=slot_number, adapter=current_adapter
                )
            )

        is_running = await self.is_running()

        # Only c7200, c3600 and c3745 (NM-4T only) support new adapter while running
        if is_running and not (
            (self._platform == "c7200" and not str(adapter).startswith("C7200"))
            and not (self._platform == "c3600" and self.chassis == "3660")
            and not (self._platform == "c3745" and adapter == "NM-4T")
        ):
            raise DynamipsError(
                'Adapter {adapter} cannot be added while router "{name}" is running'.format(
                    adapter=adapter, name=self._name
                )
            )

        await self._hypervisor.send(
            'vm slot_add_binding "{name}" {slot_number} 0 {adapter}'.format(
                name=self._name, slot_number=slot_number, adapter=adapter
            )
        )

        log.info(
            'Router "{name}" [{id}]: adapter {adapter} inserted into slot {slot_number}'.format(
                name=self._name, id=self._id, adapter=adapter, slot_number=slot_number
            )
        )

        self._slots[slot_number] = adapter

        # Generate an OIR event if the router is running
        if is_running:

            await self._hypervisor.send(
                'vm slot_oir_start "{name}" {slot_number} 0'.format(name=self._name, slot_number=slot_number)
            )

            log.info(
                'Router "{name}" [{id}]: OIR start event sent to slot {slot_number}'.format(
                    name=self._name, id=self._id, slot_number=slot_number
                )
            )

    async def slot_remove_binding(self, slot_number):
        """
        Removes a slot binding (a module from a slot).

        :param slot_number: slot number
        """

        try:
            adapter = self._slots[slot_number]
        except IndexError:
            raise DynamipsError(
                'Slot {slot_number} does not exist on router "{name}"'.format(name=self._name, slot_number=slot_number)
            )

        if adapter is None:
            raise DynamipsError(
                'No adapter in slot {slot_number} on router "{name}"'.format(name=self._name, slot_number=slot_number)
            )

        is_running = await self.is_running()

        # Only c7200, c3600 and c3745 (NM-4T only) support to remove adapter while running
        if is_running and not (
            (self._platform == "c7200" and not str(adapter).startswith("C7200"))
            and not (self._platform == "c3600" and self.chassis == "3660")
            and not (self._platform == "c3745" and adapter == "NM-4T")
        ):
            raise DynamipsError(
                'Adapter {adapter} cannot be removed while router "{name}" is running'.format(
                    adapter=adapter, name=self._name
                )
            )

        # Generate an OIR event if the router is running
        if is_running:

            await self._hypervisor.send(
                'vm slot_oir_stop "{name}" {slot_number} 0'.format(name=self._name, slot_number=slot_number)
            )

            log.info(
                'Router "{name}" [{id}]: OIR stop event sent to slot {slot_number}'.format(
                    name=self._name, id=self._id, slot_number=slot_number
                )
            )

        await self._hypervisor.send(
            'vm slot_remove_binding "{name}" {slot_number} 0'.format(name=self._name, slot_number=slot_number)
        )

        log.info(
            'Router "{name}" [{id}]: adapter {adapter} removed from slot {slot_number}'.format(
                name=self._name, id=self._id, adapter=adapter, slot_number=slot_number
            )
        )
        self._slots[slot_number] = None

    async def install_wic(self, wic_slot_number, wic):
        """
        Installs a WIC adapter into this router.

        :param wic_slot_number: WIC slot number
        :param wic: WIC to be installed
        """

        # WICs are always installed on adapters in slot 0
        slot_number = 0

        # Do not check if slot has an adapter because adapters with WICs interfaces
        # must be inserted by default in the router and cannot be removed.
        adapter = self._slots[slot_number]

        if wic_slot_number > len(adapter.wics) - 1:
            raise DynamipsError(f"WIC slot {wic_slot_number} doesn't exist")

        if not adapter.wic_slot_available(wic_slot_number):
            raise DynamipsError(f"WIC slot {wic_slot_number} is already occupied by another WIC")

        if await self.is_running():
            raise DynamipsError(
                'WIC "{wic}" cannot be added while router "{name}" is running'.format(wic=wic, name=self._name)
            )

        # Dynamips WICs slot IDs start on a multiple of 16
        # WIC1 = 16, WIC2 = 32 and WIC3 = 48
        internal_wic_slot_number = 16 * (wic_slot_number + 1)
        await self._hypervisor.send(
            'vm slot_add_binding "{name}" {slot_number} {wic_slot_number} {wic}'.format(
                name=self._name, slot_number=slot_number, wic_slot_number=internal_wic_slot_number, wic=wic
            )
        )

        log.info(
            'Router "{name}" [{id}]: {wic} inserted into WIC slot {wic_slot_number}'.format(
                name=self._name, id=self._id, wic=wic, wic_slot_number=wic_slot_number
            )
        )

        adapter.install_wic(wic_slot_number, wic)

    async def uninstall_wic(self, wic_slot_number):
        """
        Uninstalls a WIC adapter from this router.

        :param wic_slot_number: WIC slot number
        """

        # WICs are always installed on adapters in slot 0
        slot_number = 0

        # Do not check if slot has an adapter because adapters with WICs interfaces
        # must be inserted by default in the router and cannot be removed.
        adapter = self._slots[slot_number]

        if wic_slot_number > len(adapter.wics) - 1:
            raise DynamipsError(f"WIC slot {wic_slot_number} doesn't exist")

        if adapter.wic_slot_available(wic_slot_number):
            raise DynamipsError(f"No WIC is installed in WIC slot {wic_slot_number}")

        if await self.is_running():
            raise DynamipsError(
                'WIC cannot be removed from slot {wic_slot_number} while router "{name}" is running'.format(
                    wic_slot_number=wic_slot_number, name=self._name
                )
            )

        # Dynamips WICs slot IDs start on a multiple of 16
        # WIC1 = 16, WIC2 = 32 and WIC3 = 48
        internal_wic_slot_number = 16 * (wic_slot_number + 1)
        await self._hypervisor.send(
            'vm slot_remove_binding "{name}" {slot_number} {wic_slot_number}'.format(
                name=self._name, slot_number=slot_number, wic_slot_number=internal_wic_slot_number
            )
        )

        log.info(
            'Router "{name}" [{id}]: {wic} removed from WIC slot {wic_slot_number}'.format(
                name=self._name, id=self._id, wic=adapter.wics[wic_slot_number], wic_slot_number=wic_slot_number
            )
        )
        adapter.uninstall_wic(wic_slot_number)

    async def get_slot_nio_bindings(self, slot_number):
        """
        Returns slot NIO bindings.

        :param slot_number: slot number

        :returns: list of NIO bindings
        """

        nio_bindings = await self._hypervisor.send(
            'vm slot_nio_bindings "{name}" {slot_number}'.format(name=self._name, slot_number=slot_number)
        )
        return nio_bindings

    async def slot_add_nio_binding(self, slot_number, port_number, nio):
        """
        Adds a slot NIO binding.

        :param slot_number: slot number
        :param port_number: port number
        :param nio: NIO instance to add to the slot/port
        """

        try:
            adapter = self._slots[slot_number]
        except IndexError:
            raise DynamipsError(
                'Slot {slot_number} does not exist on router "{name}"'.format(name=self._name, slot_number=slot_number)
            )

        if adapter is None:
            raise DynamipsError(f"Adapter is missing in slot {slot_number}")

        if not adapter.port_exists(port_number):
            raise DynamipsError(
                "Port {port_number} does not exist on adapter {adapter}".format(
                    adapter=adapter, port_number=port_number
                )
            )

        try:
            await self._hypervisor.send(
                'vm slot_add_nio_binding "{name}" {slot_number} {port_number} {nio}'.format(
                    name=self._name, slot_number=slot_number, port_number=port_number, nio=nio
                )
            )
        except DynamipsError:
            # in case of error try to remove and add the nio binding
            await self._hypervisor.send(
                'vm slot_remove_nio_binding "{name}" {slot_number} {port_number}'.format(
                    name=self._name, slot_number=slot_number, port_number=port_number
                )
            )
            await self._hypervisor.send(
                'vm slot_add_nio_binding "{name}" {slot_number} {port_number} {nio}'.format(
                    name=self._name, slot_number=slot_number, port_number=port_number, nio=nio
                )
            )

        log.info(
            'Router "{name}" [{id}]: NIO {nio_name} bound to port {slot_number}/{port_number}'.format(
                name=self._name, id=self._id, nio_name=nio.name, slot_number=slot_number, port_number=port_number
            )
        )

        await self.slot_enable_nio(slot_number, port_number)
        adapter.add_nio(port_number, nio)

    async def slot_update_nio_binding(self, slot_number, port_number, nio):
        """
        Update a slot NIO binding.

        :param slot_number: slot number
        :param port_number: port number
        :param nio: NIO instance to add to the slot/port
        """

        await nio.update()

    async def slot_remove_nio_binding(self, slot_number, port_number):
        """
        Removes a slot NIO binding.

        :param slot_number: slot number
        :param port_number: port number

        :returns: removed NIO instance
        """

        try:
            adapter = self._slots[slot_number]
        except IndexError:
            raise DynamipsError(
                'Slot {slot_number} does not exist on router "{name}"'.format(name=self._name, slot_number=slot_number)
            )

        if adapter is None:
            raise DynamipsError(f"Adapter is missing in slot {slot_number}")

        if not adapter.port_exists(port_number):
            raise DynamipsError(
                "Port {port_number} does not exist on adapter {adapter}".format(
                    adapter=adapter, port_number=port_number
                )
            )

        await self.stop_capture(slot_number, port_number)
        await self.slot_disable_nio(slot_number, port_number)
        await self._hypervisor.send(
            'vm slot_remove_nio_binding "{name}" {slot_number} {port_number}'.format(
                name=self._name, slot_number=slot_number, port_number=port_number
            )
        )

        nio = adapter.get_nio(port_number)
        if nio is None:
            return
        await nio.close()
        adapter.remove_nio(port_number)

        log.info(
            'Router "{name}" [{id}]: NIO {nio_name} removed from port {slot_number}/{port_number}'.format(
                name=self._name, id=self._id, nio_name=nio.name, slot_number=slot_number, port_number=port_number
            )
        )

        return nio

    async def slot_enable_nio(self, slot_number, port_number):
        """
        Enables a slot NIO binding.

        :param slot_number: slot number
        :param port_number: port number
        """

        is_running = await self.is_running()
        if is_running:  # running router
            await self._hypervisor.send(
                'vm slot_enable_nio "{name}" {slot_number} {port_number}'.format(
                    name=self._name, slot_number=slot_number, port_number=port_number
                )
            )

            log.info(
                'Router "{name}" [{id}]: NIO enabled on port {slot_number}/{port_number}'.format(
                    name=self._name, id=self._id, slot_number=slot_number, port_number=port_number
                )
            )

    def get_nio(self, slot_number, port_number):
        """
        Gets an slot NIO binding.

        :param slot_number: slot number
        :param port_number: port number

        :returns: NIO instance
        """

        try:
            adapter = self._slots[slot_number]
        except IndexError:
            raise DynamipsError(
                'Slot {slot_number} does not exist on router "{name}"'.format(name=self._name, slot_number=slot_number)
            )
        if not adapter.port_exists(port_number):
            raise DynamipsError(
                "Port {port_number} does not exist on adapter {adapter}".format(
                    adapter=adapter, port_number=port_number
                )
            )

        nio = adapter.get_nio(port_number)

        if not nio:
            raise DynamipsError(
                "Port {slot_number}/{port_number} is not connected".format(
                    slot_number=slot_number, port_number=port_number
                )
            )
        return nio

    async def slot_disable_nio(self, slot_number, port_number):
        """
        Disables a slot NIO binding.

        :param slot_number: slot number
        :param port_number: port number
        """

        is_running = await self.is_running()
        if is_running:  # running router
            await self._hypervisor.send(
                'vm slot_disable_nio "{name}" {slot_number} {port_number}'.format(
                    name=self._name, slot_number=slot_number, port_number=port_number
                )
            )

            log.info(
                'Router "{name}" [{id}]: NIO disabled on port {slot_number}/{port_number}'.format(
                    name=self._name, id=self._id, slot_number=slot_number, port_number=port_number
                )
            )

    async def start_capture(self, slot_number, port_number, output_file, data_link_type="DLT_EN10MB"):
        """
        Starts a packet capture.

        :param slot_number: slot number
        :param port_number: port number
        :param output_file: PCAP destination file for the capture
        :param data_link_type: PCAP data link type (DLT_*), default is DLT_EN10MB
        """

        try:
            open(output_file, "w+").close()
        except OSError as e:
            raise DynamipsError(f'Can not write capture to "{output_file}": {str(e)}')

        try:
            adapter = self._slots[slot_number]
        except IndexError:
            raise DynamipsError(
                'Slot {slot_number} does not exist on router "{name}"'.format(name=self._name, slot_number=slot_number)
            )
        if not adapter.port_exists(port_number):
            raise DynamipsError(
                "Port {port_number} does not exist on adapter {adapter}".format(
                    adapter=adapter, port_number=port_number
                )
            )

        data_link_type = data_link_type.lower()
        if data_link_type.startswith("dlt_"):
            data_link_type = data_link_type[4:]

        nio = adapter.get_nio(port_number)

        if not nio:
            raise DynamipsError(
                "Port {slot_number}/{port_number} is not connected".format(
                    slot_number=slot_number, port_number=port_number
                )
            )

        if nio.input_filter[0] is not None and nio.output_filter[0] is not None:
            raise DynamipsError(
                "Port {port_number} has already a filter applied on {adapter}".format(
                    adapter=adapter, port_number=port_number
                )
            )
        await nio.start_packet_capture(output_file, data_link_type)
        log.info(
            'Router "{name}" [{id}]: starting packet capture on port {slot_number}/{port_number}'.format(
                name=self._name, id=self._id, nio_name=nio.name, slot_number=slot_number, port_number=port_number
            )
        )

    async def stop_capture(self, slot_number, port_number):
        """
        Stops a packet capture.

        :param slot_number: slot number
        :param port_number: port number
        """

        try:
            adapter = self._slots[slot_number]
        except IndexError:
            raise DynamipsError(
                'Slot {slot_number} does not exist on router "{name}"'.format(name=self._name, slot_number=slot_number)
            )
        if not adapter.port_exists(port_number):
            raise DynamipsError(
                "Port {port_number} does not exist on adapter {adapter}".format(
                    adapter=adapter, port_number=port_number
                )
            )

        nio = adapter.get_nio(port_number)

        if not nio:
            raise DynamipsError(
                "Port {slot_number}/{port_number} is not connected".format(
                    slot_number=slot_number, port_number=port_number
                )
            )

        if not nio.capturing:
            return
        await nio.stop_packet_capture()

        log.info(
            'Router "{name}" [{id}]: stopping packet capture on port {slot_number}/{port_number}'.format(
                name=self._name, id=self._id, nio_name=nio.name, slot_number=slot_number, port_number=port_number
            )
        )

    def _create_slots(self, numslots):
        """
        Creates the appropriate number of slots for this router.

        :param numslots: number of slots to create
        """

        self._slots = numslots * [None]

    @property
    def slots(self):
        """
        Returns the slots for this router.

        :return: slot list
        """

        return self._slots

    @property
    def startup_config_path(self):
        """
        :returns: Path of the startup config
        """
        return os.path.join(self._working_directory, "configs", f"i{self._dynamips_id}_startup-config.cfg")

    @property
    def private_config_path(self):
        """
        :returns: Path of the private config
        """
        return os.path.join(self._working_directory, "configs", f"i{self._dynamips_id}_private-config.cfg")

    async def set_name(self, new_name):
        """
        Renames this router.

        :param new_name: new name string
        """

        if not is_ios_hostname_valid(new_name):
            raise DynamipsError(f"{new_name} is an invalid name to rename router '{self._name}'")

        await self._hypervisor.send(f'vm rename "{self._name}" "{new_name}"')

        # change the hostname in the startup-config
        if os.path.isfile(self.startup_config_path):
            try:
                with open(self.startup_config_path, "r+", encoding="utf-8", errors="replace") as f:
                    old_config = f.read()
                    new_config = re.sub(r"hostname .+$", "hostname " + new_name, old_config, flags=re.MULTILINE)
                    f.seek(0)
                    f.write(new_config)
            except OSError as e:
                raise DynamipsError(f"Could not amend the configuration {self.startup_config_path}: {e}")

        # change the hostname in the private-config
        if os.path.isfile(self.private_config_path):
            try:
                with open(self.private_config_path, "r+", encoding="utf-8", errors="replace") as f:
                    old_config = f.read()
                    new_config = old_config.replace(self.name, new_name)
                    f.seek(0)
                    f.write(new_config)
            except OSError as e:
                raise DynamipsError(f"Could not amend the configuration {self.private_config_path}: {e}")

        log.info(f'Router "{self._name}" [{self._id}]: renamed to "{new_name}"')
        self._name = new_name

    async def extract_config(self):
        """
        Gets the contents of the config files
        startup-config and private-config from NVRAM.

        :returns: tuple (startup-config, private-config) base64 encoded
        """

        try:
            reply = await self._hypervisor.send(f'vm extract_config "{self._name}"')
        except DynamipsError:
            # for some reason Dynamips gets frozen when it does not find the magic number in the NVRAM file.
            return None, None
        reply = reply[0].rsplit(" ", 2)[-2:]
        startup_config = reply[0][1:-1]  # get statup-config and remove single quotes
        private_config = reply[1][1:-1]  # get private-config and remove single quotes
        return startup_config, private_config

    async def save_configs(self):
        """
        Saves the startup-config and private-config to files.
        """

        try:
            config_path = os.path.join(self._working_directory, "configs")
            os.makedirs(config_path, exist_ok=True)
        except OSError as e:
            raise DynamipsError(f"Could could not create configuration directory {config_path}: {e}")

        startup_config_base64, private_config_base64 = await self.extract_config()
        if startup_config_base64:
            startup_config = self.startup_config_path
            try:
                config = base64.b64decode(startup_config_base64).decode("utf-8", errors="replace")
                config = "!\n" + config.replace("\r", "")
                config_path = os.path.join(self._working_directory, startup_config)
                with open(config_path, "wb") as f:
                    log.info(f"saving startup-config to {startup_config}")
                    f.write(config.encode("utf-8"))
            except (binascii.Error, OSError) as e:
                raise DynamipsError(f"Could not save the startup configuration {config_path}: {e}")

        if private_config_base64 and base64.b64decode(private_config_base64) != b"\nkerberos password \nend\n":
            private_config = self.private_config_path
            try:
                config = base64.b64decode(private_config_base64).decode("utf-8", errors="replace")
                config_path = os.path.join(self._working_directory, private_config)
                with open(config_path, "wb") as f:
                    log.info(f"saving private-config to {private_config}")
                    f.write(config.encode("utf-8"))
            except (binascii.Error, OSError) as e:
                raise DynamipsError(f"Could not save the private configuration {config_path}: {e}")

    async def delete(self):
        """
        Deletes this VM (including all its files).
        """

        try:
            await wait_run_in_executor(shutil.rmtree, self._working_directory)
        except OSError as e:
            log.warning(f"Could not delete file {e}")

        self.manager.release_dynamips_id(self._project.id, self._dynamips_id)

    async def clean_delete(self):
        """
        Deletes this router & associated files (nvram, disks etc.)
        """

        await self._hypervisor.send(f'vm clean_delete "{self._name}"')
        self._hypervisor.devices.remove(self)
        try:
            await wait_run_in_executor(shutil.rmtree, self._working_directory)
        except OSError as e:
            log.warning(f"Could not delete file {e}")
        log.info(f'Router "{self._name}" [{self._id}] has been deleted (including associated files)')

    def _memory_files(self):

        return [
            os.path.join(self._working_directory, f"{self.platform}_i{self.dynamips_id}_rom"),
            os.path.join(self._working_directory, f"{self.platform}_i{self.dynamips_id}_nvram"),
        ]<|MERGE_RESOLUTION|>--- conflicted
+++ resolved
@@ -1012,16 +1012,8 @@
         if self.console_type != console_type:
             status = await self.get_status()
             if status == "running":
-<<<<<<< HEAD
-                raise DynamipsError(
-                    '"{name}" must be stopped to change the console type to {console_type}'.format(
-                        name=self._name, console_type=console_type
-                    )
-                )
-=======
                 raise DynamipsError('"{name}" must be stopped to change the console type to {console_type}'.format(name=self._name,
                                                                                                                    console_type=console_type))
->>>>>>> f8f5d7ec
 
         self.console_type = console_type
 
