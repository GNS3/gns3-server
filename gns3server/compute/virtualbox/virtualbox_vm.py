--- conflicted
+++ resolved
@@ -946,7 +946,6 @@
         """
         Starts remote console support for this VM.
         """
-<<<<<<< HEAD
 
         if self.console and self.console_type == "telnet":
             self._remote_pipe = yield from asyncio_open_serial(self._get_pipe_name())
@@ -954,18 +953,10 @@
                                          writer=self._remote_pipe,
                                          binary=True,
                                          echo=True)
-            self._telnet_server = yield from asyncio.start_server(server.run, self._manager.port_manager.console_host, self.console)
-=======
-        self._remote_pipe = yield from asyncio_open_serial(self._get_pipe_name())
-        server = AsyncioTelnetServer(reader=self._remote_pipe,
-                                     writer=self._remote_pipe,
-                                     binary=True,
-                                     echo=True)
-        try:
-            self._telnet_server = yield from asyncio.start_server(server.run, self._manager.port_manager.console_host, self.console)
-        except OSError as e:
-            self.project.emit("log.warning", {"message": "Could not start Telnet server on socket {}:{}: {}".format(self._manager.port_manager.console_host, self.console, e)})
->>>>>>> 9ecb0583
+            try:
+                self._telnet_server = yield from asyncio.start_server(server.run, self._manager.port_manager.console_host, self.console)
+            except OSError as e:
+                self.project.emit("log.warning", {"message": "Could not start Telnet server on socket {}:{}: {}".format(self._manager.port_manager.console_host, self.console, e)})
 
     @asyncio.coroutine
     def _stop_remote_console(self):
