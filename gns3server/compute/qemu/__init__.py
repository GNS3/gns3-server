#
# Copyright (C) 2015 GNS3 Technologies Inc.
#
# This program is free software: you can redistribute it and/or modify
# it under the terms of the GNU General Public License as published by
# the Free Software Foundation, either version 3 of the License, or
# (at your option) any later version.
#
# This program is distributed in the hope that it will be useful,
# but WITHOUT ANY WARRANTY; without even the implied warranty of
# MERCHANTABILITY or FITNESS FOR A PARTICULAR PURPOSE.  See the
# GNU General Public License for more details.
#
# You should have received a copy of the GNU General Public License
# along with this program.  If not, see <http://www.gnu.org/licenses/>.

"""
Qemu server module.
"""

import asyncio
import os
import platform
import sys
import re
import subprocess

from ...utils.asyncio import subprocess_check_output
from ...utils.get_resource import get_resource
from ..base_manager import BaseManager
from ..error import NodeError, ImageMissingError
from .qemu_error import QemuError
from .qemu_vm import QemuVM
from .utils.guest_cid import get_next_guest_cid
from .utils.ziputils import unpack_zip

import logging

log = logging.getLogger(__name__)


class Qemu(BaseManager):

    _NODE_CLASS = QemuVM
    _NODE_TYPE = "qemu"

    def __init__(self):

        super().__init__()
        self._guest_cid_lock = asyncio.Lock()
        self.config_disk = "config.img"
        self._init_config_disk()

    async def create_node(self, *args, **kwargs):
        """
        Creates a new Qemu VM.

        :returns: QemuVM instance
        """

        node = await super().create_node(*args, **kwargs)

        # allocate a guest console ID (CID)
        if node.console_type != "none" and node.console:
            # by default, the guest CID is equal to the console port
            node.guest_cid = node.console
        else:
            # otherwise pick a guest CID if no console port is configured
            async with self._guest_cid_lock:
                # wait for a node to be completely created before adding a new one
                # this is important otherwise we allocate the same guest ID
                # when creating multiple Qemu VMs at the same time
                node.guest_cid = get_next_guest_cid(self.nodes)
        return node

    @staticmethod
    async def get_kvm_archs():
        """
        Gets a list of architectures for which KVM is available on this server.

        :returns: List of architectures for which KVM is available on this server.
        """

        kvm = []

        if not os.path.exists("/dev/kvm"):
            return kvm

        arch = platform.machine()
        if arch == "x86_64":
            kvm.append("x86_64")
            kvm.append("i386")
        elif arch == "i386":
            kvm.append("i386")
        else:
            kvm.append(platform.machine())
        return kvm

    @staticmethod
    def paths_list():
        """
        Gets a folder list of possibly available QEMU binaries on the host.

        :returns: List of folders where Qemu binaries MAY reside.
        """

        paths = set()
        try:
            paths.add(os.getcwd())
        except FileNotFoundError:
            log.warning("The current working directory doesn't exist")
        if "PATH" in os.environ:
            paths.update(os.environ["PATH"].split(os.pathsep))
        else:
            log.warning("The PATH environment variable doesn't exist")
        # look for Qemu binaries in the current working directory and $PATH
        if sys.platform.startswith("win"):
            # add specific Windows paths
            if hasattr(sys, "frozen"):
                # add any qemu dir in the same location as gns3server.exe to the list of paths
                exec_dir = os.path.dirname(os.path.abspath(sys.executable))
                for f in os.listdir(exec_dir):
                    if f.lower().startswith("qemu"):
                        paths.add(os.path.join(exec_dir, f))

            if "PROGRAMFILES(X86)" in os.environ and os.path.exists(os.environ["PROGRAMFILES(X86)"]):
                paths.add(os.path.join(os.environ["PROGRAMFILES(X86)"], "qemu"))
            if "PROGRAMFILES" in os.environ and os.path.exists(os.environ["PROGRAMFILES"]):
                paths.add(os.path.join(os.environ["PROGRAMFILES"], "qemu"))
        elif sys.platform.startswith("darwin"):
            if hasattr(sys, "frozen"):
                # add specific locations on Mac OS X regardless of what's in $PATH
                paths.update(["/usr/bin", "/usr/local/bin", "/opt/local/bin"])
                try:
                    exec_dir = os.path.dirname(os.path.abspath(sys.executable))
                    paths.add(os.path.abspath(os.path.join(exec_dir, "qemu/bin")))
                # If the user run the server by hand from outside
                except FileNotFoundError:
                    paths.add("/Applications/GNS3.app/Contents/MacOS/qemu/bin")
        return paths

    @staticmethod
    async def binary_list(archs=None):
        """
        Gets QEMU binaries list available on the host.

        :returns: Array of dictionary {"path": Qemu binary path, "version": version of Qemu}
        """

        qemus = []
        for path in Qemu.paths_list():
            log.debug(f"Searching for Qemu binaries in '{path}'")
            try:
                for f in os.listdir(path):
<<<<<<< HEAD
                    if f.endswith("-spice"):
                        continue
                    if (
                        (f.startswith("qemu-system") or f.startswith("qemu-kvm") or f == "qemu" or f == "qemu.exe")
                        and os.access(os.path.join(path, f), os.X_OK)
                        and os.path.isfile(os.path.join(path, f))
                    ):
=======
                    if (f.startswith("qemu-system") or f.startswith("qemu-kvm") or f == "qemu" or f == "qemu.exe") and \
                            os.access(os.path.join(path, f), os.X_OK) and \
                            os.path.isfile(os.path.join(path, f)):
>>>>>>> 59a89c5f
                        if archs is not None:
                            for arch in archs:
                                if f.endswith(arch) or f.endswith(f"{arch}.exe") or f.endswith(f"{arch}w.exe"):
                                    qemu_path = os.path.join(path, f)
                                    version = await Qemu.get_qemu_version(qemu_path)
                                    qemus.append({"path": qemu_path, "version": version})
                        else:
                            qemu_path = os.path.join(path, f)
                            version = await Qemu.get_qemu_version(qemu_path)
                            qemus.append({"path": qemu_path, "version": version})

            except OSError:
                continue

        return qemus

    @staticmethod
    async def img_binary_list():
        """
        Gets QEMU-img binaries list available on the host.

        :returns: Array of dictionary {"path": Qemu-img binary path, "version": version of Qemu-img}
        """
        qemu_imgs = []
        for path in Qemu.paths_list():
            try:
                for f in os.listdir(path):
                    if (
                        (f == "qemu-img" or f == "qemu-img.exe")
                        and os.access(os.path.join(path, f), os.X_OK)
                        and os.path.isfile(os.path.join(path, f))
                    ):
                        qemu_path = os.path.join(path, f)
                        version = await Qemu._get_qemu_img_version(qemu_path)
                        qemu_imgs.append({"path": qemu_path, "version": version})
            except OSError:
                continue

        return qemu_imgs

    @staticmethod
    async def get_qemu_version(qemu_path):
        """
        Gets the Qemu version.

        :param qemu_path: path to Qemu executable.
        """

        if sys.platform.startswith("win"):
            # Qemu on Windows doesn't return anything with parameter -version
            # look for a version number in version.txt file in the same directory instead
            version_file = os.path.join(os.path.dirname(qemu_path), "version.txt")
            if os.path.isfile(version_file):
                try:
                    with open(version_file, "rb") as file:
                        version = file.read().decode("utf-8").strip()
                        match = re.search(r"[0-9\.]+", version)
                        if match:
                            return version
                except (UnicodeDecodeError, OSError) as e:
                    log.warning(f"could not read {version_file}: {e}")
            return ""
        else:
            try:
                output = await subprocess_check_output(qemu_path, "-version", "-nographic")
                match = re.search(r"version\s+([0-9a-z\-\.]+)", output)
                if match:
                    version = match.group(1)
                    return version
                else:
                    raise QemuError(f"Could not determine the Qemu version for {qemu_path}")
            except (OSError, subprocess.SubprocessError) as e:
                raise QemuError(f"Error while looking for the Qemu version: {e}")

    @staticmethod
    async def _get_qemu_img_version(qemu_img_path):
        """
        Gets the Qemu-img version.

        :param qemu_img_path: path to Qemu-img executable.
        """

        try:
            output = await subprocess_check_output(qemu_img_path, "--version")
            match = re.search(r"version\s+([0-9a-z\-\.]+)", output)
            if match:
                version = match.group(1)
                return version
            else:
                raise QemuError(f"Could not determine the Qemu-img version for {qemu_img_path}")
        except (OSError, subprocess.SubprocessError) as e:
            raise QemuError(f"Error while looking for the Qemu-img version: {e}")

    @staticmethod
    def get_haxm_windows_version():
        """
        Gets the HAXM version number (Windows).

        :returns: HAXM version number. Returns None if HAXM is not installed.
        """

        assert sys.platform.startswith("win")
        import winreg

        hkey = winreg.OpenKey(
            winreg.HKEY_LOCAL_MACHINE, r"SOFTWARE\Microsoft\Windows\CurrentVersion\Installer\UserData\S-1-5-18\Products"
        )
        version = None
        for index in range(winreg.QueryInfoKey(hkey)[0]):
            product_id = winreg.EnumKey(hkey, index)
            try:
                product_key = winreg.OpenKey(hkey, fr"{product_id}\InstallProperties")
                try:
                    if winreg.QueryValueEx(product_key, "DisplayName")[0].endswith(
                        "Hardware Accelerated Execution Manager"
                    ):
                        version = winreg.QueryValueEx(product_key, "DisplayVersion")[0]
                        break
                finally:
                    winreg.CloseKey(product_key)
            except OSError:
                continue
        winreg.CloseKey(hkey)
        return version

    @staticmethod
    def get_legacy_vm_workdir(legacy_vm_id, name):
        """
        Returns the name of the legacy working directory name for a node.

        :param legacy_vm_id: legacy VM identifier (integer)
        :param: node name (not used)

        :returns: working directory name
        """

        return os.path.join("qemu", f"vm-{legacy_vm_id}")

    async def create_disk(self, qemu_img, path, options):
        """
        Create a Qemu disk with qemu-img

        :param qemu_img: qemu-img binary path
        :param path: Image path
        :param options: Disk image creation options
        """

        try:
            img_format = options.pop("format")
            img_size = options.pop("size")

            if not os.path.isabs(path):
                directory = self.get_images_directory()
                os.makedirs(directory, exist_ok=True)
                path = os.path.join(directory, os.path.basename(path))

            try:
                if os.path.exists(path):
                    raise QemuError(f"Could not create disk image '{path}', file already exists")
            except UnicodeEncodeError:
                raise QemuError(
                    "Could not create disk image '{}', "
                    "path contains characters not supported by filesystem".format(path)
                )

            command = [qemu_img, "create", "-f", img_format]
            for option in sorted(options.keys()):
                command.extend(["-o", f"{option}={options[option]}"])
            command.append(path)
            command.append(f"{img_size}M")

            process = await asyncio.create_subprocess_exec(*command)
            await process.wait()
        except (OSError, subprocess.SubprocessError) as e:
            raise QemuError(f"Could not create disk image {path}:{e}")

    async def resize_disk(self, qemu_img, path, extend):
        """
        Resize a Qemu disk with qemu-img

        :param qemu_img: qemu-img binary path
        :param path: Image path
        :param size: size
        """

        if not os.path.isabs(path):
            directory = self.get_images_directory()
            os.makedirs(directory, exist_ok=True)
            path = os.path.join(directory, os.path.basename(path))

        try:
            if not os.path.exists(path):
                raise QemuError(f"Qemu disk '{path}' does not exist")
            command = [qemu_img, "resize", path, f"+{extend}M"]
            process = await asyncio.create_subprocess_exec(*command)
            await process.wait()
            log.info(f"Qemu disk '{path}' extended by {extend} MB")
        except (OSError, subprocess.SubprocessError) as e:
            raise QemuError(f"Could not update disk image {path}:{e}")

    def _init_config_disk(self):
        """
        Initialize the default config disk
        """

        try:
            self.get_abs_image_path(self.config_disk)
        except (NodeError, ImageMissingError):
            config_disk_zip = get_resource(f"compute/qemu/resources/{self.config_disk}.zip")
            if config_disk_zip and os.path.exists(config_disk_zip):
                directory = self.get_images_directory()
                try:
                    unpack_zip(config_disk_zip, directory)
                except OSError as e:
                    log.warning(f"Config disk creation: {e}")
            else:
                log.warning(f"Config disk: image '{self.config_disk}' missing")<|MERGE_RESOLUTION|>--- conflicted
+++ resolved
@@ -152,19 +152,11 @@
             log.debug(f"Searching for Qemu binaries in '{path}'")
             try:
                 for f in os.listdir(path):
-<<<<<<< HEAD
-                    if f.endswith("-spice"):
-                        continue
                     if (
                         (f.startswith("qemu-system") or f.startswith("qemu-kvm") or f == "qemu" or f == "qemu.exe")
                         and os.access(os.path.join(path, f), os.X_OK)
                         and os.path.isfile(os.path.join(path, f))
                     ):
-=======
-                    if (f.startswith("qemu-system") or f.startswith("qemu-kvm") or f == "qemu" or f == "qemu.exe") and \
-                            os.access(os.path.join(path, f), os.X_OK) and \
-                            os.path.isfile(os.path.join(path, f)):
->>>>>>> 59a89c5f
                         if archs is not None:
                             for arch in archs:
                                 if f.endswith(arch) or f.endswith(f"{arch}.exe") or f.endswith(f"{arch}w.exe"):
