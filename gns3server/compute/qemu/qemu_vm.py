--- conflicted
+++ resolved
@@ -1726,8 +1726,6 @@
         log.info("{} returned with {}".format(self._get_qemu_img(), retcode))
         return retcode
 
-<<<<<<< HEAD
-=======
     async def _create_linked_clone(self, disk_name, disk_image, disk):
         try:
             qemu_img_path = self._get_qemu_img()
@@ -1742,7 +1740,6 @@
             stdout = self.read_qemu_img_stdout()
             raise QemuError("Could not create '{}' disk image: {}\n{}".format(disk_name, e, stdout))
 
->>>>>>> 3c5bbe04
     async def _mcopy(self, image, *args):
         try:
             # read offset of first partition from MBR
@@ -1750,15 +1747,9 @@
                 mbr = img_file.read(512)
             part_type, offset, signature = struct.unpack("<450xB3xL52xH", mbr)
             if signature != 0xAA55:
-<<<<<<< HEAD
                 raise OSError("mcopy failure: {}: invalid MBR".format(image))
             if part_type not in (1, 4, 6, 11, 12, 14):
                 raise OSError("mcopy failure: {}: invalid partition type {:02X}"
-=======
-                raise OSError("{}: invalid MBR".format(image))
-            if part_type not in (1, 4, 6, 11, 12, 14):
-                raise OSError("{}: invalid partition type {:02X}"
->>>>>>> 3c5bbe04
                               .format(image, part_type))
             part_image = image + "@@{}S".format(offset)
 
@@ -1800,29 +1791,11 @@
 
     async def _import_config(self):
         disk_name = getattr(self, "config_disk_name")
-<<<<<<< HEAD
         zip_file = os.path.join(self.working_dir, "config.zip")
         if not disk_name or not os.path.exists(zip_file):
             return
         config_dir = os.path.join(self.working_dir, "configs")
         disk = os.path.join(self.working_dir, disk_name)
-=======
-        if not disk_name:
-            return
-        disk = os.path.join(self.working_dir, disk_name)
-        zip_file = os.path.join(self.working_dir, "config.zip")
-        startup_config = self.hdd_disk_image
-        if startup_config and startup_config.lower().endswith(".zip") and \
-           not os.path.exists(zip_file) and not os.path.exists(disk):
-            try:
-                shutil.copyfile(startup_config, zip_file)
-            except OSError as e:
-                log.warning("Can't access startup config: {}".format(e))
-                self.project.emit("log.warning", {"message": "{}: Can't access startup config: {}".format(self._name, e)})
-        if not os.path.exists(zip_file):
-            return
-        config_dir = os.path.join(self.working_dir, "configs")
->>>>>>> 3c5bbe04
         disk_tmp = disk + ".tmp"
         try:
             os.mkdir(config_dir)
@@ -1841,11 +1814,7 @@
                 os.remove(zip_file)
         shutil.rmtree(config_dir, ignore_errors=True)
 
-<<<<<<< HEAD
     def _disk_interface_options(self, disk, disk_index, interface, format=None):
-=======
-    async def _disk_interface_options(self, disk, disk_index, interface, format=None):
->>>>>>> 3c5bbe04
         options = []
         extra_drive_options = ""
         if format:
@@ -1859,9 +1828,6 @@
             # special case, sata controller doesn't exist in Qemu
             options.extend(["-device", 'ahci,id=ahci{}'.format(disk_index)])
             options.extend(["-drive", 'file={},if=none,id=drive{},index={},media=disk{}'.format(disk, disk_index, disk_index, extra_drive_options)])
-<<<<<<< HEAD
-            options.extend(["-device", 'ide-drive,drive=drive{},bus=ahci{}.0,id=drive{}'.format(disk_index, disk_index, disk_index)])
-=======
             qemu_version = await self.manager.get_qemu_version(self.qemu_path)
             if qemu_version and parse_version(qemu_version) >= parse_version("4.2.0"):
                 # The ‘ide-drive’ device is deprecated since version 4.2.0
@@ -1869,7 +1835,6 @@
                 options.extend(["-device", 'ide-hd,drive=drive{},bus=ahci{}.0,id=drive{}'.format(disk_index, disk_index, disk_index)])
             else:
                 options.extend(["-device", 'ide-drive,drive=drive{},bus=ahci{}.0,id=drive{}'.format(disk_index, disk_index, disk_index)])
->>>>>>> 3c5bbe04
         elif interface == "nvme":
             options.extend(["-drive", 'file={},if=none,id=drive{},index={},media=disk{}'.format(disk, disk_index, disk_index, extra_drive_options)])
             options.extend(["-device", 'nvme,drive=drive{},serial={}'.format(disk_index, disk_index)])
@@ -1945,11 +1910,7 @@
             else:
                 disk = disk_image
 
-<<<<<<< HEAD
-            options.extend(self._disk_interface_options(disk, disk_index, interface))
-=======
             options.extend(await self._disk_interface_options(disk, disk_index, interface))
->>>>>>> 3c5bbe04
 
         # config disk
         disk_image = getattr(self, "config_disk_image")
@@ -1968,11 +1929,7 @@
                 except OSError as e:
                     log.warning("Could not create '{}' disk image: {}".format(disk_name, e))
             if disk_exists:
-<<<<<<< HEAD
-                options.extend(self._disk_interface_options(disk, 3, self.hdd_disk_interface, "raw"))
-=======
                 options.extend(await self._disk_interface_options(disk, 3, self.hdd_disk_interface, "raw"))
->>>>>>> 3c5bbe04
 
         return options
 
