#
# Copyright (C) 2014 GNS3 Technologies Inc.
#
# This program is free software: you can redistribute it and/or modify
# it under the terms of the GNU General Public License as published by
# the Free Software Foundation, either version 3 of the License, or
# (at your option) any later version.
#
# This program is distributed in the hope that it will be useful,
# but WITHOUT ANY WARRANTY; without even the implied warranty of
# MERCHANTABILITY or FITNESS FOR A PARTICULAR PURPOSE.  See the
# GNU General Public License for more details.
#
# You should have received a copy of the GNU General Public License
# along with this program.  If not, see <http://www.gnu.org/licenses/>.

"""
QEMU VM management (creates command line, processes, files etc.) in
order to run a QEMU VM.
"""

import sys
import os
import re
import math
import shutil
import struct
import asyncio
import socket
import gns3server
import subprocess
import time
import json
import shlex

from gns3server.utils import parse_version
from gns3server.utils.asyncio import subprocess_check_output, cancellable_wait_run_in_executor
from .qemu_error import QemuError
from .utils.qcow2 import Qcow2, Qcow2Error
from .utils.ziputils import pack_zip, unpack_zip
from ..adapters.ethernet_adapter import EthernetAdapter
from ..error import NodeError, ImageMissingError
from ..nios.nio_udp import NIOUDP
from ..nios.nio_tap import NIOTAP
from ..base_node import BaseNode
from ...utils.asyncio import monitor_process
from ...utils.images import md5sum
from ...utils import macaddress_to_int, int_to_macaddress, is_ipv6_enabled
from ...utils.hostname import is_rfc1123_hostname_valid

from gns3server.schemas.compute.qemu_nodes import Qemu, QemuPlatform

import logging

log = logging.getLogger(__name__)

# forbidden additional options
FORBIDDEN_OPTIONS = {"-blockdev", "-drive", "-hda", "-hdb", "-hdc", "-hdd",
                     "-fsdev", "-virtfs", "-nic", "-netdev"}
FORBIDDEN_OPTIONS |= {"-" + opt for opt in FORBIDDEN_OPTIONS
                      if opt.startswith("-") and not opt.startswith("--")}


class QemuVM(BaseNode):
    module_name = "qemu"

    """
    QEMU VM implementation.

    :param name: Qemu VM name
    :param node_id: Node identifier
    :param project: Project instance
    :param manager: Manager instance
    :param console: TCP console port
    :param console_type: Console type
    :param qemu_path: path to the QEMU binary
    :param platform: Platform to emulate
    """

    def __init__(
        self,
        name,
        node_id,
        project,
        manager,
        linked_clone=True,
        qemu_path=None,
        console=None,
        console_type="telnet",
        aux=None,
        aux_type="none",
        platform=None,
    ):

        if not is_rfc1123_hostname_valid(name):
            raise QemuError(f"'{name}' is an invalid name to create a Qemu node")

        super().__init__(
            name,
            node_id,
            project,
            manager,
            console=console,
            console_type=console_type,
            linked_clone=linked_clone,
            aux=aux,
            aux_type=aux_type,
            wrap_console=True,
            wrap_aux=True,
        )

        self._host = manager.config.settings.Server.host
        self._monitor_host = manager.config.settings.Qemu.monitor_host
        self._process = None
        self._cpulimit_process = None
        self._swtpm_process = None
        self._monitor = None
        self._stdout_file = ""
        self._qemu_img_stdout_file = ""
        self._execute_lock = asyncio.Lock()
        self._local_udp_tunnels = {}
        self._guest_cid = None
        self._command_line_changed = False
        self._qemu_version = None

        # QEMU VM settings
        if qemu_path:
            try:
                self.qemu_path = qemu_path
            except QemuError:
                # If the binary is not found for topologies 1.4 and later
                # search via the platform otherwise use the binary name
                log.warning(f"Could not find the QEMU binary {qemu_path} on this system, "
                            f"trying to find one using platform {platform}")
                if platform:
                    self.platform = platform
                else:
                    self.qemu_path = os.path.basename(qemu_path)
        else:
            self.platform = platform

        self._hda_disk_image = ""
        self._hdb_disk_image = ""
        self._hdc_disk_image = ""
        self._hdd_disk_image = ""
        self._hda_disk_interface = "none"
        self._hdb_disk_interface = "none"
        self._hdc_disk_interface = "none"
        self._hdd_disk_interface = "none"
        self._cdrom_image = ""
        self._bios_image = ""
        self._boot_priority = "c"
        self._mac_address = ""
        self._options = ""
        self._ram = 256
        self._cpus = 1
        self._maxcpus = 1
        self._ethernet_adapters = []
        self._adapter_type = "e1000"
        self._initrd = ""
        self._kernel_image = ""
        self._kernel_command_line = ""
        self._replicate_network_connection_state = True
        self._tpm = False
        self._uefi = False
        self._create_config_disk = False
        self._on_close = "power_off"
        self._cpu_throttling = 0  # means no CPU throttling
        self._process_priority = "low"

        self.mac_address = ""  # this will generate a MAC address
        self.adapters = 1  # creates 1 adapter by default

        # config disk
        self.config_disk_name = self.manager.config_disk
        self.config_disk_image = ""
        if self.config_disk_name:
            if not shutil.which("mcopy"):
                log.warning("Config disk: 'mtools' are not installed.")
                self.config_disk_name = ""
            else:
                try:
                    self.config_disk_image = self.manager.get_abs_image_path(self.config_disk_name)
                except (NodeError, ImageMissingError):
                    log.warning(f"Config disk: image '{self.config_disk_name}' missing")
                    self.config_disk_name = ""

        log.info(f'QEMU VM "{self._name}" [{self._id}] has been created')

    @BaseNode.name.setter
    def name(self, new_name):
        """
        Sets the name of this Qemu VM.

        :param new_name: name
        """

        if not is_rfc1123_hostname_valid(new_name):
            raise QemuError(f"'{new_name}' is an invalid name to rename Qemu node '{self._name}'")
        super(QemuVM, QemuVM).name.__set__(self, new_name)

    @property
    def guest_cid(self):
        """
        Returns the CID (console ID) which is an unique identifier between 3 and 65535

        :returns: integer between 3 and 65535
        """

        return self._guest_cid

    @guest_cid.setter
    def guest_cid(self, guest_cid):
        """
        Set the CID (console ID) which is an unique identifier between 3 and 65535

        :returns: integer between 3 and 65535
        """

        self._guest_cid = guest_cid

    @property
    def monitor(self):
        """
        Returns the TCP monitor port.

        :returns: monitor port (integer)
        """

        return self._monitor

    @property
    def qemu_path(self):
        """
        Returns the QEMU binary path for this QEMU VM.

        :returns: QEMU path
        """

        return self._qemu_path

    @qemu_path.setter
    def qemu_path(self, qemu_path):
        """
        Sets the QEMU binary path this QEMU VM.

        :param qemu_path: QEMU path
        """

        if qemu_path and os.pathsep not in qemu_path:
            new_qemu_path = shutil.which(qemu_path, path=os.pathsep.join(self._manager.paths_list()))
            if new_qemu_path is None:
                raise QemuError(f"QEMU binary '{qemu_path}' cannot be found on the system")
            qemu_path = new_qemu_path

        self._check_qemu_path(qemu_path)
        self._qemu_path = qemu_path
        self._platform = os.path.basename(qemu_path)
        if self._platform == "qemu-kvm":
            self._platform = "x86_64"
        else:
            qemu_bin = os.path.basename(qemu_path)
            qemu_bin = re.sub(r"(w)?\.(exe|EXE)$", "", qemu_bin)
            # Old version of GNS3 provide a binary named qemu.exe
            if qemu_bin == "qemu":
                self._platform = "i386"
            else:
                self._platform = re.sub(r'^qemu-system-(\w+).*$', r'\1', qemu_bin, re.IGNORECASE)

        try:
            QemuPlatform(self._platform.split(".")[0])
        except ValueError:
            raise QemuError(f"Platform {self._platform} is unknown")
        log.info(
            'QEMU VM "{name}" [{id}] has set the QEMU path to {qemu_path}'.format(
                name=self._name, id=self._id, qemu_path=qemu_path
            )
        )

    def _check_qemu_path(self, qemu_path):

        if qemu_path is None:
            raise QemuError("QEMU binary path is not set")
        if not os.path.exists(qemu_path):
            raise QemuError(f"QEMU binary '{qemu_path}' is not accessible")
        if not os.access(qemu_path, os.X_OK):
            raise QemuError(f"QEMU binary '{qemu_path}' is not executable")

    @property
    def platform(self):
        """
        Return the current platform
        """
        return self._platform

    @platform.setter
    def platform(self, platform):

        self._platform = platform
        log.info(f"QEMU VM '{self._name}' [{self._id}] has set the platform {platform}")
        self.qemu_path = f"qemu-system-{platform}"

    def _disk_setter(self, variable, value):
        """
        Use by disk image setter for checking and apply modifications

        :param variable: Variable name in the class
        :param value: New disk value
        """

        value = self.manager.get_abs_image_path(value, self.working_dir)
        if not self.linked_clone:
            for node in self.manager.nodes:
                if node != self and getattr(node, variable) == value:
                    raise QemuError(
                        f"Sorry a node without the linked base setting enabled can only be used once on your server. {value} is already used by {node.name} in project {node.project.name}"
                    )
        setattr(self, "_" + variable, value)
        log.info(
            'QEMU VM "{name}" [{id}] has set the QEMU {variable} path to {disk_image}'.format(
                name=self._name, variable=variable, id=self._id, disk_image=value
            )
        )

    @property
    def hda_disk_image(self):
        """
        Returns the hda disk image path for this QEMU VM.

        :returns: QEMU hda disk image path
        """

        return self._hda_disk_image

    @hda_disk_image.setter
    def hda_disk_image(self, hda_disk_image):
        """
        Sets the hda disk image for this QEMU VM.

        :param hda_disk_image: QEMU hda disk image path
        """

        self._disk_setter("hda_disk_image", hda_disk_image)

    @property
    def hdb_disk_image(self):
        """
        Returns the hdb disk image path for this QEMU VM.

        :returns: QEMU hdb disk image path
        """

        return self._hdb_disk_image

    @hdb_disk_image.setter
    def hdb_disk_image(self, hdb_disk_image):
        """
        Sets the hdb disk image for this QEMU VM.

        :param hdb_disk_image: QEMU hdb disk image path
        """

        self._disk_setter("hdb_disk_image", hdb_disk_image)

    @property
    def hdc_disk_image(self):
        """
        Returns the hdc disk image path for this QEMU VM.

        :returns: QEMU hdc disk image path
        """

        return self._hdc_disk_image

    @hdc_disk_image.setter
    def hdc_disk_image(self, hdc_disk_image):
        """
        Sets the hdc disk image for this QEMU VM.

        :param hdc_disk_image: QEMU hdc disk image path
        """

        self._disk_setter("hdc_disk_image", hdc_disk_image)

    @property
    def hdd_disk_image(self):
        """
        Returns the hdd disk image path for this QEMU VM.

        :returns: QEMU hdd disk image path
        """

        return self._hdd_disk_image

    @hdd_disk_image.setter
    def hdd_disk_image(self, hdd_disk_image):
        """
        Sets the hdd disk image for this QEMU VM.

        :param hdd_disk_image: QEMU hdd disk image path
        """

        self._disk_setter("hdd_disk_image", hdd_disk_image)

    @property
    def hda_disk_interface(self):
        """
        Returns the hda disk interface this QEMU VM.

        :returns: QEMU hda disk interface
        """

        return self._hda_disk_interface

    @hda_disk_interface.setter
    def hda_disk_interface(self, hda_disk_interface):
        """
        Sets the hda disk interface for this QEMU VM.

        :param hda_disk_interface: QEMU hda disk interface
        """

        self._hda_disk_interface = hda_disk_interface
        log.info(
            'QEMU VM "{name}" [{id}] has set the QEMU hda disk interface to {interface}'.format(
                name=self._name, id=self._id, interface=self._hda_disk_interface
            )
        )

    @property
    def hdb_disk_interface(self):
        """
        Returns the hdb disk interface this QEMU VM.

        :returns: QEMU hdb disk interface
        """

        return self._hdb_disk_interface

    @hdb_disk_interface.setter
    def hdb_disk_interface(self, hdb_disk_interface):
        """
        Sets the hda disk interface for this QEMU VM.

        :param hdb_disk_interface: QEMU hdb disk interface
        """

        self._hdb_disk_interface = hdb_disk_interface
        log.info(
            'QEMU VM "{name}" [{id}] has set the QEMU hdb disk interface to {interface}'.format(
                name=self._name, id=self._id, interface=self._hdb_disk_interface
            )
        )

    @property
    def hdc_disk_interface(self):
        """
        Returns the hdc disk interface this QEMU VM.

        :returns: QEMU hdc disk interface
        """

        return self._hdc_disk_interface

    @hdc_disk_interface.setter
    def hdc_disk_interface(self, hdc_disk_interface):
        """
        Sets the hdc disk interface for this QEMU VM.

        :param hdc_disk_interface: QEMU hdc disk interface
        """

        self._hdc_disk_interface = hdc_disk_interface
        log.info(
            'QEMU VM "{name}" [{id}] has set the QEMU hdc disk interface to {interface}'.format(
                name=self._name, id=self._id, interface=self._hdc_disk_interface
            )
        )

    @property
    def hdd_disk_interface(self):
        """
        Returns the hda disk interface this QEMU VM.

        :returns: QEMU hda disk interface
        """

        return self._hdd_disk_interface

    @hdd_disk_interface.setter
    def hdd_disk_interface(self, hdd_disk_interface):
        """
        Sets the hdd disk interface for this QEMU VM.

        :param hdd_disk_interface: QEMU hdd disk interface
        """

        self._hdd_disk_interface = hdd_disk_interface
        log.info(
            'QEMU VM "{name}" [{id}] has set the QEMU hdd disk interface to {interface}'.format(
                name=self._name, id=self._id, interface=self._hdd_disk_interface
            )
        )

    @property
    def cdrom_image(self):
        """
        Returns the cdrom image path for this QEMU VM.

        :returns: QEMU cdrom image path
        """

        return self._cdrom_image

    @cdrom_image.setter
    def cdrom_image(self, cdrom_image):
        """
        Sets the cdrom image for this QEMU VM.

        :param cdrom_image: QEMU cdrom image path
        """

        if cdrom_image:
            self._cdrom_image = self.manager.get_abs_image_path(cdrom_image, self.working_dir)

            log.info(
                'QEMU VM "{name}" [{id}] has set the QEMU cdrom image path to {cdrom_image}'.format(
                    name=self._name, id=self._id, cdrom_image=self._cdrom_image
                )
            )
        else:
            self._cdrom_image = ""

    async def update_property(self, name, value):
        """
        Update Qemu VM properties.
        """

        setattr(self, name, value)
        if name == "cdrom_image":
            # let the guest know about the new cdrom image
            await self._update_cdrom_image()
        self._command_line_changed = True

    async def _update_cdrom_image(self):
        """
        Update the cdrom image path for the Qemu guest OS
        """

        if self.is_running():
            if self._cdrom_image:
                self._cdrom_option()  # this will check the cdrom image is accessible
                await self._control_vm("eject -f ide1-cd0")
                await self._control_vm(f"change ide1-cd0 {self._cdrom_image}")
                log.info(
                    'QEMU VM "{name}" [{id}] has changed the cdrom image path to {cdrom_image}'.format(
                        name=self._name, id=self._id, cdrom_image=self._cdrom_image
                    )
                )
            else:
                await self._control_vm("eject -f ide1-cd0")
                log.info(f'QEMU VM "{self._name}" [{self._id}] has ejected the cdrom image')

    @property
    def bios_image(self):
        """
        Returns the bios image path for this QEMU VM.

        :returns: QEMU bios image path
        """

        return self._bios_image

    @bios_image.setter
    def bios_image(self, bios_image):
        """
        Sets the bios image for this QEMU VM.

        :param bios_image: QEMU bios image path
        """

        self._bios_image = self.manager.get_abs_image_path(bios_image, self.working_dir)
        log.info(
            'QEMU VM "{name}" [{id}] has set the QEMU bios image path to {bios_image}'.format(
                name=self._name, id=self._id, bios_image=self._bios_image
            )
        )

    @property
    def boot_priority(self):
        """
        Returns the boot priority for this QEMU VM.

        :returns: QEMU boot priority
        """

        return self._boot_priority

    @boot_priority.setter
    def boot_priority(self, boot_priority):
        """
        Sets the boot priority for this QEMU VM.

        :param boot_priority: QEMU boot priority
        """

        self._boot_priority = boot_priority
        log.info(
            'QEMU VM "{name}" [{id}] has set the boot priority to {boot_priority}'.format(
                name=self._name, id=self._id, boot_priority=self._boot_priority
            )
        )

    @property
    def ethernet_adapters(self):
        """
        Return the list of ethernet adapters of the node
        """
        return self._ethernet_adapters

    @property
    def adapters(self):
        """
        Returns the number of Ethernet adapters for this QEMU VM.

        :returns: number of adapters
        """

        return len(self._ethernet_adapters)

    @adapters.setter
    def adapters(self, adapters):
        """
        Sets the number of Ethernet adapters for this QEMU VM.

        :param adapters: number of adapters
        """

        self._ethernet_adapters.clear()
        for adapter_number in range(0, adapters):
            self._ethernet_adapters.append(EthernetAdapter())

        log.info(
            'QEMU VM "{name}" [{id}]: number of Ethernet adapters changed to {adapters}'.format(
                name=self._name, id=self._id, adapters=adapters
            )
        )

    @property
    def adapter_type(self):
        """
        Returns the adapter type for this QEMU VM.

        :returns: adapter type (string)
        """

        return self._adapter_type

    @adapter_type.setter
    def adapter_type(self, adapter_type):
        """
        Sets the adapter type for this QEMU VM.

        :param adapter_type: adapter type (string)
        """

        self._adapter_type = adapter_type

        log.info(
            'QEMU VM "{name}" [{id}]: adapter type changed to {adapter_type}'.format(
                name=self._name, id=self._id, adapter_type=adapter_type
            )
        )

    @property
    def mac_address(self):
        """
        Returns the MAC address for this QEMU VM.

        :returns: adapter type (string)
        """

        return self._mac_address

    @mac_address.setter
    def mac_address(self, mac_address):
        """
        Sets the MAC address for this QEMU VM.

        :param mac_address: MAC address
        """

        if not mac_address:
            # use the node UUID to generate a random MAC address
            self._mac_address = f"0c:{self.id[2:4]}:{self.id[4:6]}:{self.id[6:8]}:00:00"
        else:
            self._mac_address = mac_address

        log.info(
            'QEMU VM "{name}" [{id}]: MAC address changed to {mac_addr}'.format(
                name=self._name, id=self._id, mac_addr=self._mac_address
            )
        )

    @property
    def replicate_network_connection_state(self):
        """
        Returns whether the network connection state for links is replicated in QEMU.

        :returns: boolean
        """

        return self._replicate_network_connection_state

    @replicate_network_connection_state.setter
    def replicate_network_connection_state(self, replicate_network_connection_state):
        """
        Sets whether the network connection state for links is replicated in QEMU

        :param replicate_network_connection_state: boolean
        """

        if replicate_network_connection_state:
            log.info(f'QEMU VM "{self._name}" [{self._id}] has enabled network connection state replication')
        else:
            log.info(f'QEMU VM "{self._name}" [{self._id}] has disabled network connection state replication')
        self._replicate_network_connection_state = replicate_network_connection_state

    @property
    def create_config_disk(self):
        """
        Returns whether a config disk is automatically created on HDD disk interface (secondary slave)

        :returns: boolean
        """

        return self._create_config_disk

    @create_config_disk.setter
    def create_config_disk(self, create_config_disk):
        """
        Sets whether a config disk is automatically created on HDD disk interface (secondary slave)

        :param create_config_disk: boolean
        """

        if create_config_disk:
            log.info(f'QEMU VM "{self._name}" [{self._id}] has enabled the config disk creation feature')
        else:
            log.info(f'QEMU VM "{self._name}" [{self._id}] has disabled the config disk creation feature')
        self._create_config_disk = create_config_disk

    @property
    def on_close(self):
        """
        Returns the action to execute when the VM is stopped/closed

        :returns: string
        """

        return self._on_close

    @on_close.setter
    def on_close(self, on_close):
        """
        Sets the action to execute when the VM is stopped/closed

        :param on_close: string
        """

        log.info(f'QEMU VM "{self._name}" [{self._id}] set the close action to "{on_close}"')
        self._on_close = on_close

    @property
    def cpu_throttling(self):
        """
        Returns the percentage of CPU allowed.

        :returns: integer
        """

        return self._cpu_throttling

    @cpu_throttling.setter
    def cpu_throttling(self, cpu_throttling):
        """
        Sets the percentage of CPU allowed.

        :param cpu_throttling: integer
        """

        log.info(
            'QEMU VM "{name}" [{id}] has set the percentage of CPU allowed to {cpu}'.format(
                name=self._name, id=self._id, cpu=cpu_throttling
            )
        )
        self._cpu_throttling = cpu_throttling
        self._stop_cpulimit()
        if cpu_throttling:
            self._set_cpu_throttling()

    @property
    def process_priority(self):
        """
        Returns the process priority.

        :returns: string
        """

        return self._process_priority

    @process_priority.setter
    def process_priority(self, process_priority):
        """
        Sets the process priority.

        :param process_priority: string
        """

        log.info(
            'QEMU VM "{name}" [{id}] has set the process priority to {priority}'.format(
                name=self._name, id=self._id, priority=process_priority
            )
        )
        self._process_priority = process_priority

    @property
    def ram(self):
        """
        Returns the RAM amount for this QEMU VM.

        :returns: RAM amount in MB
        """

        return self._ram

    @ram.setter
    def ram(self, ram):
        """
        Sets the amount of RAM for this QEMU VM.

        :param ram: RAM amount in MB
        """

        log.info(f'QEMU VM "{self._name}" [{self._id}] has set the RAM to {ram}')
        self._ram = ram

    @property
    def cpus(self):
        """
        Returns the number of vCPUs this QEMU VM.

        :returns: number of vCPUs.
        """

        return self._cpus

    @cpus.setter
    def cpus(self, cpus):
        """
        Sets the number of vCPUs this QEMU VM.

        :param cpus: number of vCPUs.
        """

        log.info(f'QEMU VM "{self._name}" [{self._id}] has set the number of vCPUs to {cpus}')
        self._cpus = cpus

    @property
    def maxcpus(self):
        """
        Returns the maximum number of hotpluggable vCPUs for this QEMU VM.

        :returns: maximum number of hotpluggable vCPUs.
        """

        return self._maxcpus

    @maxcpus.setter
    def maxcpus(self, maxcpus):
        """
        Sets the maximum number of hotpluggable vCPUs for this QEMU VM.

        :param maxcpus: maximum number of hotpluggable vCPUs
        """

        log.info(f'QEMU VM "{self._name}" [{self._id}] has set maximum number of hotpluggable vCPUs to {maxcpus}')
        self._maxcpus = maxcpus

    @property
    def tpm(self):
        """
        Returns whether TPM is activated for this QEMU VM.

        :returns: boolean
        """

        return self._tpm

    @tpm.setter
    def tpm(self, tpm):
        """
        Sets whether TPM is activated for this QEMU VM.

        :param tpm: boolean
        """

        if tpm:
            log.info(f'QEMU VM "{self._name}" [{self._id}] has enabled the Trusted Platform Module (TPM)')
        else:
            log.info(f'QEMU VM "{self._name}" [{self._id}] has disabled the Trusted Platform Module (TPM)')
        self._tpm = tpm

    @property
    def uefi(self):
        """
        Returns whether UEFI boot mode is activated for this QEMU VM.

        :returns: boolean
        """

        return self._uefi

    @uefi.setter
    def uefi(self, uefi):
        """
        Sets whether UEFI boot mode is activated for this QEMU VM.

        :param uefi: boolean
        """

        if uefi:
            log.info(f'QEMU VM "{self._name}" [{self._id}] has enabled the UEFI boot mode')
        else:
            log.info(f'QEMU VM "{self._name}" [{self._id}] has disabled the UEFI boot mode')
        self._uefi = uefi

    @property
    def options(self):
        """
        Returns the options for this QEMU VM.

        :returns: QEMU options
        """

        return self._options

    @options.setter
    def options(self, options):
        """
        Sets the options for this QEMU VM.

        :param options: QEMU options
        """

        log.info(
            'QEMU VM "{name}" [{id}] has set the QEMU options to {options}'.format(
                name=self._name, id=self._id, options=options
            )
        )

        # "-no-kvm" and "-no-hax' are deprecated since Qemu v5.2
        if "-no-kvm" in options:
            options = options.replace("-no-kvm", "-machine accel=tcg")
        if "-no-hax" in options:
            options = options.replace("-no-hax", "-machine accel=tcg")

        if "-enable-kvm" in options:
            if not sys.platform.startswith("linux"):
                # KVM can only be enabled on Linux
                options = options.replace("-enable-kvm", "")
            else:
                options = options.replace("-enable-kvm", "-machine accel=kvm")

        if "-enable-hax" in options:
            if not sys.platform.startswith("darwin"):
                # HAXM is only available on macOS
                options = options.replace("-enable-hax", "")
            else:
                options = options.replace("-enable-hax", "-machine accel=hax")

        self._options = options.strip()

    @property
    def initrd(self):
        """
        Returns the initrd path for this QEMU VM.

        :returns: QEMU initrd path
        """

        return self._initrd

    @initrd.setter
    def initrd(self, initrd):
        """
        Sets the initrd path for this QEMU VM.

        :param initrd: QEMU initrd path
        """

        initrd = self.manager.get_abs_image_path(initrd, self.working_dir)

        log.info(
            'QEMU VM "{name}" [{id}] has set the QEMU initrd path to {initrd}'.format(
                name=self._name, id=self._id, initrd=initrd
            )
        )
        if "asa" in initrd and self._initrd != initrd:
            self.project.emit(
                "log.warning",
                {
                    "message": "Warning ASA 8 is not supported by GNS3 and Cisco, please use ASAv instead. Depending of your hardware and OS this could not work or you could be limited to one instance. If ASA 8 is not booting their is no GNS3 solution, you must to upgrade to ASAv."
                },
            )
        self._initrd = initrd

    @property
    def kernel_image(self):
        """
        Returns the kernel image path for this QEMU VM.

        :returns: QEMU kernel image path
        """

        return self._kernel_image

    @kernel_image.setter
    def kernel_image(self, kernel_image):
        """
        Sets the kernel image path for this QEMU VM.

        :param kernel_image: QEMU kernel image path
        """

        kernel_image = self.manager.get_abs_image_path(kernel_image, self.working_dir)
        log.info(
            'QEMU VM "{name}" [{id}] has set the QEMU kernel image path to {kernel_image}'.format(
                name=self._name, id=self._id, kernel_image=kernel_image
            )
        )
        self._kernel_image = kernel_image

    @property
    def kernel_command_line(self):
        """
        Returns the kernel command line for this QEMU VM.

        :returns: QEMU kernel command line
        """

        return self._kernel_command_line

    @kernel_command_line.setter
    def kernel_command_line(self, kernel_command_line):
        """
        Sets the kernel command line for this QEMU VM.

        :param kernel_command_line: QEMU kernel command line
        """

        log.info(
            'QEMU VM "{name}" [{id}] has set the QEMU kernel command line to {kernel_command_line}'.format(
                name=self._name, id=self._id, kernel_command_line=kernel_command_line
            )
        )
        self._kernel_command_line = kernel_command_line

    async def _set_process_priority(self):
        """
        Changes the process priority
        """

        if self._process_priority == "normal":
            return

        if self._process_priority == "realtime":
            priority = -20
        elif self._process_priority == "very high":
            priority = -15
        elif self._process_priority == "high":
            priority = -5
        elif self._process_priority == "low":
            priority = 5
        elif self._process_priority == "very low":
            priority = 19
        else:
            priority = 0
        try:
            process = await asyncio.create_subprocess_exec(
                "renice", "-n", str(priority), "-p", str(self._process.pid)
            )
            await process.wait()
        except (OSError, subprocess.SubprocessError) as e:
            log.error(f'Could not change process priority for QEMU VM "{self._name}": {e}')

    def _stop_cpulimit(self):
        """
        Stops the cpulimit process.
        """

        if self._cpulimit_process and self._cpulimit_process.returncode is None:
            self._cpulimit_process.terminate()
            self._cpulimit_process = None

    def _set_cpu_throttling(self):
        """
        Limits the CPU usage for current QEMU process.
        """

        if not self.is_running():
            return

        try:
            if sys.platform.startswith("win") and hasattr(sys, "frozen"):
                cpulimit_exec = os.path.join(os.path.dirname(os.path.abspath(sys.executable)), "cpulimit", "cpulimit.exe")
            else:
                cpulimit_exec = "cpulimit"

            command = [cpulimit_exec, "--lazy", "--pid={}".format(self._process.pid), "--limit={}".format(self._cpu_throttling)]
            self._cpulimit_process = subprocess.Popen(command, cwd=self.working_dir)
            log.info(f"CPU throttled to {self._cpu_throttling}%")
        except FileNotFoundError:
            raise QemuError("cpulimit could not be found, please install it or deactivate CPU throttling")
        except (OSError, subprocess.SubprocessError) as e:
            raise QemuError(f"Could not throttle CPU: {e}")

    async def create(self):
        """
        Creates QEMU VM and sets proper MD5 hashes
        """

        # In case user upload image manually we don't have md5 sums.
        # We need generate hashes at this point, otherwise they will be generated
        # at asdict but not on separate thread.
        await cancellable_wait_run_in_executor(md5sum, self._hda_disk_image, self.working_dir)
        await cancellable_wait_run_in_executor(md5sum, self._hdb_disk_image, self.working_dir)
        await cancellable_wait_run_in_executor(md5sum, self._hdc_disk_image, self.working_dir)
        await cancellable_wait_run_in_executor(md5sum, self._hdd_disk_image, self.working_dir)

        super().create()

    async def start(self):
        """
        Starts this QEMU VM.
        """

        async with self._execute_lock:
            if self.is_running():
                # resume the VM if it is paused
                await self.resume()
                return

            if self._manager.config.settings.Qemu.enable_monitor:
                try:
                    info = socket.getaddrinfo(
                        self._monitor_host, 0, socket.AF_UNSPEC, socket.SOCK_STREAM, 0, socket.AI_PASSIVE
                    )
                    if not info:
                        raise QemuError(f"getaddrinfo returns an empty list on {self._monitor_host}")
                    for res in info:
                        af, socktype, proto, _, sa = res
                        # let the OS find an unused port for the Qemu monitor
                        with socket.socket(af, socktype, proto) as sock:
                            sock.setsockopt(socket.SOL_SOCKET, socket.SO_REUSEADDR, 1)
                            sock.bind(sa)
                            self._monitor = sock.getsockname()[1]
                except OSError as e:
                    raise QemuError(f"Could not find free port for the Qemu monitor: {e}")

            # check if there is enough RAM to run
            self.check_available_ram(self.ram)

            # start swtpm (TPM emulator) first if TPM is enabled
            if self._tpm:
                await self._start_swtpm()

            command = await self._build_command()
            command_string = " ".join(shlex.quote(s) for s in command)
            try:
                log.info(f"Starting QEMU with: {command_string}")
                self._stdout_file = os.path.join(self.working_dir, "qemu.log")
                log.info(f"logging to {self._stdout_file}")
                with open(self._stdout_file, "w", encoding="utf-8") as fd:
                    fd.write(f"Start QEMU with {command_string}\n\nExecution log:\n")
                    self.command_line = " ".join(command)
                    self._process = await asyncio.create_subprocess_exec(
                        *command, stdout=fd, stderr=subprocess.STDOUT, cwd=self.working_dir
                    )
                log.info(f'QEMU VM "{self._name}" started PID={self._process.pid}')
                self._command_line_changed = False
                self.status = "started"
                monitor_process(self._process, self._termination_callback)
            except (OSError, subprocess.SubprocessError, UnicodeEncodeError) as e:
                stdout = self.read_stdout()
                log.error(f"Could not start QEMU {self.qemu_path}: {e}\n{stdout}")
                raise QemuError(f"Could not start QEMU {self.qemu_path}: {e}\n{stdout}")

            await self._set_process_priority()
            if self._cpu_throttling:
                self._set_cpu_throttling()
            if "-enable-kvm" in command_string or "-enable-hax" in command_string:
                self._hw_virtualization = True

            await self._start_ubridge()
            set_link_commands = []
            for adapter_number, adapter in enumerate(self._ethernet_adapters):
                nio = adapter.get_nio(0)
                if nio:
                    await self.add_ubridge_udp_connection(
                        f"QEMU-{self._id}-{adapter_number}", self._local_udp_tunnels[adapter_number][1], nio
                    )
                    if nio.suspend and self._replicate_network_connection_state:
                        set_link_commands.append(f"set_link gns3-{adapter_number} off")
                elif self._replicate_network_connection_state:
                    set_link_commands.append(f"set_link gns3-{adapter_number} off")

            if "-loadvm" not in command_string and self._replicate_network_connection_state:
                # only set the link statuses if not restoring a previous VM state
                await self._control_vm_commands(set_link_commands)

        try:
            if self.is_running():
                await self.start_wrap_console()
        except OSError as e:
            raise QemuError(f"Could not start Telnet QEMU console {e}\n")

    async def _termination_callback(self, returncode):
        """
        Called when the process has stopped.

        :param returncode: Process returncode
        """

        if self.started:
            log.info("QEMU process has stopped, return code: %d", returncode)
            await self.stop()
            if returncode != 0:
                self.project.emit(
                    "log.error",
                    {"message": f"QEMU process has stopped, return code: {returncode}\n{self.read_stdout()}"},
                )

    async def stop(self):
        """
        Stops this QEMU VM.
        """

        await self._stop_ubridge()
        async with self._execute_lock:
            # stop the QEMU process
            self._hw_virtualization = False
            if self.is_running():
                log.info(f'Stopping QEMU VM "{self._name}" PID={self._process.pid}')
                try:

                    if self.on_close == "save_vm_state":
                        await self._control_vm("stop")
                        await self._control_vm("savevm GNS3_SAVED_STATE")
                        wait_for_savevm = 120
                        while wait_for_savevm:
                            await asyncio.sleep(1)
                            status = await self._saved_state_option()
                            wait_for_savevm -= 1
                            if status != []:
                                break

                    if self.on_close == "shutdown_signal":
                        await self._control_vm("system_powerdown")
                        await gns3server.utils.asyncio.wait_for_process_termination(self._process, timeout=120)
                    else:
                        self._process.terminate()
                        await gns3server.utils.asyncio.wait_for_process_termination(self._process, timeout=3)
                except ProcessLookupError:
                    pass
                except asyncio.TimeoutError:
                    if self._process:
                        try:
                            self._process.kill()
                        except ProcessLookupError:
                            pass
                        if self._process.returncode is None:
                            log.warning(f'QEMU VM "{self._name}" PID={self._process.pid} is still running')
            self._process = None
            self._stop_cpulimit()
            self._stop_swtpm()
            if self.on_close != "save_vm_state":
                await self._clear_save_vm_stated()
            await self._export_config()
            await super().stop()

    async def _open_qemu_monitor_connection_vm(self, timeout=10):
        """
        Opens a connection to the QEMU monitor.

        :param timeout: timeout to connect to the monitor TCP server
        :returns: The reader returned is a StreamReader instance; the writer is a StreamWriter instance
        """

        begin = time.time()
        connection_success = False
        last_exception = None
        reader = writer = None
        while time.time() - begin < timeout:
            await asyncio.sleep(0.01)
            try:
                log.debug(f"Connecting to Qemu monitor on {self._monitor_host}:{self._monitor}")
                reader, writer = await asyncio.open_connection(self._monitor_host, self._monitor)
            except (asyncio.TimeoutError, OSError) as e:
                last_exception = e
                continue
            connection_success = True
            break

        if not connection_success:
            log.warning(
                "Could not connect to QEMU monitor on {}:{}: {}".format(
                    self._monitor_host, self._monitor, last_exception
                )
            )
        else:
            log.info(
                f"Connected to QEMU monitor on {self._monitor_host}:{self._monitor} after {time.time() - begin:.4f} seconds"
            )
        return reader, writer

    async def _control_vm(self, command, expected=None):
        """
        Executes a command with QEMU monitor when this VM is running.

        :param command: QEMU monitor command (e.g. info status, stop etc.)
        :param expected: An array of expected strings

        :returns: result of the command (matched object or None)
        """

        result = None
        if self.is_running() and self._monitor:
            log.info(f"Execute QEMU monitor command: {command}")
            reader, writer = await self._open_qemu_monitor_connection_vm()
            if reader is None and writer is None:
                return result

            try:
                cmd_byte = command.encode("ascii")
                writer.write(cmd_byte + b"\n")
                if not expected:
                    while True:
                        line = await asyncio.wait_for(reader.readline(), timeout=3)  # echo of the command
                        if not line or cmd_byte in line:
                            break
            except asyncio.TimeoutError:
                log.warning(f"Missing echo of command '{command}'")
            except OSError as e:
                log.warning(f"Could not write to QEMU monitor: {e}")
                writer.close()
                return result
            if expected:
                try:
                    while result is None:
                        line = await asyncio.wait_for(reader.readline(), timeout=3)
                        if not line:
                            break
                        for expect in expected:
                            if expect in line:
                                result = line.decode("utf-8").strip()
                                break
                except asyncio.TimeoutError:
                    log.warning(f"Timeout while waiting for result of command '{command}'")
                except (ConnectionError, EOFError) as e:
                    log.warning(f"Could not read from QEMU monitor: {e}")
            writer.close()
        return result

    async def _control_vm_commands(self, commands):
        """
        Executes commands with QEMU monitor when this VM is running.

        :param commands: a list of QEMU monitor commands (e.g. info status, stop etc.)
        """

        if self.is_running() and self._monitor:

            reader, writer = await self._open_qemu_monitor_connection_vm()
            if reader is None and writer is None:
                return

            for command in commands:
                log.info(f"Execute QEMU monitor command: {command}")
                try:
                    cmd_byte = command.encode("ascii")
                    writer.write(cmd_byte + b"\n")
                    while True:
                        line = await asyncio.wait_for(reader.readline(), timeout=3)  # echo of the command
                        if not line or cmd_byte in line:
                            break
                except asyncio.TimeoutError:
                    log.warning(f"Missing echo of command '{command}'")
                except OSError as e:
                    log.warning(f"Could not write to QEMU monitor: {e}")
            writer.close()

    async def close(self):
        """
        Closes this QEMU VM.
        """

        if not (await super().close()):
            return False

        # FIXME: Don't wait for ACPI shutdown when closing the project, should we?
        if self.on_close == "shutdown_signal":
            self.on_close = "power_off"
        await self.stop()

        for adapter in self._ethernet_adapters:
            if adapter is not None:
                for nio in adapter.ports.values():
                    if nio and isinstance(nio, NIOUDP):
                        self.manager.port_manager.release_udp_port(nio.lport, self._project)

        for udp_tunnel in self._local_udp_tunnels.values():
            self.manager.port_manager.release_udp_port(udp_tunnel[0].lport, self._project)
            self.manager.port_manager.release_udp_port(udp_tunnel[1].lport, self._project)
        self._local_udp_tunnels = {}

    async def _get_vm_status(self):
        """
        Returns this VM suspend status.

        Status are extracted from:
          https://github.com/qemu/qemu/blob/master/qapi-schema.json#L152

        :returns: status (string)
        """

        result = await self._control_vm(
            "info status",
            [
                b"debug",
                b"inmigrate",
                b"internal-error",
                b"io-error",
                b"paused",
                b"postmigrate",
                b"prelaunch",
                b"finish-migrate",
                b"restore-vm",
                b"running",
                b"save-vm",
                b"shutdown",
                b"suspended",
                b"watchdog",
                b"guest-panicked",
            ],
        )
        if result is None:
            return result
        status = result.rsplit(" ", 1)[1]
        if status == "running" or status == "prelaunch":
            self.status = "started"
        elif status == "suspended":
            self.status = "suspended"
        elif status == "shutdown":
            self.status = "stopped"
        return status

    async def suspend(self):
        """
        Suspends this QEMU VM.
        """

        if self.is_running():
            vm_status = await self._get_vm_status()
            if vm_status is None:
                raise QemuError("Suspending a QEMU VM is not supported")
            elif vm_status == "running" or vm_status == "prelaunch":
                await self._control_vm("stop")
                self.status = "suspended"
                log.debug("QEMU VM has been suspended")
            else:
                log.info(f"QEMU VM is not running to be suspended, current status is {vm_status}")

    async def reload(self):
        """
        Reloads this QEMU VM.
        """

        if self._command_line_changed:
            await self.stop()
            await self.start()
        else:
            await self._control_vm("system_reset")
        log.debug("QEMU VM has been reset")

    async def resume(self):
        """
        Resumes this QEMU VM.
        """

        vm_status = await self._get_vm_status()
        if vm_status is None:
            raise QemuError("Resuming a QEMU VM is not supported")
        elif vm_status == "paused":
            await self._control_vm("cont")
            self.status = "started"
            log.debug("QEMU VM has been resumed")
        else:
            log.info(f"QEMU VM is not paused to be resumed, current status is {vm_status}")

    async def adapter_add_nio_binding(self, adapter_number, nio):
        """
        Adds an adapter NIO binding.

        :param adapter_number: adapter number
        :param nio: NIO instance to add to the adapter
        """

        try:
            adapter = self._ethernet_adapters[adapter_number]
        except IndexError:
            raise QemuError(
                'Adapter {adapter_number} does not exist on QEMU VM "{name}"'.format(
                    name=self._name, adapter_number=adapter_number
                )
            )

        if self.is_running():
            try:
                await self.add_ubridge_udp_connection(
                    f"QEMU-{self._id}-{adapter_number}", self._local_udp_tunnels[adapter_number][1], nio
                )
                if self._replicate_network_connection_state:
                    await self._control_vm(f"set_link gns3-{adapter_number} on")
            except (IndexError, KeyError):
                raise QemuError(
                    'Adapter {adapter_number} does not exist on QEMU VM "{name}"'.format(
                        name=self._name, adapter_number=adapter_number
                    )
                )

        adapter.add_nio(0, nio)
        log.info(
            'QEMU VM "{name}" [{id}]: {nio} added to adapter {adapter_number}'.format(
                name=self._name, id=self._id, nio=nio, adapter_number=adapter_number
            )
        )

    async def adapter_update_nio_binding(self, adapter_number, nio):
        """
        Update an adapter NIO binding.

        :param adapter_number: adapter number
        :param nio: NIO instance to update the adapter
        """

        if self.is_running():
            try:
                await self.update_ubridge_udp_connection(
                    f"QEMU-{self._id}-{adapter_number}", self._local_udp_tunnels[adapter_number][1], nio
                )
                if self._replicate_network_connection_state:
                    if nio.suspend:
                        await self._control_vm(f"set_link gns3-{adapter_number} off")
                    else:
                        await self._control_vm(f"set_link gns3-{adapter_number} on")
            except IndexError:
                raise QemuError(
                    'Adapter {adapter_number} does not exist on QEMU VM "{name}"'.format(
                        name=self._name, adapter_number=adapter_number
                    )
                )

    async def adapter_remove_nio_binding(self, adapter_number):
        """
        Removes an adapter NIO binding.

        :param adapter_number: adapter number

        :returns: NIO instance
        """

        try:
            adapter = self._ethernet_adapters[adapter_number]
        except IndexError:
            raise QemuError(
                'Adapter {adapter_number} does not exist on QEMU VM "{name}"'.format(
                    name=self._name, adapter_number=adapter_number
                )
            )

        await self.stop_capture(adapter_number)
        if self.is_running():
            if self._replicate_network_connection_state:
                await self._control_vm(f"set_link gns3-{adapter_number} off")
            await self._ubridge_send("bridge delete {name}".format(name=f"QEMU-{self._id}-{adapter_number}"))

        nio = adapter.get_nio(0)
        if isinstance(nio, NIOUDP):
            self.manager.port_manager.release_udp_port(nio.lport, self._project)
        adapter.remove_nio(0)

        log.info(
            'QEMU VM "{name}" [{id}]: {nio} removed from adapter {adapter_number}'.format(
                name=self._name, id=self._id, nio=nio, adapter_number=adapter_number
            )
        )
        return nio

    def get_nio(self, adapter_number):
        """
        Gets an adapter NIO binding.

        :param adapter_number: adapter number

        :returns: NIO instance
        """

        try:
            adapter = self._ethernet_adapters[adapter_number]
        except IndexError:
            raise QemuError(
                'Adapter {adapter_number} does not exist on QEMU VM "{name}"'.format(
                    name=self._name, adapter_number=adapter_number
                )
            )

        nio = adapter.get_nio(0)

        if not nio:
            raise QemuError(f"Adapter {adapter_number} is not connected")

        return nio

    async def start_capture(self, adapter_number, output_file):
        """
        Starts a packet capture.

        :param adapter_number: adapter number
        :param output_file: PCAP destination file for the capture
        """

        nio = self.get_nio(adapter_number)
        if nio.capturing:
            raise QemuError(f"Packet capture is already activated on adapter {adapter_number}")

        nio.start_packet_capture(output_file)
        if self.ubridge:
            await self._ubridge_send(
                'bridge start_capture {name} "{output_file}"'.format(
                    name=f"QEMU-{self._id}-{adapter_number}", output_file=output_file
                )
            )

        log.info(
            "QEMU VM '{name}' [{id}]: starting packet capture on adapter {adapter_number}".format(
                name=self.name, id=self.id, adapter_number=adapter_number
            )
        )

    async def stop_capture(self, adapter_number):
        """
        Stops a packet capture.

        :param adapter_number: adapter number
        """

        nio = self.get_nio(adapter_number)
        if not nio.capturing:
            return

        nio.stop_packet_capture()
        if self.ubridge:
            await self._ubridge_send("bridge stop_capture {name}".format(name=f"QEMU-{self._id}-{adapter_number}"))

        log.info(
            "QEMU VM '{name}' [{id}]: stopping packet capture on adapter {adapter_number}".format(
                name=self.name, id=self.id, adapter_number=adapter_number
            )
        )

    async def create_disk_image(self, disk_name, options):
        """
        Create a Qemu disk

        :param disk_name: disk name
        :param options: disk creation options
        """

        try:
            qemu_img_path = self._get_qemu_img()
            img_format = options.pop("format")
            img_size = options.pop("size")
            disk_path = os.path.join(self.working_dir, disk_name)

            try:
                if os.path.exists(disk_path):
                    raise QemuError(f"Could not create disk image '{disk_name}', file already exists")
            except UnicodeEncodeError:
                raise QemuError(
                    f"Could not create disk image '{disk_name}', "
                    "Disk image name contains characters not supported by the filesystem"
                )

            command = [qemu_img_path, "create", "-f", img_format]
            for option in sorted(options.keys()):
                command.extend(["-o", f"{option}={options[option]}"])
            command.append(disk_path)
            command.append(f"{img_size}M")
            retcode = await self._qemu_img_exec(command)
            if retcode:
                stdout = self.read_qemu_img_stdout()
                raise QemuError(f"Could not create '{disk_name}' disk image: qemu-img returned with {retcode}\n{stdout}")
            else:
                log.info(f"QEMU VM '{self.name}' [{self.id}]: Qemu disk image'{disk_name}' created")
        except (OSError, subprocess.SubprocessError) as e:
            stdout = self.read_qemu_img_stdout()
            raise QemuError(f"Could not create '{disk_name}' disk image: {e}\n{stdout}")

    async def resize_disk_image(self, disk_name, extend):
        """
        Resize a Qemu disk

        :param disk_name: disk name
        :param extend: new size
        """

        try:
            qemu_img_path = self._get_qemu_img()
            disk_path = os.path.join(self.working_dir, disk_name)
            if not os.path.exists(disk_path):
                raise QemuError(f"Qemu disk image '{disk_name}' does not exist")

            command = [qemu_img_path, "resize", disk_path, f"+{extend}M"]
            retcode = await self._qemu_img_exec(command)
            if retcode:
                stdout = self.read_qemu_img_stdout()
                raise QemuError(f"Could not update '{disk_name}' disk image: qemu-img returned with {retcode}\n{stdout}")
            else:
                log.info(f"QEMU VM '{self.name}' [{self.id}]: Qemu disk image '{disk_name}' extended by {extend} MB")
        except (OSError, subprocess.SubprocessError) as e:
            stdout = self.read_qemu_img_stdout()
            raise QemuError(f"Could not update '{disk_name}' disk image: {e}\n{stdout}")

    def delete_disk_image(self, disk_name):
        """
        Delete a Qemu disk

        :param disk_name: disk name
        """

        disk_path = os.path.join(self.working_dir, disk_name)
        if not os.path.exists(disk_path):
            raise QemuError(f"Qemu disk image '{disk_name}' does not exist")

        try:
            os.remove(disk_path)
        except OSError as e:
            raise QemuError(f"Could not delete '{disk_name}' disk image: {e}")

    @property
    def started(self):
        """
        Returns either this QEMU VM has been started or not.

        :returns: boolean
        """

        return self.status == "started"

    def read_stdout(self):
        """
        Reads the standard output of the QEMU process.
        Only use when the process has been stopped or has crashed.
        """

        output = ""
        if self._stdout_file:
            try:
                with open(self._stdout_file, "rb") as file:
                    output = file.read().decode("utf-8", errors="replace")
            except OSError as e:
                log.warning(f"Could not read {self._stdout_file}: {e}")
        return output

    def read_qemu_img_stdout(self):
        """
        Reads the standard output of the QEMU-IMG process.
        """

        output = ""
        if self._qemu_img_stdout_file:
            try:
                with open(self._qemu_img_stdout_file, "rb") as file:
                    output = file.read().decode("utf-8", errors="replace")
            except OSError as e:
                log.warning(f"Could not read {self._qemu_img_stdout_file}: {e}")
        return output

    def is_running(self):
        """
        Checks if the QEMU process is running

        :returns: True or False
        """

        if self._process:
            if self._process.returncode is None:
                return True
            else:
                self._process = None
        return False

    async def reset_console(self):
        """
        Reset console
        """

        if self.is_running():
            await self.reset_wrap_console()

    def command(self):
        """
        Returns the QEMU command line.

        :returns: QEMU command line (string)
        """

        return " ".join(self._build_command())

    @BaseNode.console_type.setter
    def console_type(self, new_console_type):
        """
        Sets the console type for this QEMU VM.

        :param new_console_type: console type (string)
        """

        if self.is_running() and self.console_type != new_console_type:
            raise QemuError(f'"{self._name}" must be stopped to change the console type to {new_console_type}')

        super(QemuVM, QemuVM).console_type.__set__(self, new_console_type)

    def _serial_options(self, internal_console_port, external_console_port):

        if external_console_port:
            return ["-serial", f"telnet:127.0.0.1:{internal_console_port},server,nowait"]
        else:
            return []

    def _vnc_options(self, port):

        if port:
            vnc_port = port - 5900  # subtract by 5900 to get the display number
            return ["-vnc", f"{self._manager.port_manager.console_host}:{vnc_port}"]
        else:
            return []

    def _spice_options(self, port):

        if port:
            console_host = self._manager.port_manager.console_host
            if console_host == "0.0.0.0":
                try:
                    if is_ipv6_enabled():
                        # to fix an issue with Qemu when IPv4 is not enabled
                        # see https://github.com/GNS3/gns3-gui/issues/2352
                        # FIXME: consider making this more global (not just for Qemu + SPICE)
                        console_host = "::"
                except OSError as e:
                    raise QemuError("Could not check if IPv6 is enabled: {}".format(e))
            return ["-spice",
                    f"addr={console_host},port={port},disable-ticketing",
                    "-vga", "qxl"]
        else:
            return []

    def _spice_with_agent_options(self, port):

        spice_options = self._spice_options(port)
        if spice_options:
            # agent options (mouse/screen)
            agent_options = [
                "-device",
                "virtio-serial",
                "-chardev",
                "spicevmc,id=vdagent,debug=0,name=vdagent",
                "-device",
                "virtserialport,chardev=vdagent,name=com.redhat.spice.0",
            ]
            spice_options.extend(agent_options)
            # folder sharing options
            folder_sharing_options = [
                "-chardev",
                "spiceport,name=org.spice-space.webdav.0,id=charchannel0",
                "-device",
                "virtserialport,chardev=charchannel0,id=channel0,name=org.spice-space.webdav.0",
            ]
            spice_options.extend(folder_sharing_options)
        return spice_options

    def _console_options(self):

        if self._console_type == "telnet" and self._wrap_console:
            return self._serial_options(self._internal_console_port, self.console)
        elif self._console_type == "vnc":
            return self._vnc_options(self.console)
        elif self._console_type == "spice":
            return self._spice_options(self.console)
        elif self._console_type == "spice+agent":
            return self._spice_with_agent_options(self.console)
        elif self._console_type != "none":
            raise QemuError(f"Console type {self._console_type} is unknown")

    def _aux_options(self):

        if self._aux_type != "none" and self._aux_type == self._console_type:
            raise QemuError(f"Auxiliary console type {self._aux_type} cannot be the same as console type")

        if self._aux_type == "telnet" and self._wrap_aux:
            return self._serial_options(self._internal_aux_port, self.aux)
        elif self._aux_type == "vnc":
            return self._vnc_options(self.aux)
        elif self._aux_type == "spice":
            return self._spice_options(self.aux)
        elif self._aux_type == "spice+agent":
            return self._spice_with_agent_options(self.aux)
        elif self._aux_type != "none":
            raise QemuError(f"Auxiliary console type {self._aux_type} is unknown")
        return []

    def _monitor_options(self):

        if self._monitor:
            return ["-monitor", f"tcp:{self._monitor_host}:{self._monitor},server,nowait"]
        else:
            return []

    def _get_qemu_img(self):
        """
        Search the qemu-img binary in the same binary of the qemu binary
        to avoid version incompatibility.

        :returns: qemu-img path or raise an error
        """

        qemu_path_dir = os.path.dirname(self.qemu_path)
        qemu_image_path = shutil.which("qemu-img", path=qemu_path_dir)
        if qemu_image_path:
            return qemu_image_path
        raise QemuError(f"Could not find qemu-img in {qemu_path_dir}")

    async def _qemu_img_exec(self, command):

        self._qemu_img_stdout_file = os.path.join(self.working_dir, "qemu-img.log")
        log.info(f"logging to {self._qemu_img_stdout_file}")
        command_string = " ".join(shlex.quote(s) for s in command)
        log.info(f"Executing qemu-img with: {command_string}")
        with open(self._qemu_img_stdout_file, "w", encoding="utf-8") as fd:
            process = await asyncio.create_subprocess_exec(
                *command, stdout=fd, stderr=subprocess.STDOUT, cwd=self.working_dir
            )
        retcode = await process.wait()
        if retcode != 0:
            log.info(f"{self._get_qemu_img()} returned with {retcode}")
        return retcode

    async def _find_disk_file_format(self, disk):

        qemu_img_path = self._get_qemu_img()
        try:
            output = await subprocess_check_output(qemu_img_path, "info", "--output=json", disk)
        except subprocess.SubprocessError as e:
            raise QemuError(f"Error received while checking Qemu disk format: {e}")
        if output:
            try:
                json_data = json.loads(output)
            except ValueError as e:
                raise QemuError(f"Invalid JSON data returned by qemu-img: {e}")
            return json_data.get("format")

    async def _create_linked_clone(self, disk_name, disk_image, disk):

        try:
            qemu_img_path = self._get_qemu_img()
            backing_file_format = await self._find_disk_file_format(disk_image)
            if not backing_file_format:
                raise QemuError(f"Could not detect format for disk image: {disk_image}")
            backing_options, base_qcow2 = Qcow2.backing_options(disk_image)
            if base_qcow2 and base_qcow2.crypt_method:
                # Workaround for https://gitlab.com/qemu-project/qemu/-/issues/441
                # (we have to pass -u and the size).  Also embed secret name.
                command = [qemu_img_path, "create", "-b", backing_options,
                           "-F", backing_file_format, "-f", "qcow2", "-u", disk, str(base_qcow2.size)]
            else:
                command = [qemu_img_path, "create", "-o", "backing_file={}".format(disk_image),
                           "-F", backing_file_format, "-f", "qcow2", disk]

            retcode = await self._qemu_img_exec(command)
            if retcode:
                stdout = self.read_qemu_img_stdout()
                raise QemuError(
                    "Could not create '{}' disk image: qemu-img returned with {}\n{}".format(disk_name, retcode, stdout)
                )
        except (OSError, subprocess.SubprocessError) as e:
            stdout = self.read_qemu_img_stdout()
            raise QemuError(f"Could not create '{disk_name}' disk image: {e}\n{stdout}")

    async def _mcopy(self, image, *args):
        try:
            # read offset of first partition from MBR
            with open(image, "rb") as img_file:
                mbr = img_file.read(512)
            part_type, offset, signature = struct.unpack("<450xB3xL52xH", mbr)
            if signature != 0xAA55:
                raise OSError(f"mcopy failure: {image}: invalid MBR")
            if part_type not in (1, 4, 6, 11, 12, 14):
                raise OSError("mcopy failure: {}: invalid partition type {:02X}".format(image, part_type))
            part_image = image + f"@@{offset}S"

            process = await asyncio.create_subprocess_exec(
                "mcopy",
                "-i",
                part_image,
                *args,
                stdin=subprocess.DEVNULL,
                stdout=subprocess.PIPE,
                stderr=subprocess.STDOUT,
                cwd=self.working_dir,
            )
            (stdout, _) = await process.communicate()
            retcode = process.returncode
        except (OSError, subprocess.SubprocessError) as e:
            raise OSError(f"mcopy failure: {e}")
        if retcode != 0:
            stdout = stdout.decode("utf-8").rstrip()
            if stdout:
                raise OSError(f"mcopy failure: {stdout}")
            else:
                raise OSError(f"mcopy failure: return code {retcode}")

    async def _export_config(self):
        disk_name = getattr(self, "config_disk_name")
        if not disk_name:
            return
        disk = os.path.join(self.working_dir, disk_name)
        if not os.path.exists(disk):
            return
        config_dir = os.path.join(self.working_dir, "configs")
        zip_file = os.path.join(self.working_dir, "config.zip")
        try:
            os.mkdir(config_dir)
            await self._mcopy(disk, "-s", "-m", "-n", "--", "::/", config_dir)
            if os.path.exists(zip_file):
                os.remove(zip_file)
            pack_zip(zip_file, config_dir)
        except OSError as e:
            log.warning(f"Can't export config: {e}")
            self.project.emit("log.warning", {"message": f"{self._name}: Can't export config: {e}"})
        shutil.rmtree(config_dir, ignore_errors=True)

    async def _import_config(self):
        disk_name = getattr(self, "config_disk_name")
        zip_file = os.path.join(self.working_dir, "config.zip")
        if not disk_name or not os.path.exists(zip_file):
            return
        config_dir = os.path.join(self.working_dir, "configs")
        disk = os.path.join(self.working_dir, disk_name)
        disk_tmp = disk + ".tmp"
        try:
            os.mkdir(config_dir)
            shutil.copyfile(getattr(self, "config_disk_image"), disk_tmp)
            unpack_zip(zip_file, config_dir)
            config_files = [os.path.join(config_dir, fname) for fname in os.listdir(config_dir)]
            if config_files:
                await self._mcopy(disk_tmp, "-s", "-m", "-o", "--", *config_files, "::/")
            os.replace(disk_tmp, disk)
        except OSError as e:
            log.warning(f"Can't import config: {e}")
            self.project.emit("log.warning", {"message": f"{self._name}: Can't import config: {e}"})
            if os.path.exists(disk_tmp):
                os.remove(disk_tmp)
                os.remove(zip_file)
        shutil.rmtree(config_dir, ignore_errors=True)

    async def _disk_interface_options(self, disk, disk_index, interface, format=None):
        options = []
        extra_drive_options = ""
        if format:
            extra_drive_options += f",format={format}"

        # From Qemu man page: if the filename contains comma, you must double it
        # (for instance, "file=my,,file" to use file "my,file").
        disk = disk.replace(",", ",,")

        if interface == "sata":
            # special case, sata controller doesn't exist in Qemu
            options.extend(["-device", f"ahci,id=ahci{disk_index}"])
            options.extend(
                [
                    "-drive",
                    f"file={disk},if=none,id=drive{disk_index},index={disk_index},media=disk{extra_drive_options}",
                ]
            )
            if self._qemu_version and parse_version(self._qemu_version) >= parse_version("4.2.0"):
                # The ‘ide-drive’ device is deprecated since version 4.2.0
                # https://qemu.readthedocs.io/en/latest/system/deprecated.html#ide-drive-since-4-2
                options.extend(
                    ["-device", f"ide-hd,drive=drive{disk_index},bus=ahci{disk_index}.0,id=drive{disk_index}"]
                )
            else:
                options.extend(
                    ["-device", f"ide-drive,drive=drive{disk_index},bus=ahci{disk_index}.0,id=drive{disk_index}"]
                )
        elif interface == "nvme":
            options.extend(
                [
                    "-drive",
                    f"file={disk},if=none,id=drive{disk_index},index={disk_index},media=disk{extra_drive_options}",
                ]
            )
            options.extend(["-device", f"nvme,drive=drive{disk_index},serial={disk_index}"])
        elif interface == "scsi":
            options.extend(["-device", f"virtio-scsi-pci,id=scsi{disk_index}"])
            options.extend(
                [
                    "-drive",
                    f"file={disk},if=none,id=drive{disk_index},index={disk_index},media=disk{extra_drive_options}",
                ]
            )
            options.extend(["-device", f"scsi-hd,drive=drive{disk_index}"])
        # elif interface == "sd":
        #    options.extend(["-drive", 'file={},id=drive{},index={}{}'.format(disk, disk_index, disk_index, extra_drive_options)])
        #    options.extend(["-device", 'sd-card,drive=drive{},id=drive{}'.format(disk_index, disk_index, disk_index)])
        else:
            options.extend(
                [
                    "-drive",
                    f"file={disk},if={interface},index={disk_index},media=disk,id=drive{disk_index}{extra_drive_options}",
                ]
            )
        return options

    async def _disk_options(self):
        options = []
        qemu_img_path = self._get_qemu_img()

        drives = ["a", "b", "c", "d"]

        for disk_index, drive in enumerate(drives):
            # prioritize config disk over normal disks
            if drive == "d" and self._create_config_disk:
                continue

            disk_image = getattr(self, f"_hd{drive}_disk_image")
            if not disk_image:
                continue

<<<<<<< HEAD
            interface = getattr(self, f"hd{drive}_disk_interface")
            # fail-safe: use "ide" if there is a disk image and no interface type has been explicitly configured
            if interface == "none":
                interface = "ide"
                setattr(self, f"hd{drive}_disk_interface", interface)

            disk_name = f"hd{drive}"
=======
            interface = getattr(self, "hd{}_disk_interface".format(drive))
            disk_name = "hd" + drive
>>>>>>> a5f0dba5
            if not os.path.isfile(disk_image) or not os.path.exists(disk_image):
                if os.path.islink(disk_image):
                    raise QemuError(
                        f"'{disk_name}' disk image linked to "
                        f"'{os.path.realpath(disk_image)}' is not accessible"
                    )
                else:
                    raise QemuError(f"'{disk_image}' is not accessible")
            else:
                try:
                    # check for corrupt disk image
                    retcode = await self._qemu_img_exec([qemu_img_path, "check", disk_image])
                    # ignore retcode == 1, one reason is that the image is encrypted and
                    # there is no encrypt.key-secret available
                    if retcode == 3:
                        # image has leaked clusters, but is not corrupted, let's try to fix it
                        log.warning(f"Disk image '{disk_image}' has leaked clusters")
                        if await self._qemu_img_exec([qemu_img_path, "check", "-r", "leaks", f"{disk_image}"]) == 3:
                            self.project.emit(
                                "log.warning",
                                {"message": f"Disk image '{disk_image}' has leaked clusters and could not be fixed"}
                            )
                    elif retcode == 2:
                        # image is corrupted, let's try to fix it
                        log.warning(f"Disk image '{disk_image}' is corrupted")
                        if await self._qemu_img_exec([qemu_img_path, "check", "-r", "all", f"{disk_image}"]) == 2:
                            self.project.emit(
                                "log.warning",
                                {"message": f"Disk image '{disk_image}' is corrupted and could not be fixed"}
                            )
                except (OSError, subprocess.SubprocessError) as e:
                    stdout = self.read_qemu_img_stdout()
                    raise QemuError(f"Could not check '{disk_name}' disk image: {e}\n{stdout}")

            if self.linked_clone and os.path.dirname(disk_image) != self.working_dir:

                #cloned_disk_image = os.path.splitext(os.path.basename(disk_image))
                disk = os.path.join(self.working_dir, f"{disk_name}_disk.qcow2")
                if not os.path.exists(disk):
                    # create the disk
                    await self._create_linked_clone(disk_name, disk_image, disk)
                else:
                    backing_file_format = await self._find_disk_file_format(disk_image)
                    if not backing_file_format:
                        raise QemuError(f"Could not detect format for disk image '{disk_image}'")
                    # Rebase the image. This is in case the base image moved to a different directory,
                    # which will be the case if we imported a portable project. This uses
                    # get_abs_image_path(hdX_disk_image) and ignores the old base path embedded
                    # in the qcow2 file itself.
                    try:
                        qcow2 = Qcow2(disk)
                        await qcow2.rebase(qemu_img_path, disk_image, backing_file_format)
                    except (Qcow2Error, OSError) as e:
                        raise QemuError(f"Could not use qcow2 disk image '{disk_image}' for {disk_name} {e}")

            else:
                disk = disk_image

            options.extend(await self._disk_interface_options(disk, disk_index, interface))

        # config disk
        disk_image = getattr(self, "config_disk_image")
        if disk_image and self._create_config_disk:
            disk_name = getattr(self, "config_disk_name")
            disk = os.path.join(self.working_dir, disk_name)
            if self.hdd_disk_interface == "none":
                # use the HDA interface type if none has been configured for HDD
                self.hdd_disk_interface = getattr(self, "hda_disk_interface", "none")
            await self._import_config()
            disk_exists = os.path.exists(disk)
            if not disk_exists:
                try:
                    shutil.copyfile(disk_image, disk)
                    disk_exists = True
                except OSError as e:
                    log.warning(f"Could not create '{disk_name}' disk image: {e}")
            if disk_exists:
                options.extend(await self._disk_interface_options(disk, 3, self.hdd_disk_interface, "raw"))

        return options

    async def resize_disk(self, drive_name, extend):

        if self.is_running():
            raise QemuError(f"Cannot resize {drive_name} while the VM is running")

        if self.linked_clone:
            disk_image_path = os.path.join(self.working_dir, f"{drive_name}_disk.qcow2")
            if not os.path.exists(disk_image_path):
                disk_image = getattr(self, f"_{drive_name}_disk_image")
                await self._create_linked_clone(drive_name, disk_image, disk_image_path)
        else:
            disk_image_path = getattr(self, f"{drive_name}_disk_image")

        if not os.path.exists(disk_image_path):
            raise QemuError(f"Disk path '{disk_image_path}' does not exist")
        qemu_img_path = self._get_qemu_img()
        await self.manager.resize_disk(qemu_img_path, disk_image_path, extend)

    def _cdrom_option(self):

        options = []
        if self._cdrom_image:
            if not os.path.isfile(self._cdrom_image) or not os.path.exists(self._cdrom_image):
                if os.path.islink(self._cdrom_image):
                    raise QemuError(
                        f"cdrom image '{self._cdrom_image}' linked to '{os.path.realpath(self._cdrom_image)}' is not accessible"
                    )
                else:
                    raise QemuError(f"cdrom image '{self._cdrom_image}' is not accessible")
            if self._hdc_disk_image:
                raise QemuError("You cannot use a disk image on hdc disk and a CDROM image at the same time")
            options.extend(["-cdrom", self._cdrom_image.replace(",", ",,")])
        return options

    def _bios_option(self):

        options = []
        if self._bios_image:
            if self._uefi:
                raise QemuError("Cannot use a bios image and the UEFI boot mode at the same time")
            if not os.path.isfile(self._bios_image) or not os.path.exists(self._bios_image):
                if os.path.islink(self._bios_image):
                    raise QemuError(
                        f"bios image '{self._bios_image}' linked to '{os.path.realpath(self._bios_image)}' is not accessible"
                    )
                else:
                    raise QemuError(f"bios image '{self._bios_image}' is not accessible")
            options.extend(["-bios", self._bios_image.replace(",", ",,")])
        elif self._uefi:
            # get the OVMF firmware from the images directory
            ovmf_firmware_path = self.manager.get_abs_image_path("OVMF_CODE.fd")
            log.info("Configuring UEFI boot mode using OVMF file: '{}'".format(ovmf_firmware_path))
            options.extend(["-drive", "if=pflash,format=raw,readonly,file={}".format(ovmf_firmware_path)])

            # the node should have its own copy of OVMF_VARS.fd (the UEFI variables store)
            ovmf_vars_node_path = os.path.join(self.working_dir, "OVMF_VARS.fd")
            if not os.path.exists(ovmf_vars_node_path):
                try:
                    shutil.copyfile(self.manager.get_abs_image_path("OVMF_VARS.fd"), ovmf_vars_node_path)
                except OSError as e:
                    raise QemuError("Cannot copy OVMF_VARS.fd file to the node working directory: {}".format(e))
            options.extend(["-drive", "if=pflash,format=raw,file={}".format(ovmf_vars_node_path)])
        return options

    def _linux_boot_options(self):

        options = []
        if self._initrd:
            if not os.path.isfile(self._initrd) or not os.path.exists(self._initrd):
                if os.path.islink(self._initrd):
                    raise QemuError(
                        f"initrd file '{self._initrd}' linked to '{os.path.realpath(self._initrd)}' is not accessible"
                    )
                else:
                    raise QemuError(f"initrd file '{self._initrd}' is not accessible")
            options.extend(["-initrd", self._initrd.replace(",", ",,")])
        if self._kernel_image:
            if not os.path.isfile(self._kernel_image) or not os.path.exists(self._kernel_image):
                if os.path.islink(self._kernel_image):
                    raise QemuError(
                        f"kernel image '{self._kernel_image}' linked to '{os.path.realpath(self._kernel_image)}' is not accessible"
                    )
                else:
                    raise QemuError(f"kernel image '{self._kernel_image}' is not accessible")
            options.extend(["-kernel", self._kernel_image.replace(",", ",,")])
        if self._kernel_command_line:
            options.extend(["-append", self._kernel_command_line])
        return options

    async def _start_swtpm(self):
        """
        Start swtpm (TPM emulator)
        """

        if sys.platform.startswith("win"):
            raise QemuError("swtpm (TPM emulator) is not supported on Windows")
        tpm_dir = os.path.join(self.working_dir, "tpm")
        os.makedirs(tpm_dir, exist_ok=True)
        tpm_sock = os.path.join(self.temporary_directory, "swtpm.sock")
        swtpm = shutil.which("swtpm")
        if not swtpm:
            raise QemuError("Could not find swtpm (TPM emulator)")
        swtpm_version = await self.manager.get_swtpm_version(swtpm)
        if swtpm_version and parse_version(swtpm_version) < parse_version("0.8.0"):
            # swtpm >= version 0.8.0 is required
            raise QemuError("swtpm version 0.8.0 or above must be installed (detected version is {})".format(swtpm_version))
        try:
            command = [
                swtpm,
                "socket",
                "--tpm2",
                '--tpmstate', "dir={}".format(tpm_dir),
                "--ctrl",
                "type=unixio,path={},terminate".format(tpm_sock)
            ]
            command_string = " ".join(shlex.quote(s) for s in command)
            log.info("Starting swtpm (TPM emulator) with: {}".format(command_string))
            self._swtpm_process = subprocess.Popen(command, cwd=self.working_dir)
            log.info("swtpm (TPM emulator) has started")
        except (OSError, subprocess.SubprocessError) as e:
            raise QemuError("Could not start swtpm (TPM emulator): {}".format(e))

    def _stop_swtpm(self):
        """
        Stop swtpm (TPM emulator)
        """

        if self._swtpm_process and self._swtpm_process.returncode is None:
            self._swtpm_process.terminate()
            self._swtpm_process = None

    def _tpm_options(self):
        """
        Return the TPM options for Qemu.
        """

        tpm_sock = os.path.join(self.temporary_directory, "swtpm.sock")
        if not os.path.exists(tpm_sock):
            raise QemuError("swtpm socket file '{}' does not exist".format(tpm_sock))
        options = [
            "-chardev",
            "socket,id=chrtpm,path={}".format(tpm_sock),
            "-tpmdev",
            "emulator,id=tpm0,chardev=chrtpm",
            "-device",
            "tpm-tis,tpmdev=tpm0"
        ]
        return options

    async def _network_options(self):

        network_options = []
        network_options.extend(
            ["-net", "none"]
        )  # we do not want any user networking back-end if no adapter is connected.

        # Each 32 PCI device we need to add a PCI bridge with max 9 bridges
        pci_devices = 4 + len(self._ethernet_adapters)  # 4 PCI devices are use by default by qemu
        pci_bridges = math.floor(pci_devices / 32)
        pci_bridges_created = 0
        if pci_bridges >= 1:
            if self._qemu_version and parse_version(self._qemu_version) < parse_version("2.4.0"):
                raise QemuError(
                    "Qemu version 2.4 or later is required to run this VM with a large number of network adapters"
                )

        pci_device_id = 4 + pci_bridges  # Bridge consume PCI ports
        for adapter_number, adapter in enumerate(self._ethernet_adapters):
            mac = int_to_macaddress(macaddress_to_int(self._mac_address) + adapter_number)

            # use a local UDP tunnel to connect to uBridge instead
            if adapter_number not in self._local_udp_tunnels:
                self._local_udp_tunnels[adapter_number] = self._create_local_udp_tunnel()
            nio = self._local_udp_tunnels[adapter_number][0]

            custom_adapter = self._get_custom_adapter_settings(adapter_number)
            adapter_type = custom_adapter.get("adapter_type", self._adapter_type)
            custom_mac_address = custom_adapter.get("mac_address")
            if custom_mac_address:
                mac = int_to_macaddress(macaddress_to_int(custom_mac_address))

            device_string = f"{adapter_type},mac={mac}"
            if adapter_type == "virtio-net-pci":
                device_string = "{},speed=10000,duplex=full".format(device_string)
            bridge_id = math.floor(pci_device_id / 32)
            if bridge_id > 0:
                if pci_bridges_created < bridge_id:
                    network_options.extend(["-device", f"i82801b11-bridge,id=dmi_pci_bridge{bridge_id}"])
                    network_options.extend(
                        [
                            "-device",
                            "pci-bridge,id=pci-bridge{bridge_id},bus=dmi_pci_bridge{bridge_id},chassis_nr=0x1,addr=0x{bridge_id},shpc=off".format(
                                bridge_id=bridge_id
                            ),
                        ]
                    )
                    pci_bridges_created += 1
                addr = pci_device_id % 32
                device_string = f"{device_string},bus=pci-bridge{bridge_id},addr=0x{addr:02x}"
            pci_device_id += 1
            if nio:
                network_options.extend(["-device", f"{device_string},netdev=gns3-{adapter_number}"])
                if isinstance(nio, NIOUDP):
                    network_options.extend(
                        [
                            "-netdev",
                            "socket,id=gns3-{},udp={}:{},localaddr={}:{}".format(
                                adapter_number, nio.rhost, nio.rport, "127.0.0.1", nio.lport
                            ),
                        ]
                    )
                elif isinstance(nio, NIOTAP):
                    network_options.extend(
                        ["-netdev", f"tap,id=gns3-{adapter_number},ifname={nio.tap_device},script=no,downscript=no"]
                    )
            else:
                network_options.extend(["-device", device_string])

        return network_options

    async def _disable_graphics(self):
        """
        Disable graphics depending of the QEMU version
        """

        if any(opt in self._options for opt in ["-display", "-nographic", "-curses", "-sdl" "-spice", "-vnc"]):
            return []
        if self._qemu_version and parse_version(self._qemu_version) >= parse_version("3.0"):
            return ["-display", "none"]
        else:
            return ["-nographic"]

    async def _run_with_hardware_acceleration(self, qemu_path, options):
        """
        Check if we can run Qemu with hardware acceleration

        :param qemu_path: Path to qemu
        :param options: String of qemu user options
        :returns: Boolean True if we need to enable hardware acceleration
        """

        enable_hardware_accel = self.manager.config.settings.Qemu.enable_hardware_acceleration
        require_hardware_accel = self.manager.config.settings.Qemu.require_hardware_acceleration
        if enable_hardware_accel and "-machine accel=tcg" not in options:
            # Turn OFF hardware acceleration for non x86 architectures
            supported_binaries = ["qemu-system-x86_64", "qemu-system-i386", "qemu-kvm"]
            if os.path.basename(qemu_path) not in supported_binaries:
                if require_hardware_accel:
                    raise QemuError(
                        "Hardware acceleration can only be used with the following Qemu executables: {}".format(
                            ", ".join(supported_binaries)
                        )
                    )
                else:
                    return False

            if sys.platform.startswith("linux") and not os.path.exists("/dev/kvm"):
                if require_hardware_accel:
                    raise QemuError(
                        "KVM acceleration cannot be used (/dev/kvm doesn't exist). It is possible to turn off KVM support in the gns3_server.conf by adding enable_hardware_acceleration = false to the [Qemu] section."
                    )
                else:
                    return False
            elif sys.platform.startswith("darwin"):
                process = await asyncio.create_subprocess_shell("kextstat | grep com.intel.kext.intelhaxm")
                await process.wait()
                if process.returncode != 0:
                    if require_hardware_accel:
                        raise QemuError(
                            "HAXM acceleration support is not installed on this host (com.intel.kext.intelhaxm extension not loaded)"
                        )
                    else:
                        return False
            return True
        return False

    async def _clear_save_vm_stated(self, snapshot_name="GNS3_SAVED_STATE"):

        drives = ["a", "b", "c", "d"]
        qemu_img_path = self._get_qemu_img()
        for disk_index, drive in enumerate(drives):
            disk_image = getattr(self, f"_hd{drive}_disk_image")
            if not disk_image:
                continue
            try:
                if self.linked_clone:
                    disk = os.path.join(self.working_dir, f"hd{drive}_disk.qcow2")
                else:
                    disk = disk_image
                if not os.path.exists(disk):
                    continue
                output = await subprocess_check_output(qemu_img_path, "info", "--output=json", disk)
                if output:
                    try:
                        json_data = json.loads(output)
                    except ValueError as e:
                        raise QemuError(
                            f"Invalid JSON data returned by qemu-img while looking for the Qemu VM saved state snapshot: {e}"
                        )
                    if "snapshots" in json_data:
                        for snapshot in json_data["snapshots"]:
                            if snapshot["name"] == snapshot_name:
                                # delete the snapshot
                                command = [qemu_img_path, "snapshot", "-d", snapshot_name, disk]
                                retcode = await self._qemu_img_exec(command)
                                if retcode:
                                    stdout = self.read_qemu_img_stdout()
                                    log.warning(f"Could not delete saved VM state from disk {disk}: {stdout}")
                                else:
                                    log.info(f"Deleted saved VM state from disk {disk}")
            except subprocess.SubprocessError as e:
                raise QemuError(f"Error while looking for the Qemu VM saved state snapshot: {e}")

    async def _saved_state_option(self, snapshot_name="GNS3_SAVED_STATE"):

        drives = ["a", "b", "c", "d"]
        qemu_img_path = self._get_qemu_img()
        for disk_index, drive in enumerate(drives):
            disk_image = getattr(self, f"_hd{drive}_disk_image")
            if not disk_image:
                continue
            try:
                if self.linked_clone:
                    disk = os.path.join(self.working_dir, f"hd{drive}_disk.qcow2")
                else:
                    disk = disk_image
                if not os.path.exists(disk):
                    continue
                output = await subprocess_check_output(qemu_img_path, "info", "--output=json", disk)
                if output:
                    try:
                        json_data = json.loads(output)
                    except ValueError as e:
                        raise QemuError(
                            f"Invalid JSON data returned by qemu-img while looking for the Qemu VM saved state snapshot: {e}"
                        )
                    if "snapshots" in json_data:
                        for snapshot in json_data["snapshots"]:
                            if snapshot["name"] == snapshot_name:
                                log.info(
                                    'QEMU VM "{name}" [{id}] VM saved state detected (snapshot name: {snapshot})'.format(
                                        name=self._name, id=self.id, snapshot=snapshot_name
                                    )
                                )
                                return ["-loadvm", snapshot_name.replace(",", ",,")]

            except subprocess.SubprocessError as e:
                raise QemuError(f"Error while looking for the Qemu VM saved state snapshot: {e}")
        return []

    async def _build_command(self):
        """
        Command to start the QEMU process.
        (to be passed to subprocess.Popen())
        """

        self._qemu_version = await self.manager.get_qemu_version(self.qemu_path)
        vm_name = self._name.replace(",", ",,")
        project_path = self.project.path.replace(",", ",,")
        additional_options = self._options.strip()
        additional_options = additional_options.replace("%vm-name%", '"' + vm_name.replace('"', '\\"') + '"')
        additional_options = additional_options.replace("%vm-id%", self._id)
        additional_options = additional_options.replace("%project-id%", self.project.id)
        additional_options = additional_options.replace("%project-path%", '"' + project_path.replace('"', '\\"') + '"')
        additional_options = additional_options.replace("%guest-cid%", str(self._guest_cid))
        if self._console_type != "none" and self._console:
            additional_options = additional_options.replace("%console-port%", str(self._console))
        command = [self.qemu_path]
        command.extend(["-name", vm_name])
        command.extend(["-m", f"{self._ram}M"])
        # set the maximum number of the hotpluggable CPUs to match the number of CPUs to avoid issues.
        maxcpus = self._maxcpus
        if self._cpus > maxcpus:
            maxcpus = self._cpus
        command.extend(["-smp", f"cpus={self._cpus},maxcpus={maxcpus},sockets=1"])
        if await self._run_with_hardware_acceleration(self.qemu_path, self._options):
            if sys.platform.startswith("linux"):
                command.extend(["-enable-kvm"])
                # Issue on some combo Intel CPU + KVM + Qemu 2.4.0
                # https://github.com/GNS3/gns3-server/issues/685
                if self._qemu_version and parse_version(self._qemu_version) >= parse_version("2.4.0") and self.platform == "x86_64":
                    command.extend(["-machine", "smm=off"])
            elif sys.platform.startswith("darwin"):
                command.extend(["-enable-hax"])
        command.extend(["-boot", f"order={self._boot_priority}"])
        command.extend(self._bios_option())
        command.extend(self._cdrom_option())
        command.extend(await self._disk_options())
        command.extend(self._linux_boot_options())
        if "-uuid" not in additional_options:
            command.extend(["-uuid", self._id])
        command.extend(self._console_options())
        command.extend(self._aux_options())
        command.extend(self._monitor_options())
        command.extend(await self._network_options())
        if self.on_close != "save_vm_state":
            await self._clear_save_vm_stated()
        else:
            command.extend(await self._saved_state_option())
        if self._console_type == "telnet":
            command.extend(await self._disable_graphics())
        if self._tpm:
            command.extend(self._tpm_options())
        if additional_options:
            try:
                additional_opt_list = shlex.split(additional_options)
            except ValueError as e:
                raise QemuError(f"Invalid additional options: {additional_options} error {e}")
            allow_unsafe_options = self.manager.config.settings.Qemu.allow_unsafe_options
            if allow_unsafe_options is False:
                for opt in additional_opt_list:
                    if opt in FORBIDDEN_OPTIONS:
                        raise QemuError("Forbidden additional option: {}".format(opt))
            command.extend(additional_opt_list)

        # avoiding mouse offset (see https://github.com/GNS3/gns3-server/issues/2335)
        if self._console_type == "vnc":
            command.extend(['-machine', 'usb=on', '-device', 'usb-tablet'])
        return command

    def asdict(self):
        answer = {"project_id": self.project.id, "node_id": self.id, "node_directory": self.working_path}
        # Qemu has a long list of options. The JSON schema is the single source of information
        for field in Qemu.model_json_schema()["properties"]:
            if field not in answer:
                try:
                    answer[field] = getattr(self, field)
                except AttributeError:
                    pass

        for drive in ["a", "b", "c", "d"]:
            disk_image = getattr(self, f"_hd{drive}_disk_image")
            if not disk_image:
                continue
            answer[f"hd{drive}_disk_image"] = self.manager.get_relative_image_path(disk_image, self.working_dir)
            answer[f"hd{drive}_disk_image_md5sum"] = md5sum(disk_image, self.working_dir)

            local_disk = os.path.join(self.working_dir, f"hd{drive}_disk.qcow2")
            if os.path.exists(local_disk):
                try:
                    qcow2 = Qcow2(local_disk)
                    if qcow2.backing_file:
                        answer[f"hd{drive}_disk_image_backed"] = os.path.basename(local_disk)
                except (Qcow2Error, OSError) as e:
                    log.error(f"Could not read qcow2 disk image '{local_disk}': {e}")
                    continue

        answer["cdrom_image"] = self.manager.get_relative_image_path(self._cdrom_image, self.working_dir)
        answer["cdrom_image_md5sum"] = md5sum(self._cdrom_image, self.working_dir)
        answer["bios_image"] = self.manager.get_relative_image_path(self._bios_image, self.working_dir)
        answer["bios_image_md5sum"] = md5sum(self._bios_image, self.working_dir)
        answer["initrd"] = self.manager.get_relative_image_path(self._initrd, self.working_dir)
        answer["initrd_md5sum"] = md5sum(self._initrd, self.working_dir)
        answer["kernel_image"] = self.manager.get_relative_image_path(self._kernel_image, self.working_dir)
        answer["kernel_image_md5sum"] = md5sum(self._kernel_image, self.working_dir)
        return answer<|MERGE_RESOLUTION|>--- conflicted
+++ resolved
@@ -2156,18 +2156,8 @@
             if not disk_image:
                 continue
 
-<<<<<<< HEAD
             interface = getattr(self, f"hd{drive}_disk_interface")
-            # fail-safe: use "ide" if there is a disk image and no interface type has been explicitly configured
-            if interface == "none":
-                interface = "ide"
-                setattr(self, f"hd{drive}_disk_interface", interface)
-
             disk_name = f"hd{drive}"
-=======
-            interface = getattr(self, "hd{}_disk_interface".format(drive))
-            disk_name = "hd" + drive
->>>>>>> a5f0dba5
             if not os.path.isfile(disk_image) or not os.path.exists(disk_image):
                 if os.path.islink(disk_image):
                     raise QemuError(
