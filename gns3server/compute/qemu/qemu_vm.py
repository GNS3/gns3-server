--- conflicted
+++ resolved
@@ -2639,14 +2639,10 @@
             try:
                 command.extend(shlex.split(additional_options))
             except ValueError as e:
-<<<<<<< HEAD
                 raise QemuError(f"Invalid additional options: {additional_options} error {e}")
-=======
-                raise QemuError("Invalid additional options: {} error {}".format(additional_options, e))
         # avoiding mouse offset (see https://github.com/GNS3/gns3-server/issues/2335)
         if self._console_type == "vnc":
             command.extend(['-machine', 'usb=on', '-device', 'usb-tablet'])
->>>>>>> e2a3d391
         return command
 
     def asdict(self):
