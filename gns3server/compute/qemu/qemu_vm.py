#
# Copyright (C) 2014 GNS3 Technologies Inc.
#
# This program is free software: you can redistribute it and/or modify
# it under the terms of the GNU General Public License as published by
# the Free Software Foundation, either version 3 of the License, or
# (at your option) any later version.
#
# This program is distributed in the hope that it will be useful,
# but WITHOUT ANY WARRANTY; without even the implied warranty of
# MERCHANTABILITY or FITNESS FOR A PARTICULAR PURPOSE.  See the
# GNU General Public License for more details.
#
# You should have received a copy of the GNU General Public License
# along with this program.  If not, see <http://www.gnu.org/licenses/>.

"""
QEMU VM management (creates command line, processes, files etc.) in
order to run a QEMU VM.
"""

import sys
import os
import re
import math
import shutil
import struct
import asyncio
import socket
import gns3server
import subprocess
import time
import json
import shlex

from gns3server.utils import parse_version
from gns3server.utils.asyncio import subprocess_check_output, cancellable_wait_run_in_executor
from .qemu_error import QemuError
from .utils.qcow2 import Qcow2, Qcow2Error
from .utils.ziputils import pack_zip, unpack_zip
from ..adapters.ethernet_adapter import EthernetAdapter
from ..error import NodeError, ImageMissingError
from ..nios.nio_udp import NIOUDP
from ..nios.nio_tap import NIOTAP
from ..base_node import BaseNode
from ...utils.asyncio import monitor_process
from ...utils.images import md5sum
<<<<<<< HEAD
from ...utils import macaddress_to_int, int_to_macaddress
from ...utils.hostname import is_rfc1123_hostname_valid
=======
from ...utils import macaddress_to_int, int_to_macaddress, is_ipv6_enabled
>>>>>>> 84efc55d

from gns3server.schemas.compute.qemu_nodes import Qemu, QemuPlatform

import logging

log = logging.getLogger(__name__)


class QemuVM(BaseNode):
    module_name = "qemu"

    """
    QEMU VM implementation.

    :param name: Qemu VM name
    :param node_id: Node identifier
    :param project: Project instance
    :param manager: Manager instance
    :param console: TCP console port
    :param console_type: Console type
    :param qemu_path: path to the QEMU binary
    :param platform: Platform to emulate
    """

    def __init__(
        self,
        name,
        node_id,
        project,
        manager,
        linked_clone=True,
        qemu_path=None,
        console=None,
        console_type="telnet",
        aux=None,
        aux_type="none",
        platform=None,
    ):

        if not is_rfc1123_hostname_valid(name):
            raise QemuError(f"'{name}' is an invalid name to create a Qemu node")

        super().__init__(
            name,
            node_id,
            project,
            manager,
            console=console,
            console_type=console_type,
            linked_clone=linked_clone,
            aux=aux,
            aux_type=aux_type,
            wrap_console=True,
            wrap_aux=True,
        )

        self._host = manager.config.settings.Server.host
        self._monitor_host = manager.config.settings.Qemu.monitor_host
        self._process = None
        self._cpulimit_process = None
        self._swtpm_process = None
        self._monitor = None
        self._stdout_file = ""
        self._qemu_img_stdout_file = ""
        self._execute_lock = asyncio.Lock()
        self._local_udp_tunnels = {}
        self._guest_cid = None
        self._command_line_changed = False
        self._qemu_version = None

        # QEMU VM settings
        if qemu_path:
            try:
                self.qemu_path = qemu_path
            except QemuError:
                # If the binary is not found for topologies 1.4 and later
                # search via the platform otherwise use the binary name
                log.warning(f"Could not find the QEMU binary {qemu_path} on this system, "
                            f"trying to find one using platform {platform}")
                if platform:
                    self.platform = platform
                else:
                    self.qemu_path = os.path.basename(qemu_path)
        else:
            self.platform = platform

        self._hda_disk_image = ""
        self._hdb_disk_image = ""
        self._hdc_disk_image = ""
        self._hdd_disk_image = ""
        self._hda_disk_interface = "none"
        self._hdb_disk_interface = "none"
        self._hdc_disk_interface = "none"
        self._hdd_disk_interface = "none"
        self._cdrom_image = ""
        self._bios_image = ""
        self._boot_priority = "c"
        self._mac_address = ""
        self._options = ""
        self._ram = 256
        self._cpus = 1
        self._maxcpus = 1
        self._ethernet_adapters = []
        self._adapter_type = "e1000"
        self._initrd = ""
        self._kernel_image = ""
        self._kernel_command_line = ""
        self._replicate_network_connection_state = True
        self._tpm = False
        self._uefi = False
        self._create_config_disk = False
        self._on_close = "power_off"
        self._cpu_throttling = 0  # means no CPU throttling
        self._process_priority = "low"

        self.mac_address = ""  # this will generate a MAC address
        self.adapters = 1  # creates 1 adapter by default

        # config disk
        self.config_disk_name = self.manager.config_disk
        self.config_disk_image = ""
        if self.config_disk_name:
            if not shutil.which("mcopy"):
                log.warning("Config disk: 'mtools' are not installed.")
                self.config_disk_name = ""
            else:
                try:
                    self.config_disk_image = self.manager.get_abs_image_path(self.config_disk_name)
                except (NodeError, ImageMissingError):
                    log.warning(f"Config disk: image '{self.config_disk_name}' missing")
                    self.config_disk_name = ""

        log.info(f'QEMU VM "{self._name}" [{self._id}] has been created')

    @BaseNode.name.setter
    def name(self, new_name):
        """
        Sets the name of this Qemu VM.

        :param new_name: name
        """

        if not is_rfc1123_hostname_valid(new_name):
            raise QemuError(f"'{new_name}' is an invalid name to rename Qemu node '{self._name}'")
        super(QemuVM, QemuVM).name.__set__(self, new_name)

    @property
    def guest_cid(self):
        """
        Returns the CID (console ID) which is an unique identifier between 3 and 65535

        :returns: integer between 3 and 65535
        """

        return self._guest_cid

    @guest_cid.setter
    def guest_cid(self, guest_cid):
        """
        Set the CID (console ID) which is an unique identifier between 3 and 65535

        :returns: integer between 3 and 65535
        """

        self._guest_cid = guest_cid

    @property
    def monitor(self):
        """
        Returns the TCP monitor port.

        :returns: monitor port (integer)
        """

        return self._monitor

    @property
    def qemu_path(self):
        """
        Returns the QEMU binary path for this QEMU VM.

        :returns: QEMU path
        """

        return self._qemu_path

    @qemu_path.setter
    def qemu_path(self, qemu_path):
        """
        Sets the QEMU binary path this QEMU VM.

        :param qemu_path: QEMU path
        """

        if qemu_path and os.pathsep not in qemu_path:
            new_qemu_path = shutil.which(qemu_path, path=os.pathsep.join(self._manager.paths_list()))
            if new_qemu_path is None:
                raise QemuError(f"QEMU binary '{qemu_path}' cannot be found on the system")
            qemu_path = new_qemu_path

        self._check_qemu_path(qemu_path)
        self._qemu_path = qemu_path
        self._platform = os.path.basename(qemu_path)
        if self._platform == "qemu-kvm":
            self._platform = "x86_64"
        else:
            qemu_bin = os.path.basename(qemu_path)
            qemu_bin = re.sub(r"(w)?\.(exe|EXE)$", "", qemu_bin)
            # Old version of GNS3 provide a binary named qemu.exe
            if qemu_bin == "qemu":
                self._platform = "i386"
            else:
                self._platform = re.sub(r'^qemu-system-(\w+).*$', r'\1', qemu_bin, re.IGNORECASE)

        try:
            QemuPlatform(self._platform.split(".")[0])
        except ValueError:
            raise QemuError(f"Platform {self._platform} is unknown")
        log.info(
            'QEMU VM "{name}" [{id}] has set the QEMU path to {qemu_path}'.format(
                name=self._name, id=self._id, qemu_path=qemu_path
            )
        )

    def _check_qemu_path(self, qemu_path):

        if qemu_path is None:
            raise QemuError("QEMU binary path is not set")
        if not os.path.exists(qemu_path):
            raise QemuError(f"QEMU binary '{qemu_path}' is not accessible")
        if not os.access(qemu_path, os.X_OK):
            raise QemuError(f"QEMU binary '{qemu_path}' is not executable")

    @property
    def platform(self):
        """
        Return the current platform
        """
        return self._platform

    @platform.setter
    def platform(self, platform):

        self._platform = platform
        log.info(f"QEMU VM '{self._name}' [{self._id}] has set the platform {platform}")
        self.qemu_path = f"qemu-system-{platform}"

    def _disk_setter(self, variable, value):
        """
        Use by disk image setter for checking and apply modifications

        :param variable: Variable name in the class
        :param value: New disk value
        """

        value = self.manager.get_abs_image_path(value, self.working_dir)
        if not self.linked_clone:
            for node in self.manager.nodes:
                if node != self and getattr(node, variable) == value:
                    raise QemuError(
                        f"Sorry a node without the linked base setting enabled can only be used once on your server. {value} is already used by {node.name} in project {node.project.name}"
                    )
        setattr(self, "_" + variable, value)
        log.info(
            'QEMU VM "{name}" [{id}] has set the QEMU {variable} path to {disk_image}'.format(
                name=self._name, variable=variable, id=self._id, disk_image=value
            )
        )

    @property
    def hda_disk_image(self):
        """
        Returns the hda disk image path for this QEMU VM.

        :returns: QEMU hda disk image path
        """

        return self._hda_disk_image

    @hda_disk_image.setter
    def hda_disk_image(self, hda_disk_image):
        """
        Sets the hda disk image for this QEMU VM.

        :param hda_disk_image: QEMU hda disk image path
        """

        self._disk_setter("hda_disk_image", hda_disk_image)

    @property
    def hdb_disk_image(self):
        """
        Returns the hdb disk image path for this QEMU VM.

        :returns: QEMU hdb disk image path
        """

        return self._hdb_disk_image

    @hdb_disk_image.setter
    def hdb_disk_image(self, hdb_disk_image):
        """
        Sets the hdb disk image for this QEMU VM.

        :param hdb_disk_image: QEMU hdb disk image path
        """

        self._disk_setter("hdb_disk_image", hdb_disk_image)

    @property
    def hdc_disk_image(self):
        """
        Returns the hdc disk image path for this QEMU VM.

        :returns: QEMU hdc disk image path
        """

        return self._hdc_disk_image

    @hdc_disk_image.setter
    def hdc_disk_image(self, hdc_disk_image):
        """
        Sets the hdc disk image for this QEMU VM.

        :param hdc_disk_image: QEMU hdc disk image path
        """

        self._disk_setter("hdc_disk_image", hdc_disk_image)

    @property
    def hdd_disk_image(self):
        """
        Returns the hdd disk image path for this QEMU VM.

        :returns: QEMU hdd disk image path
        """

        return self._hdd_disk_image

    @hdd_disk_image.setter
    def hdd_disk_image(self, hdd_disk_image):
        """
        Sets the hdd disk image for this QEMU VM.

        :param hdd_disk_image: QEMU hdd disk image path
        """

        self._disk_setter("hdd_disk_image", hdd_disk_image)

    @property
    def hda_disk_interface(self):
        """
        Returns the hda disk interface this QEMU VM.

        :returns: QEMU hda disk interface
        """

        return self._hda_disk_interface

    @hda_disk_interface.setter
    def hda_disk_interface(self, hda_disk_interface):
        """
        Sets the hda disk interface for this QEMU VM.

        :param hda_disk_interface: QEMU hda disk interface
        """

        self._hda_disk_interface = hda_disk_interface
        log.info(
            'QEMU VM "{name}" [{id}] has set the QEMU hda disk interface to {interface}'.format(
                name=self._name, id=self._id, interface=self._hda_disk_interface
            )
        )

    @property
    def hdb_disk_interface(self):
        """
        Returns the hdb disk interface this QEMU VM.

        :returns: QEMU hdb disk interface
        """

        return self._hdb_disk_interface

    @hdb_disk_interface.setter
    def hdb_disk_interface(self, hdb_disk_interface):
        """
        Sets the hda disk interface for this QEMU VM.

        :param hdb_disk_interface: QEMU hdb disk interface
        """

        self._hdb_disk_interface = hdb_disk_interface
        log.info(
            'QEMU VM "{name}" [{id}] has set the QEMU hdb disk interface to {interface}'.format(
                name=self._name, id=self._id, interface=self._hdb_disk_interface
            )
        )

    @property
    def hdc_disk_interface(self):
        """
        Returns the hdc disk interface this QEMU VM.

        :returns: QEMU hdc disk interface
        """

        return self._hdc_disk_interface

    @hdc_disk_interface.setter
    def hdc_disk_interface(self, hdc_disk_interface):
        """
        Sets the hdc disk interface for this QEMU VM.

        :param hdc_disk_interface: QEMU hdc disk interface
        """

        self._hdc_disk_interface = hdc_disk_interface
        log.info(
            'QEMU VM "{name}" [{id}] has set the QEMU hdc disk interface to {interface}'.format(
                name=self._name, id=self._id, interface=self._hdc_disk_interface
            )
        )

    @property
    def hdd_disk_interface(self):
        """
        Returns the hda disk interface this QEMU VM.

        :returns: QEMU hda disk interface
        """

        return self._hdd_disk_interface

    @hdd_disk_interface.setter
    def hdd_disk_interface(self, hdd_disk_interface):
        """
        Sets the hdd disk interface for this QEMU VM.

        :param hdd_disk_interface: QEMU hdd disk interface
        """

        self._hdd_disk_interface = hdd_disk_interface
        log.info(
            'QEMU VM "{name}" [{id}] has set the QEMU hdd disk interface to {interface}'.format(
                name=self._name, id=self._id, interface=self._hdd_disk_interface
            )
        )

    @property
    def cdrom_image(self):
        """
        Returns the cdrom image path for this QEMU VM.

        :returns: QEMU cdrom image path
        """

        return self._cdrom_image

    @cdrom_image.setter
    def cdrom_image(self, cdrom_image):
        """
        Sets the cdrom image for this QEMU VM.

        :param cdrom_image: QEMU cdrom image path
        """

        if cdrom_image:
            self._cdrom_image = self.manager.get_abs_image_path(cdrom_image, self.working_dir)

            log.info(
                'QEMU VM "{name}" [{id}] has set the QEMU cdrom image path to {cdrom_image}'.format(
                    name=self._name, id=self._id, cdrom_image=self._cdrom_image
                )
            )
        else:
            self._cdrom_image = ""

    async def update_property(self, name, value):
        """
        Update Qemu VM properties.
        """

        setattr(self, name, value)
        if name == "cdrom_image":
            # let the guest know about the new cdrom image
            await self._update_cdrom_image()
        self._command_line_changed = True

    async def _update_cdrom_image(self):
        """
        Update the cdrom image path for the Qemu guest OS
        """

        if self.is_running():
            if self._cdrom_image:
                self._cdrom_option()  # this will check the cdrom image is accessible
                await self._control_vm("eject -f ide1-cd0")
                await self._control_vm(f"change ide1-cd0 {self._cdrom_image}")
                log.info(
                    'QEMU VM "{name}" [{id}] has changed the cdrom image path to {cdrom_image}'.format(
                        name=self._name, id=self._id, cdrom_image=self._cdrom_image
                    )
                )
            else:
                await self._control_vm("eject -f ide1-cd0")
                log.info(f'QEMU VM "{self._name}" [{self._id}] has ejected the cdrom image')

    @property
    def bios_image(self):
        """
        Returns the bios image path for this QEMU VM.

        :returns: QEMU bios image path
        """

        return self._bios_image

    @bios_image.setter
    def bios_image(self, bios_image):
        """
        Sets the bios image for this QEMU VM.

        :param bios_image: QEMU bios image path
        """

        self._bios_image = self.manager.get_abs_image_path(bios_image, self.working_dir)
        log.info(
            'QEMU VM "{name}" [{id}] has set the QEMU bios image path to {bios_image}'.format(
                name=self._name, id=self._id, bios_image=self._bios_image
            )
        )

    @property
    def boot_priority(self):
        """
        Returns the boot priority for this QEMU VM.

        :returns: QEMU boot priority
        """

        return self._boot_priority

    @boot_priority.setter
    def boot_priority(self, boot_priority):
        """
        Sets the boot priority for this QEMU VM.

        :param boot_priority: QEMU boot priority
        """

        self._boot_priority = boot_priority
        log.info(
            'QEMU VM "{name}" [{id}] has set the boot priority to {boot_priority}'.format(
                name=self._name, id=self._id, boot_priority=self._boot_priority
            )
        )

    @property
    def ethernet_adapters(self):
        """
        Return the list of ethernet adapters of the node
        """
        return self._ethernet_adapters

    @property
    def adapters(self):
        """
        Returns the number of Ethernet adapters for this QEMU VM.

        :returns: number of adapters
        """

        return len(self._ethernet_adapters)

    @adapters.setter
    def adapters(self, adapters):
        """
        Sets the number of Ethernet adapters for this QEMU VM.

        :param adapters: number of adapters
        """

        self._ethernet_adapters.clear()
        for adapter_number in range(0, adapters):
            self._ethernet_adapters.append(EthernetAdapter())

        log.info(
            'QEMU VM "{name}" [{id}]: number of Ethernet adapters changed to {adapters}'.format(
                name=self._name, id=self._id, adapters=adapters
            )
        )

    @property
    def adapter_type(self):
        """
        Returns the adapter type for this QEMU VM.

        :returns: adapter type (string)
        """

        return self._adapter_type

    @adapter_type.setter
    def adapter_type(self, adapter_type):
        """
        Sets the adapter type for this QEMU VM.

        :param adapter_type: adapter type (string)
        """

        self._adapter_type = adapter_type

        log.info(
            'QEMU VM "{name}" [{id}]: adapter type changed to {adapter_type}'.format(
                name=self._name, id=self._id, adapter_type=adapter_type
            )
        )

    @property
    def mac_address(self):
        """
        Returns the MAC address for this QEMU VM.

        :returns: adapter type (string)
        """

        return self._mac_address

    @mac_address.setter
    def mac_address(self, mac_address):
        """
        Sets the MAC address for this QEMU VM.

        :param mac_address: MAC address
        """

        if not mac_address:
            # use the node UUID to generate a random MAC address
            self._mac_address = f"0c:{self.id[2:4]}:{self.id[4:6]}:{self.id[6:8]}:00:00"
        else:
            self._mac_address = mac_address

        log.info(
            'QEMU VM "{name}" [{id}]: MAC address changed to {mac_addr}'.format(
                name=self._name, id=self._id, mac_addr=self._mac_address
            )
        )

    @property
    def replicate_network_connection_state(self):
        """
        Returns whether the network connection state for links is replicated in QEMU.

        :returns: boolean
        """

        return self._replicate_network_connection_state

    @replicate_network_connection_state.setter
    def replicate_network_connection_state(self, replicate_network_connection_state):
        """
        Sets whether the network connection state for links is replicated in QEMU

        :param replicate_network_connection_state: boolean
        """

        if replicate_network_connection_state:
            log.info(f'QEMU VM "{self._name}" [{self._id}] has enabled network connection state replication')
        else:
            log.info(f'QEMU VM "{self._name}" [{self._id}] has disabled network connection state replication')
        self._replicate_network_connection_state = replicate_network_connection_state

    @property
    def create_config_disk(self):
        """
        Returns whether a config disk is automatically created on HDD disk interface (secondary slave)

        :returns: boolean
        """

        return self._create_config_disk

    @create_config_disk.setter
    def create_config_disk(self, create_config_disk):
        """
        Sets whether a config disk is automatically created on HDD disk interface (secondary slave)

        :param create_config_disk: boolean
        """

        if create_config_disk:
            log.info(f'QEMU VM "{self._name}" [{self._id}] has enabled the config disk creation feature')
        else:
            log.info(f'QEMU VM "{self._name}" [{self._id}] has disabled the config disk creation feature')
        self._create_config_disk = create_config_disk

    @property
    def on_close(self):
        """
        Returns the action to execute when the VM is stopped/closed

        :returns: string
        """

        return self._on_close

    @on_close.setter
    def on_close(self, on_close):
        """
        Sets the action to execute when the VM is stopped/closed

        :param on_close: string
        """

        log.info(f'QEMU VM "{self._name}" [{self._id}] set the close action to "{on_close}"')
        self._on_close = on_close

    @property
    def cpu_throttling(self):
        """
        Returns the percentage of CPU allowed.

        :returns: integer
        """

        return self._cpu_throttling

    @cpu_throttling.setter
    def cpu_throttling(self, cpu_throttling):
        """
        Sets the percentage of CPU allowed.

        :param cpu_throttling: integer
        """

        log.info(
            'QEMU VM "{name}" [{id}] has set the percentage of CPU allowed to {cpu}'.format(
                name=self._name, id=self._id, cpu=cpu_throttling
            )
        )
        self._cpu_throttling = cpu_throttling
        self._stop_cpulimit()
        if cpu_throttling:
            self._set_cpu_throttling()

    @property
    def process_priority(self):
        """
        Returns the process priority.

        :returns: string
        """

        return self._process_priority

    @process_priority.setter
    def process_priority(self, process_priority):
        """
        Sets the process priority.

        :param process_priority: string
        """

        log.info(
            'QEMU VM "{name}" [{id}] has set the process priority to {priority}'.format(
                name=self._name, id=self._id, priority=process_priority
            )
        )
        self._process_priority = process_priority

    @property
    def ram(self):
        """
        Returns the RAM amount for this QEMU VM.

        :returns: RAM amount in MB
        """

        return self._ram

    @ram.setter
    def ram(self, ram):
        """
        Sets the amount of RAM for this QEMU VM.

        :param ram: RAM amount in MB
        """

        log.info(f'QEMU VM "{self._name}" [{self._id}] has set the RAM to {ram}')
        self._ram = ram

    @property
    def cpus(self):
        """
        Returns the number of vCPUs this QEMU VM.

        :returns: number of vCPUs.
        """

        return self._cpus

    @cpus.setter
    def cpus(self, cpus):
        """
        Sets the number of vCPUs this QEMU VM.

        :param cpus: number of vCPUs.
        """

        log.info(f'QEMU VM "{self._name}" [{self._id}] has set the number of vCPUs to {cpus}')
        self._cpus = cpus

    @property
    def maxcpus(self):
        """
        Returns the maximum number of hotpluggable vCPUs for this QEMU VM.

        :returns: maximum number of hotpluggable vCPUs.
        """

        return self._maxcpus

    @maxcpus.setter
    def maxcpus(self, maxcpus):
        """
        Sets the maximum number of hotpluggable vCPUs for this QEMU VM.

        :param maxcpus: maximum number of hotpluggable vCPUs
        """

        log.info(f'QEMU VM "{self._name}" [{self._id}] has set maximum number of hotpluggable vCPUs to {maxcpus}')
        self._maxcpus = maxcpus

    @property
    def tpm(self):
        """
        Returns whether TPM is activated for this QEMU VM.

        :returns: boolean
        """

        return self._tpm

    @tpm.setter
    def tpm(self, tpm):
        """
        Sets whether TPM is activated for this QEMU VM.

        :param tpm: boolean
        """

        if tpm:
            log.info(f'QEMU VM "{self._name}" [{self._id}] has enabled the Trusted Platform Module (TPM)')
        else:
            log.info(f'QEMU VM "{self._name}" [{self._id}] has disabled the Trusted Platform Module (TPM)')
        self._tpm = tpm

    @property
    def uefi(self):
        """
        Returns whether UEFI boot mode is activated for this QEMU VM.

        :returns: boolean
        """

        return self._uefi

    @uefi.setter
    def uefi(self, uefi):
        """
        Sets whether UEFI boot mode is activated for this QEMU VM.

        :param uefi: boolean
        """

        if uefi:
            log.info(f'QEMU VM "{self._name}" [{self._id}] has enabled the UEFI boot mode')
        else:
            log.info(f'QEMU VM "{self._name}" [{self._id}] has disabled the UEFI boot mode')
        self._uefi = uefi

    @property
    def options(self):
        """
        Returns the options for this QEMU VM.

        :returns: QEMU options
        """

        return self._options

    @options.setter
    def options(self, options):
        """
        Sets the options for this QEMU VM.

        :param options: QEMU options
        """

        log.info(
            'QEMU VM "{name}" [{id}] has set the QEMU options to {options}'.format(
                name=self._name, id=self._id, options=options
            )
        )

        # "-no-kvm" and "-no-hax' are deprecated since Qemu v5.2
        if "-no-kvm" in options:
            options = options.replace("-no-kvm", "-machine accel=tcg")
        if "-no-hax" in options:
            options = options.replace("-no-hax", "-machine accel=tcg")

        if "-enable-kvm" in options:
            if not sys.platform.startswith("linux"):
                # KVM can only be enabled on Linux
                options = options.replace("-enable-kvm", "")
            else:
                options = options.replace("-enable-kvm", "-machine accel=kvm")

        if "-enable-hax" in options:
            if not sys.platform.startswith("darwin"):
                # HAXM is only available on macOS
                options = options.replace("-enable-hax", "")
            else:
                options = options.replace("-enable-hax", "-machine accel=hax")

        self._options = options.strip()

    @property
    def initrd(self):
        """
        Returns the initrd path for this QEMU VM.

        :returns: QEMU initrd path
        """

        return self._initrd

    @initrd.setter
    def initrd(self, initrd):
        """
        Sets the initrd path for this QEMU VM.

        :param initrd: QEMU initrd path
        """

        initrd = self.manager.get_abs_image_path(initrd, self.working_dir)

        log.info(
            'QEMU VM "{name}" [{id}] has set the QEMU initrd path to {initrd}'.format(
                name=self._name, id=self._id, initrd=initrd
            )
        )
        if "asa" in initrd and self._initrd != initrd:
            self.project.emit(
                "log.warning",
                {
                    "message": "Warning ASA 8 is not supported by GNS3 and Cisco, please use ASAv instead. Depending of your hardware and OS this could not work or you could be limited to one instance. If ASA 8 is not booting their is no GNS3 solution, you must to upgrade to ASAv."
                },
            )
        self._initrd = initrd

    @property
    def kernel_image(self):
        """
        Returns the kernel image path for this QEMU VM.

        :returns: QEMU kernel image path
        """

        return self._kernel_image

    @kernel_image.setter
    def kernel_image(self, kernel_image):
        """
        Sets the kernel image path for this QEMU VM.

        :param kernel_image: QEMU kernel image path
        """

        kernel_image = self.manager.get_abs_image_path(kernel_image, self.working_dir)
        log.info(
            'QEMU VM "{name}" [{id}] has set the QEMU kernel image path to {kernel_image}'.format(
                name=self._name, id=self._id, kernel_image=kernel_image
            )
        )
        self._kernel_image = kernel_image

    @property
    def kernel_command_line(self):
        """
        Returns the kernel command line for this QEMU VM.

        :returns: QEMU kernel command line
        """

        return self._kernel_command_line

    @kernel_command_line.setter
    def kernel_command_line(self, kernel_command_line):
        """
        Sets the kernel command line for this QEMU VM.

        :param kernel_command_line: QEMU kernel command line
        """

        log.info(
            'QEMU VM "{name}" [{id}] has set the QEMU kernel command line to {kernel_command_line}'.format(
                name=self._name, id=self._id, kernel_command_line=kernel_command_line
            )
        )
        self._kernel_command_line = kernel_command_line

    async def _set_process_priority(self):
        """
        Changes the process priority
        """

        if self._process_priority == "normal":
            return

        if self._process_priority == "realtime":
            priority = -20
        elif self._process_priority == "very high":
            priority = -15
        elif self._process_priority == "high":
            priority = -5
        elif self._process_priority == "low":
            priority = 5
        elif self._process_priority == "very low":
            priority = 19
        else:
            priority = 0
        try:
            process = await asyncio.create_subprocess_exec(
                "renice", "-n", str(priority), "-p", str(self._process.pid)
            )
            await process.wait()
        except (OSError, subprocess.SubprocessError) as e:
            log.error(f'Could not change process priority for QEMU VM "{self._name}": {e}')

    def _stop_cpulimit(self):
        """
        Stops the cpulimit process.
        """

        if self._cpulimit_process and self._cpulimit_process.returncode is None:
            self._cpulimit_process.terminate()
            self._cpulimit_process = None

    def _set_cpu_throttling(self):
        """
        Limits the CPU usage for current QEMU process.
        """

        if not self.is_running():
            return

        try:
            if sys.platform.startswith("win") and hasattr(sys, "frozen"):
                cpulimit_exec = os.path.join(os.path.dirname(os.path.abspath(sys.executable)), "cpulimit", "cpulimit.exe")
            else:
                cpulimit_exec = "cpulimit"

            command = [cpulimit_exec, "--lazy", "--pid={}".format(self._process.pid), "--limit={}".format(self._cpu_throttling)]
            self._cpulimit_process = subprocess.Popen(command, cwd=self.working_dir)
            log.info(f"CPU throttled to {self._cpu_throttling}%")
        except FileNotFoundError:
            raise QemuError("cpulimit could not be found, please install it or deactivate CPU throttling")
        except (OSError, subprocess.SubprocessError) as e:
            raise QemuError(f"Could not throttle CPU: {e}")

    async def create(self):
        """
        Creates QEMU VM and sets proper MD5 hashes
        """

        # In case user upload image manually we don't have md5 sums.
        # We need generate hashes at this point, otherwise they will be generated
        # at asdict but not on separate thread.
        await cancellable_wait_run_in_executor(md5sum, self._hda_disk_image, self.working_dir)
        await cancellable_wait_run_in_executor(md5sum, self._hdb_disk_image, self.working_dir)
        await cancellable_wait_run_in_executor(md5sum, self._hdc_disk_image, self.working_dir)
        await cancellable_wait_run_in_executor(md5sum, self._hdd_disk_image, self.working_dir)

        super().create()

    async def start(self):
        """
        Starts this QEMU VM.
        """

        async with self._execute_lock:
            if self.is_running():
                # resume the VM if it is paused
                await self.resume()
                return

            if self._manager.config.settings.Qemu.enable_monitor:
                try:
                    info = socket.getaddrinfo(
                        self._monitor_host, 0, socket.AF_UNSPEC, socket.SOCK_STREAM, 0, socket.AI_PASSIVE
                    )
                    if not info:
                        raise QemuError(f"getaddrinfo returns an empty list on {self._monitor_host}")
                    for res in info:
                        af, socktype, proto, _, sa = res
                        # let the OS find an unused port for the Qemu monitor
                        with socket.socket(af, socktype, proto) as sock:
                            sock.setsockopt(socket.SOL_SOCKET, socket.SO_REUSEADDR, 1)
                            sock.bind(sa)
                            self._monitor = sock.getsockname()[1]
                except OSError as e:
                    raise QemuError(f"Could not find free port for the Qemu monitor: {e}")

            # check if there is enough RAM to run
            self.check_available_ram(self.ram)

            # start swtpm (TPM emulator) first if TPM is enabled
            if self._tpm:
                await self._start_swtpm()

            command = await self._build_command()
            command_string = " ".join(shlex.quote(s) for s in command)
            try:
                log.info(f"Starting QEMU with: {command_string}")
                self._stdout_file = os.path.join(self.working_dir, "qemu.log")
                log.info(f"logging to {self._stdout_file}")
                with open(self._stdout_file, "w", encoding="utf-8") as fd:
                    fd.write(f"Start QEMU with {command_string}\n\nExecution log:\n")
                    self.command_line = " ".join(command)
                    self._process = await asyncio.create_subprocess_exec(
                        *command, stdout=fd, stderr=subprocess.STDOUT, cwd=self.working_dir
                    )
                log.info(f'QEMU VM "{self._name}" started PID={self._process.pid}')
                self._command_line_changed = False
                self.status = "started"
                monitor_process(self._process, self._termination_callback)
            except (OSError, subprocess.SubprocessError, UnicodeEncodeError) as e:
                stdout = self.read_stdout()
                log.error(f"Could not start QEMU {self.qemu_path}: {e}\n{stdout}")
                raise QemuError(f"Could not start QEMU {self.qemu_path}: {e}\n{stdout}")

            await self._set_process_priority()
            if self._cpu_throttling:
                self._set_cpu_throttling()
            if "-enable-kvm" in command_string or "-enable-hax" in command_string:
                self._hw_virtualization = True

            await self._start_ubridge()
            set_link_commands = []
            for adapter_number, adapter in enumerate(self._ethernet_adapters):
                nio = adapter.get_nio(0)
                if nio:
                    await self.add_ubridge_udp_connection(
                        f"QEMU-{self._id}-{adapter_number}", self._local_udp_tunnels[adapter_number][1], nio
                    )
                    if nio.suspend and self._replicate_network_connection_state:
                        set_link_commands.append(f"set_link gns3-{adapter_number} off")
                elif self._replicate_network_connection_state:
                    set_link_commands.append(f"set_link gns3-{adapter_number} off")

            if "-loadvm" not in command_string and self._replicate_network_connection_state:
                # only set the link statuses if not restoring a previous VM state
                await self._control_vm_commands(set_link_commands)

        try:
            if self.is_running():
                await self.start_wrap_console()
        except OSError as e:
            raise QemuError(f"Could not start Telnet QEMU console {e}\n")

    async def _termination_callback(self, returncode):
        """
        Called when the process has stopped.

        :param returncode: Process returncode
        """

        if self.started:
            log.info("QEMU process has stopped, return code: %d", returncode)
            await self.stop()
            if returncode != 0:
                self.project.emit(
                    "log.error",
                    {"message": f"QEMU process has stopped, return code: {returncode}\n{self.read_stdout()}"},
                )

    async def stop(self):
        """
        Stops this QEMU VM.
        """

        await self._stop_ubridge()
        async with self._execute_lock:
            # stop the QEMU process
            self._hw_virtualization = False
            if self.is_running():
                log.info(f'Stopping QEMU VM "{self._name}" PID={self._process.pid}')
                try:

                    if self.on_close == "save_vm_state":
                        await self._control_vm("stop")
                        await self._control_vm("savevm GNS3_SAVED_STATE")
                        wait_for_savevm = 120
                        while wait_for_savevm:
                            await asyncio.sleep(1)
                            status = await self._saved_state_option()
                            wait_for_savevm -= 1
                            if status != []:
                                break

                    if self.on_close == "shutdown_signal":
                        await self._control_vm("system_powerdown")
                        await gns3server.utils.asyncio.wait_for_process_termination(self._process, timeout=120)
                    else:
                        self._process.terminate()
                        await gns3server.utils.asyncio.wait_for_process_termination(self._process, timeout=3)
                except ProcessLookupError:
                    pass
                except asyncio.TimeoutError:
                    if self._process:
                        try:
                            self._process.kill()
                        except ProcessLookupError:
                            pass
                        if self._process.returncode is None:
                            log.warning(f'QEMU VM "{self._name}" PID={self._process.pid} is still running')
            self._process = None
            self._stop_cpulimit()
            self._stop_swtpm()
            if self.on_close != "save_vm_state":
                await self._clear_save_vm_stated()
            await self._export_config()
            await super().stop()

    async def _open_qemu_monitor_connection_vm(self, timeout=10):
        """
        Opens a connection to the QEMU monitor.

        :param timeout: timeout to connect to the monitor TCP server
        :returns: The reader returned is a StreamReader instance; the writer is a StreamWriter instance
        """

        begin = time.time()
        connection_success = False
        last_exception = None
        reader = writer = None
        while time.time() - begin < timeout:
            await asyncio.sleep(0.01)
            try:
                log.debug(f"Connecting to Qemu monitor on {self._monitor_host}:{self._monitor}")
                reader, writer = await asyncio.open_connection(self._monitor_host, self._monitor)
            except (asyncio.TimeoutError, OSError) as e:
                last_exception = e
                continue
            connection_success = True
            break

        if not connection_success:
            log.warning(
                "Could not connect to QEMU monitor on {}:{}: {}".format(
                    self._monitor_host, self._monitor, last_exception
                )
            )
        else:
            log.info(
                f"Connected to QEMU monitor on {self._monitor_host}:{self._monitor} after {time.time() - begin:.4f} seconds"
            )
        return reader, writer

    async def _control_vm(self, command, expected=None):
        """
        Executes a command with QEMU monitor when this VM is running.

        :param command: QEMU monitor command (e.g. info status, stop etc.)
        :param expected: An array of expected strings

        :returns: result of the command (matched object or None)
        """

        result = None
        if self.is_running() and self._monitor:
            log.info(f"Execute QEMU monitor command: {command}")
            reader, writer = await self._open_qemu_monitor_connection_vm()
            if reader is None and writer is None:
                return result

            try:
                cmd_byte = command.encode("ascii")
                writer.write(cmd_byte + b"\n")
                if not expected:
                    while True:
                        line = await asyncio.wait_for(reader.readline(), timeout=3)  # echo of the command
                        if not line or cmd_byte in line:
                            break
            except asyncio.TimeoutError:
                log.warning(f"Missing echo of command '{command}'")
            except OSError as e:
                log.warning(f"Could not write to QEMU monitor: {e}")
                writer.close()
                return result
            if expected:
                try:
                    while result is None:
                        line = await asyncio.wait_for(reader.readline(), timeout=3)
                        if not line:
                            break
                        for expect in expected:
                            if expect in line:
                                result = line.decode("utf-8").strip()
                                break
                except asyncio.TimeoutError:
                    log.warning(f"Timeout while waiting for result of command '{command}'")
                except (ConnectionError, EOFError) as e:
                    log.warning(f"Could not read from QEMU monitor: {e}")
            writer.close()
        return result

    async def _control_vm_commands(self, commands):
        """
        Executes commands with QEMU monitor when this VM is running.

        :param commands: a list of QEMU monitor commands (e.g. info status, stop etc.)
        """

        if self.is_running() and self._monitor:

            reader, writer = await self._open_qemu_monitor_connection_vm()
            if reader is None and writer is None:
                return

            for command in commands:
                log.info(f"Execute QEMU monitor command: {command}")
                try:
                    cmd_byte = command.encode("ascii")
                    writer.write(cmd_byte + b"\n")
                    while True:
                        line = await asyncio.wait_for(reader.readline(), timeout=3)  # echo of the command
                        if not line or cmd_byte in line:
                            break
                except asyncio.TimeoutError:
                    log.warning(f"Missing echo of command '{command}'")
                except OSError as e:
                    log.warning(f"Could not write to QEMU monitor: {e}")
            writer.close()

    async def close(self):
        """
        Closes this QEMU VM.
        """

        if not (await super().close()):
            return False

        # FIXME: Don't wait for ACPI shutdown when closing the project, should we?
        if self.on_close == "shutdown_signal":
            self.on_close = "power_off"
        await self.stop()

        for adapter in self._ethernet_adapters:
            if adapter is not None:
                for nio in adapter.ports.values():
                    if nio and isinstance(nio, NIOUDP):
                        self.manager.port_manager.release_udp_port(nio.lport, self._project)

        for udp_tunnel in self._local_udp_tunnels.values():
            self.manager.port_manager.release_udp_port(udp_tunnel[0].lport, self._project)
            self.manager.port_manager.release_udp_port(udp_tunnel[1].lport, self._project)
        self._local_udp_tunnels = {}

    async def _get_vm_status(self):
        """
        Returns this VM suspend status.

        Status are extracted from:
          https://github.com/qemu/qemu/blob/master/qapi-schema.json#L152

        :returns: status (string)
        """

        result = await self._control_vm(
            "info status",
            [
                b"debug",
                b"inmigrate",
                b"internal-error",
                b"io-error",
                b"paused",
                b"postmigrate",
                b"prelaunch",
                b"finish-migrate",
                b"restore-vm",
                b"running",
                b"save-vm",
                b"shutdown",
                b"suspended",
                b"watchdog",
                b"guest-panicked",
            ],
        )
        if result is None:
            return result
        status = result.rsplit(" ", 1)[1]
        if status == "running" or status == "prelaunch":
            self.status = "started"
        elif status == "suspended":
            self.status = "suspended"
        elif status == "shutdown":
            self.status = "stopped"
        return status

    async def suspend(self):
        """
        Suspends this QEMU VM.
        """

        if self.is_running():
            vm_status = await self._get_vm_status()
            if vm_status is None:
                raise QemuError("Suspending a QEMU VM is not supported")
            elif vm_status == "running" or vm_status == "prelaunch":
                await self._control_vm("stop")
                self.status = "suspended"
                log.debug("QEMU VM has been suspended")
            else:
                log.info(f"QEMU VM is not running to be suspended, current status is {vm_status}")

    async def reload(self):
        """
        Reloads this QEMU VM.
        """

        if self._command_line_changed:
            await self.stop()
            await self.start()
        else:
            await self._control_vm("system_reset")
        log.debug("QEMU VM has been reset")

    async def resume(self):
        """
        Resumes this QEMU VM.
        """

        vm_status = await self._get_vm_status()
        if vm_status is None:
            raise QemuError("Resuming a QEMU VM is not supported")
        elif vm_status == "paused":
            await self._control_vm("cont")
            self.status = "started"
            log.debug("QEMU VM has been resumed")
        else:
            log.info(f"QEMU VM is not paused to be resumed, current status is {vm_status}")

    async def adapter_add_nio_binding(self, adapter_number, nio):
        """
        Adds an adapter NIO binding.

        :param adapter_number: adapter number
        :param nio: NIO instance to add to the adapter
        """

        try:
            adapter = self._ethernet_adapters[adapter_number]
        except IndexError:
            raise QemuError(
                'Adapter {adapter_number} does not exist on QEMU VM "{name}"'.format(
                    name=self._name, adapter_number=adapter_number
                )
            )

        if self.is_running():
            try:
                await self.add_ubridge_udp_connection(
                    f"QEMU-{self._id}-{adapter_number}", self._local_udp_tunnels[adapter_number][1], nio
                )
                if self._replicate_network_connection_state:
                    await self._control_vm(f"set_link gns3-{adapter_number} on")
            except (IndexError, KeyError):
                raise QemuError(
                    'Adapter {adapter_number} does not exist on QEMU VM "{name}"'.format(
                        name=self._name, adapter_number=adapter_number
                    )
                )

        adapter.add_nio(0, nio)
        log.info(
            'QEMU VM "{name}" [{id}]: {nio} added to adapter {adapter_number}'.format(
                name=self._name, id=self._id, nio=nio, adapter_number=adapter_number
            )
        )

    async def adapter_update_nio_binding(self, adapter_number, nio):
        """
        Update an adapter NIO binding.

        :param adapter_number: adapter number
        :param nio: NIO instance to update the adapter
        """

        if self.is_running():
            try:
                await self.update_ubridge_udp_connection(
                    f"QEMU-{self._id}-{adapter_number}", self._local_udp_tunnels[adapter_number][1], nio
                )
                if self._replicate_network_connection_state:
                    if nio.suspend:
                        await self._control_vm(f"set_link gns3-{adapter_number} off")
                    else:
                        await self._control_vm(f"set_link gns3-{adapter_number} on")
            except IndexError:
                raise QemuError(
                    'Adapter {adapter_number} does not exist on QEMU VM "{name}"'.format(
                        name=self._name, adapter_number=adapter_number
                    )
                )

    async def adapter_remove_nio_binding(self, adapter_number):
        """
        Removes an adapter NIO binding.

        :param adapter_number: adapter number

        :returns: NIO instance
        """

        try:
            adapter = self._ethernet_adapters[adapter_number]
        except IndexError:
            raise QemuError(
                'Adapter {adapter_number} does not exist on QEMU VM "{name}"'.format(
                    name=self._name, adapter_number=adapter_number
                )
            )

        await self.stop_capture(adapter_number)
        if self.is_running():
            if self._replicate_network_connection_state:
                await self._control_vm(f"set_link gns3-{adapter_number} off")
            await self._ubridge_send("bridge delete {name}".format(name=f"QEMU-{self._id}-{adapter_number}"))

        nio = adapter.get_nio(0)
        if isinstance(nio, NIOUDP):
            self.manager.port_manager.release_udp_port(nio.lport, self._project)
        adapter.remove_nio(0)

        log.info(
            'QEMU VM "{name}" [{id}]: {nio} removed from adapter {adapter_number}'.format(
                name=self._name, id=self._id, nio=nio, adapter_number=adapter_number
            )
        )
        return nio

    def get_nio(self, adapter_number):
        """
        Gets an adapter NIO binding.

        :param adapter_number: adapter number

        :returns: NIO instance
        """

        try:
            adapter = self._ethernet_adapters[adapter_number]
        except IndexError:
            raise QemuError(
                'Adapter {adapter_number} does not exist on QEMU VM "{name}"'.format(
                    name=self._name, adapter_number=adapter_number
                )
            )

        nio = adapter.get_nio(0)

        if not nio:
            raise QemuError(f"Adapter {adapter_number} is not connected")

        return nio

    async def start_capture(self, adapter_number, output_file):
        """
        Starts a packet capture.

        :param adapter_number: adapter number
        :param output_file: PCAP destination file for the capture
        """

        nio = self.get_nio(adapter_number)
        if nio.capturing:
            raise QemuError(f"Packet capture is already activated on adapter {adapter_number}")

        nio.start_packet_capture(output_file)
        if self.ubridge:
            await self._ubridge_send(
                'bridge start_capture {name} "{output_file}"'.format(
                    name=f"QEMU-{self._id}-{adapter_number}", output_file=output_file
                )
            )

        log.info(
            "QEMU VM '{name}' [{id}]: starting packet capture on adapter {adapter_number}".format(
                name=self.name, id=self.id, adapter_number=adapter_number
            )
        )

    async def stop_capture(self, adapter_number):
        """
        Stops a packet capture.

        :param adapter_number: adapter number
        """

        nio = self.get_nio(adapter_number)
        if not nio.capturing:
            return

        nio.stop_packet_capture()
        if self.ubridge:
            await self._ubridge_send("bridge stop_capture {name}".format(name=f"QEMU-{self._id}-{adapter_number}"))

        log.info(
            "QEMU VM '{name}' [{id}]: stopping packet capture on adapter {adapter_number}".format(
                name=self.name, id=self.id, adapter_number=adapter_number
            )
        )

    async def create_disk_image(self, disk_name, options):
        """
        Create a Qemu disk

        :param disk_name: disk name
        :param options: disk creation options
        """

        try:
            qemu_img_path = self._get_qemu_img()
            img_format = options.pop("format")
            img_size = options.pop("size")
            disk_path = os.path.join(self.working_dir, disk_name)

            try:
                if os.path.exists(disk_path):
                    raise QemuError(f"Could not create disk image '{disk_name}', file already exists")
            except UnicodeEncodeError:
                raise QemuError(
                    f"Could not create disk image '{disk_name}', "
                    "Disk image name contains characters not supported by the filesystem"
                )

            command = [qemu_img_path, "create", "-f", img_format]
            for option in sorted(options.keys()):
                command.extend(["-o", f"{option}={options[option]}"])
            command.append(disk_path)
            command.append(f"{img_size}M")
            retcode = await self._qemu_img_exec(command)
            if retcode:
                stdout = self.read_qemu_img_stdout()
                raise QemuError(f"Could not create '{disk_name}' disk image: qemu-img returned with {retcode}\n{stdout}")
            else:
                log.info(f"QEMU VM '{self.name}' [{self.id}]: Qemu disk image'{disk_name}' created")
        except (OSError, subprocess.SubprocessError) as e:
            stdout = self.read_qemu_img_stdout()
            raise QemuError(f"Could not create '{disk_name}' disk image: {e}\n{stdout}")

    async def resize_disk_image(self, disk_name, extend):
        """
        Resize a Qemu disk

        :param disk_name: disk name
        :param extend: new size
        """

        try:
            qemu_img_path = self._get_qemu_img()
            disk_path = os.path.join(self.working_dir, disk_name)
            if not os.path.exists(disk_path):
                raise QemuError(f"Qemu disk image '{disk_name}' does not exist")

            command = [qemu_img_path, "resize", disk_path, f"+{extend}M"]
            retcode = await self._qemu_img_exec(command)
            if retcode:
                stdout = self.read_qemu_img_stdout()
                raise QemuError(f"Could not update '{disk_name}' disk image: qemu-img returned with {retcode}\n{stdout}")
            else:
                log.info(f"QEMU VM '{self.name}' [{self.id}]: Qemu disk image '{disk_name}' extended by {extend} MB")
        except (OSError, subprocess.SubprocessError) as e:
            stdout = self.read_qemu_img_stdout()
            raise QemuError(f"Could not update '{disk_name}' disk image: {e}\n{stdout}")

    def delete_disk_image(self, disk_name):
        """
        Delete a Qemu disk

        :param disk_name: disk name
        """

        disk_path = os.path.join(self.working_dir, disk_name)
        if not os.path.exists(disk_path):
            raise QemuError(f"Qemu disk image '{disk_name}' does not exist")

        try:
            os.remove(disk_path)
        except OSError as e:
            raise QemuError(f"Could not delete '{disk_name}' disk image: {e}")

    @property
    def started(self):
        """
        Returns either this QEMU VM has been started or not.

        :returns: boolean
        """

        return self.status == "started"

    def read_stdout(self):
        """
        Reads the standard output of the QEMU process.
        Only use when the process has been stopped or has crashed.
        """

        output = ""
        if self._stdout_file:
            try:
                with open(self._stdout_file, "rb") as file:
                    output = file.read().decode("utf-8", errors="replace")
            except OSError as e:
                log.warning(f"Could not read {self._stdout_file}: {e}")
        return output

    def read_qemu_img_stdout(self):
        """
        Reads the standard output of the QEMU-IMG process.
        """

        output = ""
        if self._qemu_img_stdout_file:
            try:
                with open(self._qemu_img_stdout_file, "rb") as file:
                    output = file.read().decode("utf-8", errors="replace")
            except OSError as e:
                log.warning(f"Could not read {self._qemu_img_stdout_file}: {e}")
        return output

    def is_running(self):
        """
        Checks if the QEMU process is running

        :returns: True or False
        """

        if self._process:
            if self._process.returncode is None:
                return True
            else:
                self._process = None
        return False

    async def reset_console(self):
        """
        Reset console
        """

        if self.is_running():
            await self.reset_wrap_console()

    def command(self):
        """
        Returns the QEMU command line.

        :returns: QEMU command line (string)
        """

        return " ".join(self._build_command())

    @BaseNode.console_type.setter
    def console_type(self, new_console_type):
        """
        Sets the console type for this QEMU VM.

        :param new_console_type: console type (string)
        """

        if self.is_running() and self.console_type != new_console_type:
            raise QemuError(f'"{self._name}" must be stopped to change the console type to {new_console_type}')

        super(QemuVM, QemuVM).console_type.__set__(self, new_console_type)

    def _serial_options(self, internal_console_port, external_console_port):

        if external_console_port:
            return ["-serial", f"telnet:127.0.0.1:{internal_console_port},server,nowait"]
        else:
            return []

    def _vnc_options(self, port):

        if port:
            vnc_port = port - 5900  # subtract by 5900 to get the display number
            return ["-vnc", f"{self._manager.port_manager.console_host}:{vnc_port}"]
        else:
            return []

    def _spice_options(self, port):

        if port:
            console_host = self._manager.port_manager.console_host
            if console_host == "0.0.0.0":
<<<<<<< HEAD
                if socket.has_ipv6:
                    # to fix an issue with Qemu when IPv4 is not enabled
                    # see https://github.com/GNS3/gns3-gui/issues/2352
                    # FIXME: consider making this more global (not just for Qemu + SPICE)
                    console_host = "::"
                else:
                    raise QemuError("IPv6 must be enabled in order to use the SPICE console")
            return ["-spice", f"addr={console_host},port={port},disable-ticketing", "-vga", "qxl"]
=======
                try:
                    if is_ipv6_enabled():
                        # to fix an issue with Qemu when IPv4 is not enabled
                        # see https://github.com/GNS3/gns3-gui/issues/2352
                        # FIXME: consider making this more global (not just for Qemu + SPICE)
                        console_host = "::"
                except OSError as e:
                    raise QemuError("Could not check if IPv6 is enabled: {}".format(e))
            return ["-spice",
                    "addr={},port={},disable-ticketing".format(console_host, self._console),
                    "-vga", "qxl"]
>>>>>>> 84efc55d
        else:
            return []

    def _spice_with_agent_options(self, port):

        spice_options = self._spice_options(port)
        if spice_options:
            # agent options (mouse/screen)
            agent_options = [
                "-device",
                "virtio-serial",
                "-chardev",
                "spicevmc,id=vdagent,debug=0,name=vdagent",
                "-device",
                "virtserialport,chardev=vdagent,name=com.redhat.spice.0",
            ]
            spice_options.extend(agent_options)
            # folder sharing options
            folder_sharing_options = [
                "-chardev",
                "spiceport,name=org.spice-space.webdav.0,id=charchannel0",
                "-device",
                "virtserialport,chardev=charchannel0,id=channel0,name=org.spice-space.webdav.0",
            ]
            spice_options.extend(folder_sharing_options)
        return spice_options

    def _console_options(self):

        if self._console_type == "telnet" and self._wrap_console:
            return self._serial_options(self._internal_console_port, self.console)
        elif self._console_type == "vnc":
            return self._vnc_options(self.console)
        elif self._console_type == "spice":
            return self._spice_options(self.console)
        elif self._console_type == "spice+agent":
            return self._spice_with_agent_options(self.console)
        elif self._console_type != "none":
            raise QemuError(f"Console type {self._console_type} is unknown")

    def _aux_options(self):

        if self._aux_type != "none" and self._aux_type == self._console_type:
            raise QemuError(f"Auxiliary console type {self._aux_type} cannot be the same as console type")

        if self._aux_type == "telnet" and self._wrap_aux:
            return self._serial_options(self._internal_aux_port, self.aux)
        elif self._aux_type == "vnc":
            return self._vnc_options(self.aux)
        elif self._aux_type == "spice":
            return self._spice_options(self.aux)
        elif self._aux_type == "spice+agent":
            return self._spice_with_agent_options(self.aux)
        elif self._aux_type != "none":
            raise QemuError(f"Auxiliary console type {self._aux_type} is unknown")
        return []

    def _monitor_options(self):

        if self._monitor:
            return ["-monitor", f"tcp:{self._monitor_host}:{self._monitor},server,nowait"]
        else:
            return []

    def _get_qemu_img(self):
        """
        Search the qemu-img binary in the same binary of the qemu binary
        to avoid version incompatibility.

        :returns: qemu-img path or raise an error
        """

        qemu_path_dir = os.path.dirname(self.qemu_path)
        qemu_image_path = shutil.which("qemu-img", path=qemu_path_dir)
        if qemu_image_path:
            return qemu_image_path
        raise QemuError(f"Could not find qemu-img in {qemu_path_dir}")

    async def _qemu_img_exec(self, command):

        self._qemu_img_stdout_file = os.path.join(self.working_dir, "qemu-img.log")
        log.info(f"logging to {self._qemu_img_stdout_file}")
        command_string = " ".join(shlex.quote(s) for s in command)
        log.info(f"Executing qemu-img with: {command_string}")
        with open(self._qemu_img_stdout_file, "w", encoding="utf-8") as fd:
            process = await asyncio.create_subprocess_exec(
                *command, stdout=fd, stderr=subprocess.STDOUT, cwd=self.working_dir
            )
        retcode = await process.wait()
        if retcode != 0:
            log.info(f"{self._get_qemu_img()} returned with {retcode}")
        return retcode

    async def _find_disk_file_format(self, disk):

        qemu_img_path = self._get_qemu_img()
        try:
            output = await subprocess_check_output(qemu_img_path, "info", "--output=json", disk)
        except subprocess.SubprocessError as e:
            raise QemuError(f"Error received while checking Qemu disk format: {e}")
        if output:
            try:
                json_data = json.loads(output)
            except ValueError as e:
                raise QemuError(f"Invalid JSON data returned by qemu-img: {e}")
            return json_data.get("format")

    async def _create_linked_clone(self, disk_name, disk_image, disk):

        try:
            qemu_img_path = self._get_qemu_img()
            backing_file_format = await self._find_disk_file_format(disk_image)
            if not backing_file_format:
                raise QemuError(f"Could not detect format for disk image: {disk_image}")
            backing_options, base_qcow2 = Qcow2.backing_options(disk_image)
            if base_qcow2 and base_qcow2.crypt_method:
                # Workaround for https://gitlab.com/qemu-project/qemu/-/issues/441
                # (we have to pass -u and the size).  Also embed secret name.
                command = [qemu_img_path, "create", "-b", backing_options,
                           "-F", backing_file_format, "-f", "qcow2", "-u", disk, str(base_qcow2.size)]
            else:
                command = [qemu_img_path, "create", "-o", "backing_file={}".format(disk_image),
                           "-F", backing_file_format, "-f", "qcow2", disk]

            retcode = await self._qemu_img_exec(command)
            if retcode:
                stdout = self.read_qemu_img_stdout()
                raise QemuError(
                    "Could not create '{}' disk image: qemu-img returned with {}\n{}".format(disk_name, retcode, stdout)
                )
        except (OSError, subprocess.SubprocessError) as e:
            stdout = self.read_qemu_img_stdout()
            raise QemuError(f"Could not create '{disk_name}' disk image: {e}\n{stdout}")

    async def _mcopy(self, image, *args):
        try:
            # read offset of first partition from MBR
            with open(image, "rb") as img_file:
                mbr = img_file.read(512)
            part_type, offset, signature = struct.unpack("<450xB3xL52xH", mbr)
            if signature != 0xAA55:
                raise OSError(f"mcopy failure: {image}: invalid MBR")
            if part_type not in (1, 4, 6, 11, 12, 14):
                raise OSError("mcopy failure: {}: invalid partition type {:02X}".format(image, part_type))
            part_image = image + f"@@{offset}S"

            process = await asyncio.create_subprocess_exec(
                "mcopy",
                "-i",
                part_image,
                *args,
                stdin=subprocess.DEVNULL,
                stdout=subprocess.PIPE,
                stderr=subprocess.STDOUT,
                cwd=self.working_dir,
            )
            (stdout, _) = await process.communicate()
            retcode = process.returncode
        except (OSError, subprocess.SubprocessError) as e:
            raise OSError(f"mcopy failure: {e}")
        if retcode != 0:
            stdout = stdout.decode("utf-8").rstrip()
            if stdout:
                raise OSError(f"mcopy failure: {stdout}")
            else:
                raise OSError(f"mcopy failure: return code {retcode}")

    async def _export_config(self):
        disk_name = getattr(self, "config_disk_name")
        if not disk_name:
            return
        disk = os.path.join(self.working_dir, disk_name)
        if not os.path.exists(disk):
            return
        config_dir = os.path.join(self.working_dir, "configs")
        zip_file = os.path.join(self.working_dir, "config.zip")
        try:
            os.mkdir(config_dir)
            await self._mcopy(disk, "-s", "-m", "-n", "--", "::/", config_dir)
            if os.path.exists(zip_file):
                os.remove(zip_file)
            pack_zip(zip_file, config_dir)
        except OSError as e:
            log.warning(f"Can't export config: {e}")
            self.project.emit("log.warning", {"message": f"{self._name}: Can't export config: {e}"})
        shutil.rmtree(config_dir, ignore_errors=True)

    async def _import_config(self):
        disk_name = getattr(self, "config_disk_name")
        zip_file = os.path.join(self.working_dir, "config.zip")
        if not disk_name or not os.path.exists(zip_file):
            return
        config_dir = os.path.join(self.working_dir, "configs")
        disk = os.path.join(self.working_dir, disk_name)
        disk_tmp = disk + ".tmp"
        try:
            os.mkdir(config_dir)
            shutil.copyfile(getattr(self, "config_disk_image"), disk_tmp)
            unpack_zip(zip_file, config_dir)
            config_files = [os.path.join(config_dir, fname) for fname in os.listdir(config_dir)]
            if config_files:
                await self._mcopy(disk_tmp, "-s", "-m", "-o", "--", *config_files, "::/")
            os.replace(disk_tmp, disk)
        except OSError as e:
            log.warning(f"Can't import config: {e}")
            self.project.emit("log.warning", {"message": f"{self._name}: Can't import config: {e}"})
            if os.path.exists(disk_tmp):
                os.remove(disk_tmp)
                os.remove(zip_file)
        shutil.rmtree(config_dir, ignore_errors=True)

    async def _disk_interface_options(self, disk, disk_index, interface, format=None):
        options = []
        extra_drive_options = ""
        if format:
            extra_drive_options += f",format={format}"

        # From Qemu man page: if the filename contains comma, you must double it
        # (for instance, "file=my,,file" to use file "my,file").
        disk = disk.replace(",", ",,")

        if interface == "sata":
            # special case, sata controller doesn't exist in Qemu
            options.extend(["-device", f"ahci,id=ahci{disk_index}"])
            options.extend(
                [
                    "-drive",
                    f"file={disk},if=none,id=drive{disk_index},index={disk_index},media=disk{extra_drive_options}",
                ]
            )
            if self._qemu_version and parse_version(self._qemu_version) >= parse_version("4.2.0"):
                # The ‘ide-drive’ device is deprecated since version 4.2.0
                # https://qemu.readthedocs.io/en/latest/system/deprecated.html#ide-drive-since-4-2
                options.extend(
                    ["-device", f"ide-hd,drive=drive{disk_index},bus=ahci{disk_index}.0,id=drive{disk_index}"]
                )
            else:
                options.extend(
                    ["-device", f"ide-drive,drive=drive{disk_index},bus=ahci{disk_index}.0,id=drive{disk_index}"]
                )
        elif interface == "nvme":
            options.extend(
                [
                    "-drive",
                    f"file={disk},if=none,id=drive{disk_index},index={disk_index},media=disk{extra_drive_options}",
                ]
            )
            options.extend(["-device", f"nvme,drive=drive{disk_index},serial={disk_index}"])
        elif interface == "scsi":
            options.extend(["-device", f"virtio-scsi-pci,id=scsi{disk_index}"])
            options.extend(
                [
                    "-drive",
                    f"file={disk},if=none,id=drive{disk_index},index={disk_index},media=disk{extra_drive_options}",
                ]
            )
            options.extend(["-device", f"scsi-hd,drive=drive{disk_index}"])
        # elif interface == "sd":
        #    options.extend(["-drive", 'file={},id=drive{},index={}{}'.format(disk, disk_index, disk_index, extra_drive_options)])
        #    options.extend(["-device", 'sd-card,drive=drive{},id=drive{}'.format(disk_index, disk_index, disk_index)])
        else:
            options.extend(
                [
                    "-drive",
                    f"file={disk},if={interface},index={disk_index},media=disk,id=drive{disk_index}{extra_drive_options}",
                ]
            )
        return options

    async def _disk_options(self):
        options = []
        qemu_img_path = self._get_qemu_img()

        drives = ["a", "b", "c", "d"]

        for disk_index, drive in enumerate(drives):
            # prioritize config disk over normal disks
            if drive == "d" and self._create_config_disk:
                continue

            disk_image = getattr(self, f"_hd{drive}_disk_image")
            if not disk_image:
                continue

            interface = getattr(self, f"hd{drive}_disk_interface")
            # fail-safe: use "ide" if there is a disk image and no interface type has been explicitly configured
            if interface == "none":
                interface = "ide"
                setattr(self, f"hd{drive}_disk_interface", interface)

            disk_name = f"hd{drive}"
            if not os.path.isfile(disk_image) or not os.path.exists(disk_image):
                if os.path.islink(disk_image):
                    raise QemuError(
                        f"'{disk_name}' disk image linked to "
                        f"'{os.path.realpath(disk_image)}' is not accessible"
                    )
                else:
                    raise QemuError(f"'{disk_image}' is not accessible")
            else:
                try:
                    # check for corrupt disk image
                    retcode = await self._qemu_img_exec([qemu_img_path, "check", disk_image])
                    # ignore retcode == 1, one reason is that the image is encrypted and
                    # there is no encrypt.key-secret available
                    if retcode == 3:
                        # image has leaked clusters, but is not corrupted, let's try to fix it
                        log.warning(f"Disk image '{disk_image}' has leaked clusters")
                        if await self._qemu_img_exec([qemu_img_path, "check", "-r", "leaks", f"{disk_image}"]) == 3:
                            self.project.emit(
                                "log.warning",
                                {"message": f"Disk image '{disk_image}' has leaked clusters and could not be fixed"}
                            )
                    elif retcode == 2:
                        # image is corrupted, let's try to fix it
                        log.warning(f"Disk image '{disk_image}' is corrupted")
                        if await self._qemu_img_exec([qemu_img_path, "check", "-r", "all", f"{disk_image}"]) == 2:
                            self.project.emit(
                                "log.warning",
                                {"message": f"Disk image '{disk_image}' is corrupted and could not be fixed"}
                            )
                except (OSError, subprocess.SubprocessError) as e:
                    stdout = self.read_qemu_img_stdout()
                    raise QemuError(f"Could not check '{disk_name}' disk image: {e}\n{stdout}")

            if self.linked_clone and os.path.dirname(disk_image) != self.working_dir:

                #cloned_disk_image = os.path.splitext(os.path.basename(disk_image))
                disk = os.path.join(self.working_dir, f"{disk_name}_disk.qcow2")
                if not os.path.exists(disk):
                    # create the disk
                    await self._create_linked_clone(disk_name, disk_image, disk)
                else:
                    backing_file_format = await self._find_disk_file_format(disk_image)
                    if not backing_file_format:
                        raise QemuError(f"Could not detect format for disk image '{disk_image}'")
                    # Rebase the image. This is in case the base image moved to a different directory,
                    # which will be the case if we imported a portable project. This uses
                    # get_abs_image_path(hdX_disk_image) and ignores the old base path embedded
                    # in the qcow2 file itself.
                    try:
                        qcow2 = Qcow2(disk)
                        await qcow2.rebase(qemu_img_path, disk_image, backing_file_format)
                    except (Qcow2Error, OSError) as e:
                        raise QemuError(f"Could not use qcow2 disk image '{disk_image}' for {disk_name} {e}")

            else:
                disk = disk_image

            options.extend(await self._disk_interface_options(disk, disk_index, interface))

        # config disk
        disk_image = getattr(self, "config_disk_image")
        if disk_image and self._create_config_disk:
            disk_name = getattr(self, "config_disk_name")
            disk = os.path.join(self.working_dir, disk_name)
            if self.hdd_disk_interface == "none":
                # use the HDA interface type if none has been configured for HDD
                self.hdd_disk_interface = getattr(self, "hda_disk_interface", "none")
            await self._import_config()
            disk_exists = os.path.exists(disk)
            if not disk_exists:
                try:
                    shutil.copyfile(disk_image, disk)
                    disk_exists = True
                except OSError as e:
                    log.warning(f"Could not create '{disk_name}' disk image: {e}")
            if disk_exists:
                options.extend(await self._disk_interface_options(disk, 3, self.hdd_disk_interface, "raw"))

        return options

    async def resize_disk(self, drive_name, extend):

        if self.is_running():
            raise QemuError(f"Cannot resize {drive_name} while the VM is running")

        if self.linked_clone:
            disk_image_path = os.path.join(self.working_dir, f"{drive_name}_disk.qcow2")
            if not os.path.exists(disk_image_path):
                disk_image = getattr(self, f"_{drive_name}_disk_image")
                await self._create_linked_clone(drive_name, disk_image, disk_image_path)
        else:
            disk_image_path = getattr(self, f"{drive_name}_disk_image")

        if not os.path.exists(disk_image_path):
            raise QemuError(f"Disk path '{disk_image_path}' does not exist")
        qemu_img_path = self._get_qemu_img()
        await self.manager.resize_disk(qemu_img_path, disk_image_path, extend)

    def _cdrom_option(self):

        options = []
        if self._cdrom_image:
            if not os.path.isfile(self._cdrom_image) or not os.path.exists(self._cdrom_image):
                if os.path.islink(self._cdrom_image):
                    raise QemuError(
                        f"cdrom image '{self._cdrom_image}' linked to '{os.path.realpath(self._cdrom_image)}' is not accessible"
                    )
                else:
                    raise QemuError(f"cdrom image '{self._cdrom_image}' is not accessible")
            if self._hdc_disk_image:
                raise QemuError("You cannot use a disk image on hdc disk and a CDROM image at the same time")
            options.extend(["-cdrom", self._cdrom_image.replace(",", ",,")])
        return options

    def _bios_option(self):

        options = []
        if self._bios_image:
            if self._uefi:
                raise QemuError("Cannot use a bios image and the UEFI boot mode at the same time")
            if not os.path.isfile(self._bios_image) or not os.path.exists(self._bios_image):
                if os.path.islink(self._bios_image):
                    raise QemuError(
                        f"bios image '{self._bios_image}' linked to '{os.path.realpath(self._bios_image)}' is not accessible"
                    )
                else:
                    raise QemuError(f"bios image '{self._bios_image}' is not accessible")
            options.extend(["-bios", self._bios_image.replace(",", ",,")])
        elif self._uefi:
            # get the OVMF firmware from the images directory
            ovmf_firmware_path = self.manager.get_abs_image_path("OVMF_CODE.fd")
            log.info("Configuring UEFI boot mode using OVMF file: '{}'".format(ovmf_firmware_path))
            options.extend(["-drive", "if=pflash,format=raw,readonly,file={}".format(ovmf_firmware_path)])

            # the node should have its own copy of OVMF_VARS.fd (the UEFI variables store)
            ovmf_vars_node_path = os.path.join(self.working_dir, "OVMF_VARS.fd")
            if not os.path.exists(ovmf_vars_node_path):
                try:
                    shutil.copyfile(self.manager.get_abs_image_path("OVMF_VARS.fd"), ovmf_vars_node_path)
                except OSError as e:
                    raise QemuError("Cannot copy OVMF_VARS.fd file to the node working directory: {}".format(e))
            options.extend(["-drive", "if=pflash,format=raw,file={}".format(ovmf_vars_node_path)])
        return options

    def _linux_boot_options(self):

        options = []
        if self._initrd:
            if not os.path.isfile(self._initrd) or not os.path.exists(self._initrd):
                if os.path.islink(self._initrd):
                    raise QemuError(
                        f"initrd file '{self._initrd}' linked to '{os.path.realpath(self._initrd)}' is not accessible"
                    )
                else:
                    raise QemuError(f"initrd file '{self._initrd}' is not accessible")
            options.extend(["-initrd", self._initrd.replace(",", ",,")])
        if self._kernel_image:
            if not os.path.isfile(self._kernel_image) or not os.path.exists(self._kernel_image):
                if os.path.islink(self._kernel_image):
                    raise QemuError(
                        f"kernel image '{self._kernel_image}' linked to '{os.path.realpath(self._kernel_image)}' is not accessible"
                    )
                else:
                    raise QemuError(f"kernel image '{self._kernel_image}' is not accessible")
            options.extend(["-kernel", self._kernel_image.replace(",", ",,")])
        if self._kernel_command_line:
            options.extend(["-append", self._kernel_command_line])
        return options

    async def _start_swtpm(self):
        """
        Start swtpm (TPM emulator)
        """

        if sys.platform.startswith("win"):
            raise QemuError("swtpm (TPM emulator) is not supported on Windows")
        tpm_dir = os.path.join(self.working_dir, "tpm")
        os.makedirs(tpm_dir, exist_ok=True)
        tpm_sock = os.path.join(self.temporary_directory, "swtpm.sock")
        swtpm = shutil.which("swtpm")
        if not swtpm:
            raise QemuError("Could not find swtpm (TPM emulator)")
        swtpm_version = await self.manager.get_swtpm_version(swtpm)
        if swtpm_version and parse_version(swtpm_version) < parse_version("0.8.0"):
            # swtpm >= version 0.8.0 is required
            raise QemuError("swtpm version 0.8.0 or above must be installed (detected version is {})".format(swtpm_version))
        try:
            command = [
                swtpm,
                "socket",
                "--tpm2",
                '--tpmstate', "dir={}".format(tpm_dir),
                "--ctrl",
                "type=unixio,path={},terminate".format(tpm_sock)
            ]
            command_string = " ".join(shlex.quote(s) for s in command)
            log.info("Starting swtpm (TPM emulator) with: {}".format(command_string))
            self._swtpm_process = subprocess.Popen(command, cwd=self.working_dir)
            log.info("swtpm (TPM emulator) has started")
        except (OSError, subprocess.SubprocessError) as e:
            raise QemuError("Could not start swtpm (TPM emulator): {}".format(e))

    def _stop_swtpm(self):
        """
        Stop swtpm (TPM emulator)
        """

        if self._swtpm_process and self._swtpm_process.returncode is None:
            self._swtpm_process.terminate()
            self._swtpm_process = None

    def _tpm_options(self):
        """
        Return the TPM options for Qemu.
        """

        tpm_sock = os.path.join(self.temporary_directory, "swtpm.sock")
        if not os.path.exists(tpm_sock):
            raise QemuError("swtpm socket file '{}' does not exist".format(tpm_sock))
        options = [
            "-chardev",
            "socket,id=chrtpm,path={}".format(tpm_sock),
            "-tpmdev",
            "emulator,id=tpm0,chardev=chrtpm",
            "-device",
            "tpm-tis,tpmdev=tpm0"
        ]
        return options

    async def _network_options(self):

        network_options = []
        network_options.extend(
            ["-net", "none"]
        )  # we do not want any user networking back-end if no adapter is connected.

        # Each 32 PCI device we need to add a PCI bridge with max 9 bridges
        pci_devices = 4 + len(self._ethernet_adapters)  # 4 PCI devices are use by default by qemu
        pci_bridges = math.floor(pci_devices / 32)
        pci_bridges_created = 0
        if pci_bridges >= 1:
            if self._qemu_version and parse_version(self._qemu_version) < parse_version("2.4.0"):
                raise QemuError(
                    "Qemu version 2.4 or later is required to run this VM with a large number of network adapters"
                )

        pci_device_id = 4 + pci_bridges  # Bridge consume PCI ports
        for adapter_number, adapter in enumerate(self._ethernet_adapters):
            mac = int_to_macaddress(macaddress_to_int(self._mac_address) + adapter_number)

            # use a local UDP tunnel to connect to uBridge instead
            if adapter_number not in self._local_udp_tunnels:
                self._local_udp_tunnels[adapter_number] = self._create_local_udp_tunnel()
            nio = self._local_udp_tunnels[adapter_number][0]

            custom_adapter = self._get_custom_adapter_settings(adapter_number)
            adapter_type = custom_adapter.get("adapter_type", self._adapter_type)
            custom_mac_address = custom_adapter.get("mac_address")
            if custom_mac_address:
                mac = int_to_macaddress(macaddress_to_int(custom_mac_address))

            device_string = f"{adapter_type},mac={mac}"
            if adapter_type == "virtio-net-pci":
                device_string = "{},speed=10000,duplex=full".format(device_string)
            bridge_id = math.floor(pci_device_id / 32)
            if bridge_id > 0:
                if pci_bridges_created < bridge_id:
                    network_options.extend(["-device", f"i82801b11-bridge,id=dmi_pci_bridge{bridge_id}"])
                    network_options.extend(
                        [
                            "-device",
                            "pci-bridge,id=pci-bridge{bridge_id},bus=dmi_pci_bridge{bridge_id},chassis_nr=0x1,addr=0x{bridge_id},shpc=off".format(
                                bridge_id=bridge_id
                            ),
                        ]
                    )
                    pci_bridges_created += 1
                addr = pci_device_id % 32
                device_string = f"{device_string},bus=pci-bridge{bridge_id},addr=0x{addr:02x}"
            pci_device_id += 1
            if nio:
                network_options.extend(["-device", f"{device_string},netdev=gns3-{adapter_number}"])
                if isinstance(nio, NIOUDP):
                    network_options.extend(
                        [
                            "-netdev",
                            "socket,id=gns3-{},udp={}:{},localaddr={}:{}".format(
                                adapter_number, nio.rhost, nio.rport, "127.0.0.1", nio.lport
                            ),
                        ]
                    )
                elif isinstance(nio, NIOTAP):
                    network_options.extend(
                        ["-netdev", f"tap,id=gns3-{adapter_number},ifname={nio.tap_device},script=no,downscript=no"]
                    )
            else:
                network_options.extend(["-device", device_string])

        return network_options

    async def _disable_graphics(self):
        """
        Disable graphics depending of the QEMU version
        """

        if any(opt in self._options for opt in ["-display", "-nographic", "-curses", "-sdl" "-spice", "-vnc"]):
            return []
        if self._qemu_version and parse_version(self._qemu_version) >= parse_version("3.0"):
            return ["-display", "none"]
        else:
            return ["-nographic"]

    async def _run_with_hardware_acceleration(self, qemu_path, options):
        """
        Check if we can run Qemu with hardware acceleration

        :param qemu_path: Path to qemu
        :param options: String of qemu user options
        :returns: Boolean True if we need to enable hardware acceleration
        """

        enable_hardware_accel = self.manager.config.settings.Qemu.enable_hardware_acceleration
        require_hardware_accel = self.manager.config.settings.Qemu.require_hardware_acceleration
        if enable_hardware_accel and "-machine accel=tcg" not in options:
            # Turn OFF hardware acceleration for non x86 architectures
            supported_binaries = ["qemu-system-x86_64", "qemu-system-i386", "qemu-kvm"]
            if os.path.basename(qemu_path) not in supported_binaries:
                if require_hardware_accel:
                    raise QemuError(
                        "Hardware acceleration can only be used with the following Qemu executables: {}".format(
                            ", ".join(supported_binaries)
                        )
                    )
                else:
                    return False

            if sys.platform.startswith("linux") and not os.path.exists("/dev/kvm"):
                if require_hardware_accel:
                    raise QemuError(
                        "KVM acceleration cannot be used (/dev/kvm doesn't exist). It is possible to turn off KVM support in the gns3_server.conf by adding enable_hardware_acceleration = false to the [Qemu] section."
                    )
                else:
                    return False
            elif sys.platform.startswith("darwin"):
                process = await asyncio.create_subprocess_shell("kextstat | grep com.intel.kext.intelhaxm")
                await process.wait()
                if process.returncode != 0:
                    if require_hardware_accel:
                        raise QemuError(
                            "HAXM acceleration support is not installed on this host (com.intel.kext.intelhaxm extension not loaded)"
                        )
                    else:
                        return False
            return True
        return False

    async def _clear_save_vm_stated(self, snapshot_name="GNS3_SAVED_STATE"):

        drives = ["a", "b", "c", "d"]
        qemu_img_path = self._get_qemu_img()
        for disk_index, drive in enumerate(drives):
            disk_image = getattr(self, f"_hd{drive}_disk_image")
            if not disk_image:
                continue
            try:
                if self.linked_clone:
                    disk = os.path.join(self.working_dir, f"hd{drive}_disk.qcow2")
                else:
                    disk = disk_image
                if not os.path.exists(disk):
                    continue
                output = await subprocess_check_output(qemu_img_path, "info", "--output=json", disk)
                if output:
                    try:
                        json_data = json.loads(output)
                    except ValueError as e:
                        raise QemuError(
                            f"Invalid JSON data returned by qemu-img while looking for the Qemu VM saved state snapshot: {e}"
                        )
                    if "snapshots" in json_data:
                        for snapshot in json_data["snapshots"]:
                            if snapshot["name"] == snapshot_name:
                                # delete the snapshot
                                command = [qemu_img_path, "snapshot", "-d", snapshot_name, disk]
                                retcode = await self._qemu_img_exec(command)
                                if retcode:
                                    stdout = self.read_qemu_img_stdout()
                                    log.warning(f"Could not delete saved VM state from disk {disk}: {stdout}")
                                else:
                                    log.info(f"Deleted saved VM state from disk {disk}")
            except subprocess.SubprocessError as e:
                raise QemuError(f"Error while looking for the Qemu VM saved state snapshot: {e}")

    async def _saved_state_option(self, snapshot_name="GNS3_SAVED_STATE"):

        drives = ["a", "b", "c", "d"]
        qemu_img_path = self._get_qemu_img()
        for disk_index, drive in enumerate(drives):
            disk_image = getattr(self, f"_hd{drive}_disk_image")
            if not disk_image:
                continue
            try:
                if self.linked_clone:
                    disk = os.path.join(self.working_dir, f"hd{drive}_disk.qcow2")
                else:
                    disk = disk_image
                if not os.path.exists(disk):
                    continue
                output = await subprocess_check_output(qemu_img_path, "info", "--output=json", disk)
                if output:
                    try:
                        json_data = json.loads(output)
                    except ValueError as e:
                        raise QemuError(
                            f"Invalid JSON data returned by qemu-img while looking for the Qemu VM saved state snapshot: {e}"
                        )
                    if "snapshots" in json_data:
                        for snapshot in json_data["snapshots"]:
                            if snapshot["name"] == snapshot_name:
                                log.info(
                                    'QEMU VM "{name}" [{id}] VM saved state detected (snapshot name: {snapshot})'.format(
                                        name=self._name, id=self.id, snapshot=snapshot_name
                                    )
                                )
                                return ["-loadvm", snapshot_name.replace(",", ",,")]

            except subprocess.SubprocessError as e:
                raise QemuError(f"Error while looking for the Qemu VM saved state snapshot: {e}")
        return []

    async def _build_command(self):
        """
        Command to start the QEMU process.
        (to be passed to subprocess.Popen())
        """

        self._qemu_version = await self.manager.get_qemu_version(self.qemu_path)
        vm_name = self._name.replace(",", ",,")
        project_path = self.project.path.replace(",", ",,")
        additional_options = self._options.strip()
        additional_options = additional_options.replace("%vm-name%", '"' + vm_name.replace('"', '\\"') + '"')
        additional_options = additional_options.replace("%vm-id%", self._id)
        additional_options = additional_options.replace("%project-id%", self.project.id)
        additional_options = additional_options.replace("%project-path%", '"' + project_path.replace('"', '\\"') + '"')
        additional_options = additional_options.replace("%guest-cid%", str(self._guest_cid))
        if self._console_type != "none" and self._console:
            additional_options = additional_options.replace("%console-port%", str(self._console))
        command = [self.qemu_path]
        command.extend(["-name", vm_name])
        command.extend(["-m", f"{self._ram}M"])
        # set the maximum number of the hotpluggable CPUs to match the number of CPUs to avoid issues.
        maxcpus = self._maxcpus
        if self._cpus > maxcpus:
            maxcpus = self._cpus
        command.extend(["-smp", f"cpus={self._cpus},maxcpus={maxcpus},sockets=1"])
        if await self._run_with_hardware_acceleration(self.qemu_path, self._options):
            if sys.platform.startswith("linux"):
                command.extend(["-enable-kvm"])
                # Issue on some combo Intel CPU + KVM + Qemu 2.4.0
                # https://github.com/GNS3/gns3-server/issues/685
                if self._qemu_version and parse_version(self._qemu_version) >= parse_version("2.4.0") and self.platform == "x86_64":
                    command.extend(["-machine", "smm=off"])
            elif sys.platform.startswith("darwin"):
                command.extend(["-enable-hax"])
        command.extend(["-boot", f"order={self._boot_priority}"])
        command.extend(self._bios_option())
        command.extend(self._cdrom_option())
        command.extend(await self._disk_options())
        command.extend(self._linux_boot_options())
        if "-uuid" not in additional_options:
            command.extend(["-uuid", self._id])
        command.extend(self._console_options())
        command.extend(self._aux_options())
        command.extend(self._monitor_options())
        command.extend(await self._network_options())
        if self.on_close != "save_vm_state":
            await self._clear_save_vm_stated()
        else:
            command.extend(await self._saved_state_option())
        if self._console_type == "telnet":
            command.extend(await self._disable_graphics())
        if self._tpm:
            command.extend(self._tpm_options())
        if additional_options:
            try:
                command.extend(shlex.split(additional_options))
            except ValueError as e:
                raise QemuError(f"Invalid additional options: {additional_options} error {e}")
        # avoiding mouse offset (see https://github.com/GNS3/gns3-server/issues/2335)
        if self._console_type == "vnc":
            command.extend(['-machine', 'usb=on', '-device', 'usb-tablet'])
        return command

    def asdict(self):
        answer = {"project_id": self.project.id, "node_id": self.id, "node_directory": self.working_path}
        # Qemu has a long list of options. The JSON schema is the single source of information
        for field in Qemu.model_json_schema()["properties"]:
            if field not in answer:
                try:
                    answer[field] = getattr(self, field)
                except AttributeError:
                    pass

        for drive in ["a", "b", "c", "d"]:
            disk_image = getattr(self, f"_hd{drive}_disk_image")
            if not disk_image:
                continue
            answer[f"hd{drive}_disk_image"] = self.manager.get_relative_image_path(disk_image, self.working_dir)
            answer[f"hd{drive}_disk_image_md5sum"] = md5sum(disk_image, self.working_dir)

            local_disk = os.path.join(self.working_dir, f"hd{drive}_disk.qcow2")
            if os.path.exists(local_disk):
                try:
                    qcow2 = Qcow2(local_disk)
                    if qcow2.backing_file:
                        answer[f"hd{drive}_disk_image_backed"] = os.path.basename(local_disk)
                except (Qcow2Error, OSError) as e:
                    log.error(f"Could not read qcow2 disk image '{local_disk}': {e}")
                    continue

        answer["cdrom_image"] = self.manager.get_relative_image_path(self._cdrom_image, self.working_dir)
        answer["cdrom_image_md5sum"] = md5sum(self._cdrom_image, self.working_dir)
        answer["bios_image"] = self.manager.get_relative_image_path(self._bios_image, self.working_dir)
        answer["bios_image_md5sum"] = md5sum(self._bios_image, self.working_dir)
        answer["initrd"] = self.manager.get_relative_image_path(self._initrd, self.working_dir)
        answer["initrd_md5sum"] = md5sum(self._initrd, self.working_dir)
        answer["kernel_image"] = self.manager.get_relative_image_path(self._kernel_image, self.working_dir)
        answer["kernel_image_md5sum"] = md5sum(self._kernel_image, self.working_dir)
        return answer<|MERGE_RESOLUTION|>--- conflicted
+++ resolved
@@ -45,12 +45,8 @@
 from ..base_node import BaseNode
 from ...utils.asyncio import monitor_process
 from ...utils.images import md5sum
-<<<<<<< HEAD
-from ...utils import macaddress_to_int, int_to_macaddress
+from ...utils import macaddress_to_int, int_to_macaddress, is_ipv6_enabled
 from ...utils.hostname import is_rfc1123_hostname_valid
-=======
-from ...utils import macaddress_to_int, int_to_macaddress, is_ipv6_enabled
->>>>>>> 84efc55d
 
 from gns3server.schemas.compute.qemu_nodes import Qemu, QemuPlatform
 
@@ -1859,16 +1855,6 @@
         if port:
             console_host = self._manager.port_manager.console_host
             if console_host == "0.0.0.0":
-<<<<<<< HEAD
-                if socket.has_ipv6:
-                    # to fix an issue with Qemu when IPv4 is not enabled
-                    # see https://github.com/GNS3/gns3-gui/issues/2352
-                    # FIXME: consider making this more global (not just for Qemu + SPICE)
-                    console_host = "::"
-                else:
-                    raise QemuError("IPv6 must be enabled in order to use the SPICE console")
-            return ["-spice", f"addr={console_host},port={port},disable-ticketing", "-vga", "qxl"]
-=======
                 try:
                     if is_ipv6_enabled():
                         # to fix an issue with Qemu when IPv4 is not enabled
@@ -1878,9 +1864,8 @@
                 except OSError as e:
                     raise QemuError("Could not check if IPv6 is enabled: {}".format(e))
             return ["-spice",
-                    "addr={},port={},disable-ticketing".format(console_host, self._console),
+                    f"addr={console_host},port={port},disable-ticketing",
                     "-vga", "qxl"]
->>>>>>> 84efc55d
         else:
             return []
 
