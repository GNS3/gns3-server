#
# Copyright (C) 2014 GNS3 Technologies Inc.
#
# This program is free software: you can redistribute it and/or modify
# it under the terms of the GNU General Public License as published by
# the Free Software Foundation, either version 3 of the License, or
# (at your option) any later version.
#
# This program is distributed in the hope that it will be useful,
# but WITHOUT ANY WARRANTY; without even the implied warranty of
# MERCHANTABILITY or FITNESS FOR A PARTICULAR PURPOSE.  See the
# GNU General Public License for more details.
#
# You should have received a copy of the GNU General Public License
# along with this program.  If not, see <http://www.gnu.org/licenses/>.

"""
QEMU VM management (creates command line, processes, files etc.) in
order to run a QEMU VM.
"""

import sys
import os
import re
import math
import shutil
import struct
import asyncio
import socket
import gns3server
import subprocess
import time
import json
import shlex

from gns3server.utils import parse_version
from gns3server.utils.asyncio import subprocess_check_output, cancellable_wait_run_in_executor
from .qemu_error import QemuError
from .utils.qcow2 import Qcow2, Qcow2Error
from .utils.ziputils import pack_zip, unpack_zip
from ..adapters.ethernet_adapter import EthernetAdapter
from ..error import NodeError, ImageMissingError
from ..nios.nio_udp import NIOUDP
from ..nios.nio_tap import NIOTAP
from ..base_node import BaseNode
from ...utils.asyncio import monitor_process
from ...utils.images import md5sum
from ...utils import macaddress_to_int, int_to_macaddress
from ...utils.hostname import is_rfc1123_hostname_valid

from gns3server.schemas.compute.qemu_nodes import Qemu, QemuPlatform

import logging

log = logging.getLogger(__name__)


class QemuVM(BaseNode):
    module_name = "qemu"

    """
    QEMU VM implementation.

    :param name: Qemu VM name
    :param node_id: Node identifier
    :param project: Project instance
    :param manager: Manager instance
    :param console: TCP console port
    :param console_type: Console type
    :param qemu_path: path to the QEMU binary
    :param platform: Platform to emulate
    """

    def __init__(
        self,
        name,
        node_id,
        project,
        manager,
        linked_clone=True,
        qemu_path=None,
        console=None,
        console_type="telnet",
        aux=None,
        aux_type="none",
        platform=None,
    ):

        if not is_rfc1123_hostname_valid(name):
            raise QemuError(f"'{name}' is an invalid name to create a Qemu node")

        super().__init__(
            name,
            node_id,
            project,
            manager,
            console=console,
            console_type=console_type,
            linked_clone=linked_clone,
            aux=aux,
            aux_type=aux_type,
            wrap_console=True,
            wrap_aux=True,
        )

        self._host = manager.config.settings.Server.host
        self._monitor_host = manager.config.settings.Qemu.monitor_host
        self._process = None
        self._cpulimit_process = None
        self._swtpm_process = None
        self._monitor = None
        self._stdout_file = ""
        self._qemu_img_stdout_file = ""
        self._execute_lock = asyncio.Lock()
        self._local_udp_tunnels = {}
        self._guest_cid = None
        self._command_line_changed = False

        # QEMU VM settings
        if qemu_path:
            try:
                self.qemu_path = qemu_path
            except QemuError:
                # If the binary is not found for topologies 1.4 and later
                # search via the platform otherwise use the binary name
                if platform:
                    self.platform = platform
                else:
                    self.qemu_path = os.path.basename(qemu_path)
        else:
            self.platform = platform

        self._hda_disk_image = ""
        self._hdb_disk_image = ""
        self._hdc_disk_image = ""
        self._hdd_disk_image = ""
        self._hda_disk_interface = "none"
        self._hdb_disk_interface = "none"
        self._hdc_disk_interface = "none"
        self._hdd_disk_interface = "none"
        self._cdrom_image = ""
        self._bios_image = ""
        self._boot_priority = "c"
        self._mac_address = ""
        self._options = ""
        self._ram = 256
        self._cpus = 1
        self._maxcpus = 1
        self._ethernet_adapters = []
        self._adapter_type = "e1000"
        self._initrd = ""
        self._kernel_image = ""
        self._kernel_command_line = ""
<<<<<<< HEAD
=======
        self._tpm = False
        self._legacy_networking = False
>>>>>>> f8f5d7ec
        self._replicate_network_connection_state = True
        self._create_config_disk = False
        self._on_close = "power_off"
        self._cpu_throttling = 0  # means no CPU throttling
        self._process_priority = "low"

        self.mac_address = ""  # this will generate a MAC address
        self.adapters = 1  # creates 1 adapter by default

        # config disk
        self.config_disk_name = self.manager.config_disk
        self.config_disk_image = ""
        if self.config_disk_name:
            if not shutil.which("mcopy"):
                log.warning("Config disk: 'mtools' are not installed.")
                self.config_disk_name = ""
            else:
                try:
                    self.config_disk_image = self.manager.get_abs_image_path(self.config_disk_name)
                except (NodeError, ImageMissingError):
                    log.warning(f"Config disk: image '{self.config_disk_name}' missing")
                    self.config_disk_name = ""

        log.info(f'QEMU VM "{self._name}" [{self._id}] has been created')

    @BaseNode.name.setter
    def name(self, new_name):
        """
        Sets the name of this Qemu VM.

        :param new_name: name
        """

        if not is_rfc1123_hostname_valid(new_name):
            raise QemuError(f"'{new_name}' is an invalid name to rename Qemu node '{self._name}'")
        super(QemuVM, QemuVM).name.__set__(self, new_name)

    @property
    def guest_cid(self):
        """
        Returns the CID (console ID) which is an unique identifier between 3 and 65535

        :returns: integer between 3 and 65535
        """

        return self._guest_cid

    @guest_cid.setter
    def guest_cid(self, guest_cid):
        """
        Set the CID (console ID) which is an unique identifier between 3 and 65535

        :returns: integer between 3 and 65535
        """

        self._guest_cid = guest_cid

    @property
    def monitor(self):
        """
        Returns the TCP monitor port.

        :returns: monitor port (integer)
        """

        return self._monitor

    @property
    def qemu_path(self):
        """
        Returns the QEMU binary path for this QEMU VM.

        :returns: QEMU path
        """

        return self._qemu_path

    @qemu_path.setter
    def qemu_path(self, qemu_path):
        """
        Sets the QEMU binary path this QEMU VM.

        :param qemu_path: QEMU path
        """

        if qemu_path and os.pathsep not in qemu_path:
            new_qemu_path = shutil.which(qemu_path, path=os.pathsep.join(self._manager.paths_list()))
            if new_qemu_path is None:
                raise QemuError(f"QEMU binary path {qemu_path} is not found in the path")
            qemu_path = new_qemu_path

        self._check_qemu_path(qemu_path)
        self._qemu_path = qemu_path
        self._platform = os.path.basename(qemu_path)
        if self._platform == "qemu-kvm":
            self._platform = "x86_64"
        else:
            qemu_bin = os.path.basename(qemu_path)
            qemu_bin = re.sub(r"(w)?\.(exe|EXE)$", "", qemu_bin)
            # Old version of GNS3 provide a binary named qemu.exe
            if qemu_bin == "qemu":
                self._platform = "i386"
            else:
                self._platform = re.sub(r"^qemu-system-(.*)$", r"\1", qemu_bin, re.IGNORECASE)

        try:
            QemuPlatform(self._platform.split(".")[0])
        except ValueError:
            raise QemuError(f"Platform {self._platform} is unknown")
        log.info(
            'QEMU VM "{name}" [{id}] has set the QEMU path to {qemu_path}'.format(
                name=self._name, id=self._id, qemu_path=qemu_path
            )
        )

    def _check_qemu_path(self, qemu_path):

        if qemu_path is None:
            raise QemuError("QEMU binary path is not set")
        if not os.path.exists(qemu_path):
            raise QemuError(f"QEMU binary '{qemu_path}' is not accessible")
        if not os.access(qemu_path, os.X_OK):
            raise QemuError(f"QEMU binary '{qemu_path}' is not executable")

    @property
    def platform(self):
        """
        Return the current platform
        """
        return self._platform

    @platform.setter
    def platform(self, platform):

        self._platform = platform
        self.qemu_path = f"qemu-system-{platform}"

    def _disk_setter(self, variable, value):
        """
        Use by disk image setter for checking and apply modifications

        :param variable: Variable name in the class
        :param value: New disk value
        """

        value = self.manager.get_abs_image_path(value, self.working_dir)
        if not self.linked_clone:
            for node in self.manager.nodes:
                if node != self and getattr(node, variable) == value:
                    raise QemuError(
                        f"Sorry a node without the linked base setting enabled can only be used once on your server. {value} is already used by {node.name} in project {node.project.name}"
                    )
        setattr(self, "_" + variable, value)
        log.info(
            'QEMU VM "{name}" [{id}] has set the QEMU {variable} path to {disk_image}'.format(
                name=self._name, variable=variable, id=self._id, disk_image=value
            )
        )

    @property
    def hda_disk_image(self):
        """
        Returns the hda disk image path for this QEMU VM.

        :returns: QEMU hda disk image path
        """

        return self._hda_disk_image

    @hda_disk_image.setter
    def hda_disk_image(self, hda_disk_image):
        """
        Sets the hda disk image for this QEMU VM.

        :param hda_disk_image: QEMU hda disk image path
        """

        self._disk_setter("hda_disk_image", hda_disk_image)

    @property
    def hdb_disk_image(self):
        """
        Returns the hdb disk image path for this QEMU VM.

        :returns: QEMU hdb disk image path
        """

        return self._hdb_disk_image

    @hdb_disk_image.setter
    def hdb_disk_image(self, hdb_disk_image):
        """
        Sets the hdb disk image for this QEMU VM.

        :param hdb_disk_image: QEMU hdb disk image path
        """

        self._disk_setter("hdb_disk_image", hdb_disk_image)

    @property
    def hdc_disk_image(self):
        """
        Returns the hdc disk image path for this QEMU VM.

        :returns: QEMU hdc disk image path
        """

        return self._hdc_disk_image

    @hdc_disk_image.setter
    def hdc_disk_image(self, hdc_disk_image):
        """
        Sets the hdc disk image for this QEMU VM.

        :param hdc_disk_image: QEMU hdc disk image path
        """

        self._disk_setter("hdc_disk_image", hdc_disk_image)

    @property
    def hdd_disk_image(self):
        """
        Returns the hdd disk image path for this QEMU VM.

        :returns: QEMU hdd disk image path
        """

        return self._hdd_disk_image

    @hdd_disk_image.setter
    def hdd_disk_image(self, hdd_disk_image):
        """
        Sets the hdd disk image for this QEMU VM.

        :param hdd_disk_image: QEMU hdd disk image path
        """

        self._disk_setter("hdd_disk_image", hdd_disk_image)

    @property
    def hda_disk_interface(self):
        """
        Returns the hda disk interface this QEMU VM.

        :returns: QEMU hda disk interface
        """

        return self._hda_disk_interface

    @hda_disk_interface.setter
    def hda_disk_interface(self, hda_disk_interface):
        """
        Sets the hda disk interface for this QEMU VM.

        :param hda_disk_interface: QEMU hda disk interface
        """

        self._hda_disk_interface = hda_disk_interface
        log.info(
            'QEMU VM "{name}" [{id}] has set the QEMU hda disk interface to {interface}'.format(
                name=self._name, id=self._id, interface=self._hda_disk_interface
            )
        )

    @property
    def hdb_disk_interface(self):
        """
        Returns the hdb disk interface this QEMU VM.

        :returns: QEMU hdb disk interface
        """

        return self._hdb_disk_interface

    @hdb_disk_interface.setter
    def hdb_disk_interface(self, hdb_disk_interface):
        """
        Sets the hda disk interface for this QEMU VM.

        :param hdb_disk_interface: QEMU hdb disk interface
        """

        self._hdb_disk_interface = hdb_disk_interface
        log.info(
            'QEMU VM "{name}" [{id}] has set the QEMU hdb disk interface to {interface}'.format(
                name=self._name, id=self._id, interface=self._hdb_disk_interface
            )
        )

    @property
    def hdc_disk_interface(self):
        """
        Returns the hdc disk interface this QEMU VM.

        :returns: QEMU hdc disk interface
        """

        return self._hdc_disk_interface

    @hdc_disk_interface.setter
    def hdc_disk_interface(self, hdc_disk_interface):
        """
        Sets the hdc disk interface for this QEMU VM.

        :param hdc_disk_interface: QEMU hdc disk interface
        """

        self._hdc_disk_interface = hdc_disk_interface
        log.info(
            'QEMU VM "{name}" [{id}] has set the QEMU hdc disk interface to {interface}'.format(
                name=self._name, id=self._id, interface=self._hdc_disk_interface
            )
        )

    @property
    def hdd_disk_interface(self):
        """
        Returns the hda disk interface this QEMU VM.

        :returns: QEMU hda disk interface
        """

        return self._hdd_disk_interface

    @hdd_disk_interface.setter
    def hdd_disk_interface(self, hdd_disk_interface):
        """
        Sets the hdd disk interface for this QEMU VM.

        :param hdd_disk_interface: QEMU hdd disk interface
        """

        self._hdd_disk_interface = hdd_disk_interface
        log.info(
            'QEMU VM "{name}" [{id}] has set the QEMU hdd disk interface to {interface}'.format(
                name=self._name, id=self._id, interface=self._hdd_disk_interface
            )
        )

    @property
    def cdrom_image(self):
        """
        Returns the cdrom image path for this QEMU VM.

        :returns: QEMU cdrom image path
        """

        return self._cdrom_image

    @cdrom_image.setter
    def cdrom_image(self, cdrom_image):
        """
        Sets the cdrom image for this QEMU VM.

        :param cdrom_image: QEMU cdrom image path
        """

        if cdrom_image:
            self._cdrom_image = self.manager.get_abs_image_path(cdrom_image, self.working_dir)

            log.info(
                'QEMU VM "{name}" [{id}] has set the QEMU cdrom image path to {cdrom_image}'.format(
                    name=self._name, id=self._id, cdrom_image=self._cdrom_image
                )
            )
        else:
            self._cdrom_image = ""

    async def update_property(self, name, value):
        """
        Update Qemu VM properties.
        """

        setattr(self, name, value)
        if name == "cdrom_image":
            # let the guest know about the new cdrom image
            await self._update_cdrom_image()
        self._command_line_changed = True

    async def _update_cdrom_image(self):
        """
        Update the cdrom image path for the Qemu guest OS
        """

        if self.is_running():
            if self._cdrom_image:
                self._cdrom_option()  # this will check the cdrom image is accessible
                await self._control_vm("eject -f ide1-cd0")
                await self._control_vm(f"change ide1-cd0 {self._cdrom_image}")
                log.info(
                    'QEMU VM "{name}" [{id}] has changed the cdrom image path to {cdrom_image}'.format(
                        name=self._name, id=self._id, cdrom_image=self._cdrom_image
                    )
                )
            else:
                await self._control_vm("eject -f ide1-cd0")
                log.info(f'QEMU VM "{self._name}" [{self._id}] has ejected the cdrom image')

    @property
    def bios_image(self):
        """
        Returns the bios image path for this QEMU VM.

        :returns: QEMU bios image path
        """

        return self._bios_image

    @bios_image.setter
    def bios_image(self, bios_image):
        """
        Sets the bios image for this QEMU VM.

        :param bios_image: QEMU bios image path
        """

        self._bios_image = self.manager.get_abs_image_path(bios_image, self.working_dir)
        log.info(
            'QEMU VM "{name}" [{id}] has set the QEMU bios image path to {bios_image}'.format(
                name=self._name, id=self._id, bios_image=self._bios_image
            )
        )

    @property
    def boot_priority(self):
        """
        Returns the boot priority for this QEMU VM.

        :returns: QEMU boot priority
        """

        return self._boot_priority

    @boot_priority.setter
    def boot_priority(self, boot_priority):
        """
        Sets the boot priority for this QEMU VM.

        :param boot_priority: QEMU boot priority
        """

        self._boot_priority = boot_priority
        log.info(
            'QEMU VM "{name}" [{id}] has set the boot priority to {boot_priority}'.format(
                name=self._name, id=self._id, boot_priority=self._boot_priority
            )
        )

    @property
    def ethernet_adapters(self):
        """
        Return the list of ethernet adapters of the node
        """
        return self._ethernet_adapters

    @property
    def adapters(self):
        """
        Returns the number of Ethernet adapters for this QEMU VM.

        :returns: number of adapters
        """

        return len(self._ethernet_adapters)

    @adapters.setter
    def adapters(self, adapters):
        """
        Sets the number of Ethernet adapters for this QEMU VM.

        :param adapters: number of adapters
        """

        self._ethernet_adapters.clear()
        for adapter_number in range(0, adapters):
            self._ethernet_adapters.append(EthernetAdapter())

        log.info(
            'QEMU VM "{name}" [{id}]: number of Ethernet adapters changed to {adapters}'.format(
                name=self._name, id=self._id, adapters=adapters
            )
        )

    @property
    def adapter_type(self):
        """
        Returns the adapter type for this QEMU VM.

        :returns: adapter type (string)
        """

        return self._adapter_type

    @adapter_type.setter
    def adapter_type(self, adapter_type):
        """
        Sets the adapter type for this QEMU VM.

        :param adapter_type: adapter type (string)
        """

        self._adapter_type = adapter_type

        log.info(
            'QEMU VM "{name}" [{id}]: adapter type changed to {adapter_type}'.format(
                name=self._name, id=self._id, adapter_type=adapter_type
            )
        )

    @property
    def mac_address(self):
        """
        Returns the MAC address for this QEMU VM.

        :returns: adapter type (string)
        """

        return self._mac_address

    @mac_address.setter
    def mac_address(self, mac_address):
        """
        Sets the MAC address for this QEMU VM.

        :param mac_address: MAC address
        """

        if not mac_address:
            # use the node UUID to generate a random MAC address
            self._mac_address = f"0c:{self.id[2:4]}:{self.id[4:6]}:{self.id[6:8]}:00:00"
        else:
            self._mac_address = mac_address

        log.info(
            'QEMU VM "{name}" [{id}]: MAC address changed to {mac_addr}'.format(
                name=self._name, id=self._id, mac_addr=self._mac_address
            )
        )

    @property
    def replicate_network_connection_state(self):
        """
        Returns whether the network connection state for links is replicated in QEMU.

        :returns: boolean
        """

        return self._replicate_network_connection_state

    @replicate_network_connection_state.setter
    def replicate_network_connection_state(self, replicate_network_connection_state):
        """
        Sets whether the network connection state for links is replicated in QEMU

        :param replicate_network_connection_state: boolean
        """

        if replicate_network_connection_state:
            log.info(f'QEMU VM "{self._name}" [{self._id}] has enabled network connection state replication')
        else:
            log.info(f'QEMU VM "{self._name}" [{self._id}] has disabled network connection state replication')
        self._replicate_network_connection_state = replicate_network_connection_state

    @property
    def create_config_disk(self):
        """
        Returns whether a config disk is automatically created on HDD disk interface (secondary slave)

        :returns: boolean
        """

        return self._create_config_disk

    @create_config_disk.setter
    def create_config_disk(self, create_config_disk):
        """
        Sets whether a config disk is automatically created on HDD disk interface (secondary slave)

        :param create_config_disk: boolean
        """

        if create_config_disk:
            log.info(f'QEMU VM "{self._name}" [{self._id}] has enabled the config disk creation feature')
        else:
            log.info(f'QEMU VM "{self._name}" [{self._id}] has disabled the config disk creation feature')
        self._create_config_disk = create_config_disk

    @property
    def on_close(self):
        """
        Returns the action to execute when the VM is stopped/closed

        :returns: string
        """

        return self._on_close

    @on_close.setter
    def on_close(self, on_close):
        """
        Sets the action to execute when the VM is stopped/closed

        :param on_close: string
        """

        log.info(f'QEMU VM "{self._name}" [{self._id}] set the close action to "{on_close}"')
        self._on_close = on_close

    @property
    def cpu_throttling(self):
        """
        Returns the percentage of CPU allowed.

        :returns: integer
        """

        return self._cpu_throttling

    @cpu_throttling.setter
    def cpu_throttling(self, cpu_throttling):
        """
        Sets the percentage of CPU allowed.

        :param cpu_throttling: integer
        """

        log.info(
            'QEMU VM "{name}" [{id}] has set the percentage of CPU allowed to {cpu}'.format(
                name=self._name, id=self._id, cpu=cpu_throttling
            )
        )
        self._cpu_throttling = cpu_throttling
        self._stop_cpulimit()
        if cpu_throttling:
            self._set_cpu_throttling()

    @property
    def process_priority(self):
        """
        Returns the process priority.

        :returns: string
        """

        return self._process_priority

    @process_priority.setter
    def process_priority(self, process_priority):
        """
        Sets the process priority.

        :param process_priority: string
        """

        log.info(
            'QEMU VM "{name}" [{id}] has set the process priority to {priority}'.format(
                name=self._name, id=self._id, priority=process_priority
            )
        )
        self._process_priority = process_priority

    @property
    def ram(self):
        """
        Returns the RAM amount for this QEMU VM.

        :returns: RAM amount in MB
        """

        return self._ram

    @ram.setter
    def ram(self, ram):
        """
        Sets the amount of RAM for this QEMU VM.

        :param ram: RAM amount in MB
        """

        log.info(f'QEMU VM "{self._name}" [{self._id}] has set the RAM to {ram}')
        self._ram = ram

    @property
    def cpus(self):
        """
        Returns the number of vCPUs this QEMU VM.

        :returns: number of vCPUs.
        """

        return self._cpus

    @cpus.setter
    def cpus(self, cpus):
        """
        Sets the number of vCPUs this QEMU VM.

        :param cpus: number of vCPUs.
        """

        log.info(f'QEMU VM "{self._name}" [{self._id}] has set the number of vCPUs to {cpus}')
        self._cpus = cpus

    @property
<<<<<<< HEAD
    def maxcpus(self):
        """
        Returns the maximum number of hotpluggable vCPUs for this QEMU VM.

        :returns: maximum number of hotpluggable vCPUs.
        """

        return self._maxcpus

    @maxcpus.setter
    def maxcpus(self, maxcpus):
        """
        Sets the maximum number of hotpluggable vCPUs for this QEMU VM.

        :param maxcpus: maximum number of hotpluggable vCPUs
        """

        log.info(f'QEMU VM "{self._name}" [{self._id}] has set maximum number of hotpluggable vCPUs to {maxcpus}')
        self._maxcpus = maxcpus
=======
    def tpm(self):
        """
        Returns whether TPM is activated for this QEMU VM.

        :returns: boolean
        """

        return self._tpm

    @tpm.setter
    def tpm(self, tpm):
        """
        Sets whether TPM is activated for this QEMU VM.

        :param tpm: boolean
        """

        if tpm:
            log.info('QEMU VM "{name}" [{id}] has enabled the Trusted Platform Module (TPM)'.format(name=self._name, id=self._id))
        else:
            log.info('QEMU VM "{name}" [{id}] has disabled the Trusted Platform Module (TPM)'.format(name=self._name, id=self._id))
        self._tpm = tpm
>>>>>>> f8f5d7ec

    @property
    def options(self):
        """
        Returns the options for this QEMU VM.

        :returns: QEMU options
        """

        return self._options

    @options.setter
    def options(self, options):
        """
        Sets the options for this QEMU VM.

        :param options: QEMU options
        """

        log.info(
            'QEMU VM "{name}" [{id}] has set the QEMU options to {options}'.format(
                name=self._name, id=self._id, options=options
            )
        )

        # "-no-kvm" and "-no-hax' are deprecated since Qemu v5.2
        if "-no-kvm" in options:
            options = options.replace("-no-kvm", "-machine accel=tcg")
        if "-no-hax" in options:
            options = options.replace("-no-hax", "-machine accel=tcg")

        if "-enable-kvm" in options:
            if not sys.platform.startswith("linux"):
                # KVM can only be enabled on Linux
                options = options.replace("-enable-kvm", "")
            else:
                options = options.replace("-enable-kvm", "-machine accel=kvm")

        if "-enable-hax" in options:
            if not sys.platform.startswith("darwin"):
                # HAXM is only available on macOS
                options = options.replace("-enable-hax", "")
            else:
                options = options.replace("-enable-hax", "-machine accel=hax")

        self._options = options.strip()

    @property
    def initrd(self):
        """
        Returns the initrd path for this QEMU VM.

        :returns: QEMU initrd path
        """

        return self._initrd

    @initrd.setter
    def initrd(self, initrd):
        """
        Sets the initrd path for this QEMU VM.

        :param initrd: QEMU initrd path
        """

        initrd = self.manager.get_abs_image_path(initrd, self.working_dir)

        log.info(
            'QEMU VM "{name}" [{id}] has set the QEMU initrd path to {initrd}'.format(
                name=self._name, id=self._id, initrd=initrd
            )
        )
        if "asa" in initrd and self._initrd != initrd:
            self.project.emit(
                "log.warning",
                {
                    "message": "Warning ASA 8 is not supported by GNS3 and Cisco, please use ASAv instead. Depending of your hardware and OS this could not work or you could be limited to one instance. If ASA 8 is not booting their is no GNS3 solution, you must to upgrade to ASAv."
                },
            )
        self._initrd = initrd

    @property
    def kernel_image(self):
        """
        Returns the kernel image path for this QEMU VM.

        :returns: QEMU kernel image path
        """

        return self._kernel_image

    @kernel_image.setter
    def kernel_image(self, kernel_image):
        """
        Sets the kernel image path for this QEMU VM.

        :param kernel_image: QEMU kernel image path
        """

        kernel_image = self.manager.get_abs_image_path(kernel_image, self.working_dir)
        log.info(
            'QEMU VM "{name}" [{id}] has set the QEMU kernel image path to {kernel_image}'.format(
                name=self._name, id=self._id, kernel_image=kernel_image
            )
        )
        self._kernel_image = kernel_image

    @property
    def kernel_command_line(self):
        """
        Returns the kernel command line for this QEMU VM.

        :returns: QEMU kernel command line
        """

        return self._kernel_command_line

    @kernel_command_line.setter
    def kernel_command_line(self, kernel_command_line):
        """
        Sets the kernel command line for this QEMU VM.

        :param kernel_command_line: QEMU kernel command line
        """

        log.info(
            'QEMU VM "{name}" [{id}] has set the QEMU kernel command line to {kernel_command_line}'.format(
                name=self._name, id=self._id, kernel_command_line=kernel_command_line
            )
        )
        self._kernel_command_line = kernel_command_line

    async def _set_process_priority(self):
        """
        Changes the process priority
        """

        if self._process_priority == "normal":
            return

        if self._process_priority == "realtime":
            priority = -20
        elif self._process_priority == "very high":
            priority = -15
        elif self._process_priority == "high":
            priority = -5
        elif self._process_priority == "low":
            priority = 5
        elif self._process_priority == "very low":
            priority = 19
        else:
            priority = 0
        try:
            process = await asyncio.create_subprocess_exec(
                "renice", "-n", str(priority), "-p", str(self._process.pid)
            )
            await process.wait()
        except (OSError, subprocess.SubprocessError) as e:
            log.error(f'Could not change process priority for QEMU VM "{self._name}": {e}')

    def _stop_cpulimit(self):
        """
        Stops the cpulimit process.
        """

        if self._cpulimit_process and self._cpulimit_process.returncode is None:
<<<<<<< HEAD
            self._cpulimit_process.kill()
            try:
                self._process.wait(3)
            except subprocess.TimeoutExpired:
                log.error(f"Could not kill cpulimit process {self._cpulimit_process.pid}")
=======
            self._cpulimit_process.terminate()
            self._cpulimit_process = None
>>>>>>> f8f5d7ec

    def _set_cpu_throttling(self):
        """
        Limits the CPU usage for current QEMU process.
        """

        if not self.is_running():
            return

        try:
<<<<<<< HEAD
            subprocess.Popen(
                ["cpulimit", "--lazy", f"--pid={self._process.pid}", f"--limit={self._cpu_throttling}"],
                cwd=self.working_dir,
            )
            log.info(f"CPU throttled to {self._cpu_throttling}%")
=======
            if sys.platform.startswith("win") and hasattr(sys, "frozen"):
                cpulimit_exec = os.path.join(os.path.dirname(os.path.abspath(sys.executable)), "cpulimit", "cpulimit.exe")
            else:
                cpulimit_exec = "cpulimit"

            command = [cpulimit_exec, "--lazy", "--pid={}".format(self._process.pid), "--limit={}".format(self._cpu_throttling)]
            self._cpulimit_process = subprocess.Popen(command, cwd=self.working_dir)
            log.info("CPU throttled to {}%".format(self._cpu_throttling))
>>>>>>> f8f5d7ec
        except FileNotFoundError:
            raise QemuError("cpulimit could not be found, please install it or deactivate CPU throttling")
        except (OSError, subprocess.SubprocessError) as e:
            raise QemuError(f"Could not throttle CPU: {e}")

    async def create(self):
        """
        Creates QEMU VM and sets proper MD5 hashes
        """

        # In case user upload image manually we don't have md5 sums.
        # We need generate hashes at this point, otherwise they will be generated
        # at asdict but not on separate thread.
        await cancellable_wait_run_in_executor(md5sum, self._hda_disk_image, self.working_dir)
        await cancellable_wait_run_in_executor(md5sum, self._hdb_disk_image, self.working_dir)
        await cancellable_wait_run_in_executor(md5sum, self._hdc_disk_image, self.working_dir)
        await cancellable_wait_run_in_executor(md5sum, self._hdd_disk_image, self.working_dir)

        super().create()

    async def start(self):
        """
        Starts this QEMU VM.
        """

        async with self._execute_lock:
            if self.is_running():
                # resume the VM if it is paused
                await self.resume()
                return

            if self._manager.config.settings.Qemu.enable_monitor:
                try:
                    info = socket.getaddrinfo(
                        self._monitor_host, 0, socket.AF_UNSPEC, socket.SOCK_STREAM, 0, socket.AI_PASSIVE
                    )
                    if not info:
                        raise QemuError(f"getaddrinfo returns an empty list on {self._monitor_host}")
                    for res in info:
                        af, socktype, proto, _, sa = res
                        # let the OS find an unused port for the Qemu monitor
                        with socket.socket(af, socktype, proto) as sock:
                            sock.setsockopt(socket.SOL_SOCKET, socket.SO_REUSEADDR, 1)
                            sock.bind(sa)
                            self._monitor = sock.getsockname()[1]
                except OSError as e:
                    raise QemuError(f"Could not find free port for the Qemu monitor: {e}")

            # check if there is enough RAM to run
            self.check_available_ram(self.ram)

            command = await self._build_command()
            command_string = " ".join(shlex.quote(s) for s in command)
            try:
                log.info(f"Starting QEMU with: {command_string}")
                self._stdout_file = os.path.join(self.working_dir, "qemu.log")
                log.info(f"logging to {self._stdout_file}")
                with open(self._stdout_file, "w", encoding="utf-8") as fd:
                    fd.write(f"Start QEMU with {command_string}\n\nExecution log:\n")
                    self.command_line = " ".join(command)
                    self._process = await asyncio.create_subprocess_exec(
                        *command, stdout=fd, stderr=subprocess.STDOUT, cwd=self.working_dir
                    )
                log.info(f'QEMU VM "{self._name}" started PID={self._process.pid}')
                self._command_line_changed = False
                self.status = "started"
                monitor_process(self._process, self._termination_callback)
            except (OSError, subprocess.SubprocessError, UnicodeEncodeError) as e:
                stdout = self.read_stdout()
                log.error(f"Could not start QEMU {self.qemu_path}: {e}\n{stdout}")
                raise QemuError(f"Could not start QEMU {self.qemu_path}: {e}\n{stdout}")

            await self._set_process_priority()
            if self._cpu_throttling:
                self._set_cpu_throttling()
            if self._tpm:
                self._start_swtpm()
            if "-enable-kvm" in command_string or "-enable-hax" in command_string:
                self._hw_virtualization = True

            await self._start_ubridge()
            set_link_commands = []
            for adapter_number, adapter in enumerate(self._ethernet_adapters):
                nio = adapter.get_nio(0)
                if nio:
                    await self.add_ubridge_udp_connection(
                        f"QEMU-{self._id}-{adapter_number}", self._local_udp_tunnels[adapter_number][1], nio
                    )
                    if nio.suspend and self._replicate_network_connection_state:
                        set_link_commands.append(f"set_link gns3-{adapter_number} off")
                elif self._replicate_network_connection_state:
                    set_link_commands.append(f"set_link gns3-{adapter_number} off")

            if "-loadvm" not in command_string and self._replicate_network_connection_state:
                # only set the link statuses if not restoring a previous VM state
                await self._control_vm_commands(set_link_commands)

        try:
            if self.is_running():
                await self.start_wrap_console()
        except OSError as e:
            raise QemuError(f"Could not start Telnet QEMU console {e}\n")

    async def _termination_callback(self, returncode):
        """
        Called when the process has stopped.

        :param returncode: Process returncode
        """

        if self.started:
            log.info("QEMU process has stopped, return code: %d", returncode)
            await self.stop()
            if returncode != 0:
                self.project.emit(
                    "log.error",
                    {"message": f"QEMU process has stopped, return code: {returncode}\n{self.read_stdout()}"},
                )

    async def stop(self):
        """
        Stops this QEMU VM.
        """

        await self._stop_ubridge()
        async with self._execute_lock:
            # stop the QEMU process
            self._hw_virtualization = False
            if self.is_running():
                log.info(f'Stopping QEMU VM "{self._name}" PID={self._process.pid}')
                try:

                    if self.on_close == "save_vm_state":
                        await self._control_vm("stop")
                        await self._control_vm("savevm GNS3_SAVED_STATE")
                        wait_for_savevm = 120
                        while wait_for_savevm:
                            await asyncio.sleep(1)
                            status = await self._saved_state_option()
                            wait_for_savevm -= 1
                            if status != []:
                                break

                    if self.on_close == "shutdown_signal":
                        await self._control_vm("system_powerdown")
                        await gns3server.utils.asyncio.wait_for_process_termination(self._process, timeout=120)
                    else:
                        self._process.terminate()
                        await gns3server.utils.asyncio.wait_for_process_termination(self._process, timeout=3)
                except ProcessLookupError:
                    pass
                except asyncio.TimeoutError:
                    if self._process:
                        try:
                            self._process.kill()
                        except ProcessLookupError:
                            pass
                        if self._process.returncode is None:
                            log.warning(f'QEMU VM "{self._name}" PID={self._process.pid} is still running')
            self._process = None
            self._stop_cpulimit()
            self._stop_swtpm()
            if self.on_close != "save_vm_state":
                await self._clear_save_vm_stated()
            await self._export_config()
            await super().stop()

    async def _open_qemu_monitor_connection_vm(self, timeout=10):
        """
        Opens a connection to the QEMU monitor.

        :param timeout: timeout to connect to the monitor TCP server
        :returns: The reader returned is a StreamReader instance; the writer is a StreamWriter instance
        """

        begin = time.time()
        connection_success = False
        last_exception = None
        reader = writer = None
        while time.time() - begin < timeout:
            await asyncio.sleep(0.01)
            try:
                log.debug(f"Connecting to Qemu monitor on {self._monitor_host}:{self._monitor}")
                reader, writer = await asyncio.open_connection(self._monitor_host, self._monitor)
            except (asyncio.TimeoutError, OSError) as e:
                last_exception = e
                continue
            connection_success = True
            break

        if not connection_success:
            log.warning(
                "Could not connect to QEMU monitor on {}:{}: {}".format(
                    self._monitor_host, self._monitor, last_exception
                )
            )
        else:
            log.info(
                f"Connected to QEMU monitor on {self._monitor_host}:{self._monitor} after {time.time() - begin:.4f} seconds"
            )
        return reader, writer

    async def _control_vm(self, command, expected=None):
        """
        Executes a command with QEMU monitor when this VM is running.

        :param command: QEMU monitor command (e.g. info status, stop etc.)
        :param expected: An array of expected strings

        :returns: result of the command (matched object or None)
        """

        result = None
        if self.is_running() and self._monitor:
            log.info(f"Execute QEMU monitor command: {command}")
            reader, writer = await self._open_qemu_monitor_connection_vm()
            if reader is None and writer is None:
                return result

            try:
                cmd_byte = command.encode("ascii")
                writer.write(cmd_byte + b"\n")
                if not expected:
                    while True:
                        line = await asyncio.wait_for(reader.readline(), timeout=3)  # echo of the command
                        if not line or cmd_byte in line:
                            break
            except asyncio.TimeoutError:
                log.warning(f"Missing echo of command '{command}'")
            except OSError as e:
                log.warning(f"Could not write to QEMU monitor: {e}")
                writer.close()
                return result
            if expected:
                try:
                    while result is None:
                        line = await asyncio.wait_for(reader.readline(), timeout=3)
                        if not line:
                            break
                        for expect in expected:
                            if expect in line:
                                result = line.decode("utf-8").strip()
                                break
                except asyncio.TimeoutError:
                    log.warning(f"Timeout while waiting for result of command '{command}'")
                except (ConnectionError, EOFError) as e:
                    log.warning(f"Could not read from QEMU monitor: {e}")
            writer.close()
        return result

    async def _control_vm_commands(self, commands):
        """
        Executes commands with QEMU monitor when this VM is running.

        :param commands: a list of QEMU monitor commands (e.g. info status, stop etc.)
        """

        if self.is_running() and self._monitor:

            reader, writer = await self._open_qemu_monitor_connection_vm()
            if reader is None and writer is None:
                return

            for command in commands:
                log.info(f"Execute QEMU monitor command: {command}")
                try:
                    cmd_byte = command.encode("ascii")
                    writer.write(cmd_byte + b"\n")
                    while True:
                        line = await asyncio.wait_for(reader.readline(), timeout=3)  # echo of the command
                        if not line or cmd_byte in line:
                            break
                except asyncio.TimeoutError:
                    log.warning(f"Missing echo of command '{command}'")
                except OSError as e:
                    log.warning(f"Could not write to QEMU monitor: {e}")
            writer.close()

    async def close(self):
        """
        Closes this QEMU VM.
        """

        if not (await super().close()):
            return False

        # FIXME: Don't wait for ACPI shutdown when closing the project, should we?
        if self.on_close == "shutdown_signal":
            self.on_close = "power_off"
        await self.stop()

        for adapter in self._ethernet_adapters:
            if adapter is not None:
                for nio in adapter.ports.values():
                    if nio and isinstance(nio, NIOUDP):
                        self.manager.port_manager.release_udp_port(nio.lport, self._project)

        for udp_tunnel in self._local_udp_tunnels.values():
            self.manager.port_manager.release_udp_port(udp_tunnel[0].lport, self._project)
            self.manager.port_manager.release_udp_port(udp_tunnel[1].lport, self._project)
        self._local_udp_tunnels = {}

    async def _get_vm_status(self):
        """
        Returns this VM suspend status.

        Status are extracted from:
          https://github.com/qemu/qemu/blob/master/qapi-schema.json#L152

        :returns: status (string)
        """

        result = await self._control_vm(
            "info status",
            [
                b"debug",
                b"inmigrate",
                b"internal-error",
                b"io-error",
                b"paused",
                b"postmigrate",
                b"prelaunch",
                b"finish-migrate",
                b"restore-vm",
                b"running",
                b"save-vm",
                b"shutdown",
                b"suspended",
                b"watchdog",
                b"guest-panicked",
            ],
        )
        if result is None:
            return result
        status = result.rsplit(" ", 1)[1]
        if status == "running" or status == "prelaunch":
            self.status = "started"
        elif status == "suspended":
            self.status = "suspended"
        elif status == "shutdown":
            self.status = "stopped"
        return status

    async def suspend(self):
        """
        Suspends this QEMU VM.
        """

        if self.is_running():
            vm_status = await self._get_vm_status()
            if vm_status is None:
                raise QemuError("Suspending a QEMU VM is not supported")
            elif vm_status == "running" or vm_status == "prelaunch":
                await self._control_vm("stop")
                self.status = "suspended"
                log.debug("QEMU VM has been suspended")
            else:
                log.info(f"QEMU VM is not running to be suspended, current status is {vm_status}")

    async def reload(self):
        """
        Reloads this QEMU VM.
        """

        if self._command_line_changed:
            await self.stop()
            await self.start()
        else:
            await self._control_vm("system_reset")
        log.debug("QEMU VM has been reset")

    async def resume(self):
        """
        Resumes this QEMU VM.
        """

        vm_status = await self._get_vm_status()
        if vm_status is None:
            raise QemuError("Resuming a QEMU VM is not supported")
        elif vm_status == "paused":
            await self._control_vm("cont")
            self.status = "started"
            log.debug("QEMU VM has been resumed")
        else:
            log.info(f"QEMU VM is not paused to be resumed, current status is {vm_status}")

    async def adapter_add_nio_binding(self, adapter_number, nio):
        """
        Adds an adapter NIO binding.

        :param adapter_number: adapter number
        :param nio: NIO instance to add to the adapter
        """

        try:
            adapter = self._ethernet_adapters[adapter_number]
        except IndexError:
            raise QemuError(
                'Adapter {adapter_number} does not exist on QEMU VM "{name}"'.format(
                    name=self._name, adapter_number=adapter_number
                )
            )

        if self.is_running():
            try:
                await self.add_ubridge_udp_connection(
                    f"QEMU-{self._id}-{adapter_number}", self._local_udp_tunnels[adapter_number][1], nio
                )
                if self._replicate_network_connection_state:
                    await self._control_vm(f"set_link gns3-{adapter_number} on")
            except (IndexError, KeyError):
                raise QemuError(
                    'Adapter {adapter_number} does not exist on QEMU VM "{name}"'.format(
                        name=self._name, adapter_number=adapter_number
                    )
                )

        adapter.add_nio(0, nio)
        log.info(
            'QEMU VM "{name}" [{id}]: {nio} added to adapter {adapter_number}'.format(
                name=self._name, id=self._id, nio=nio, adapter_number=adapter_number
            )
        )

    async def adapter_update_nio_binding(self, adapter_number, nio):
        """
        Update an adapter NIO binding.

        :param adapter_number: adapter number
        :param nio: NIO instance to update the adapter
        """

        if self.is_running():
            try:
                await self.update_ubridge_udp_connection(
                    f"QEMU-{self._id}-{adapter_number}", self._local_udp_tunnels[adapter_number][1], nio
                )
                if self._replicate_network_connection_state:
                    if nio.suspend:
                        await self._control_vm(f"set_link gns3-{adapter_number} off")
                    else:
                        await self._control_vm(f"set_link gns3-{adapter_number} on")
            except IndexError:
                raise QemuError(
                    'Adapter {adapter_number} does not exist on QEMU VM "{name}"'.format(
                        name=self._name, adapter_number=adapter_number
                    )
                )

    async def adapter_remove_nio_binding(self, adapter_number):
        """
        Removes an adapter NIO binding.

        :param adapter_number: adapter number

        :returns: NIO instance
        """

        try:
            adapter = self._ethernet_adapters[adapter_number]
        except IndexError:
            raise QemuError(
                'Adapter {adapter_number} does not exist on QEMU VM "{name}"'.format(
                    name=self._name, adapter_number=adapter_number
                )
            )

        await self.stop_capture(adapter_number)
        if self.is_running():
            if self._replicate_network_connection_state:
                await self._control_vm(f"set_link gns3-{adapter_number} off")
            await self._ubridge_send("bridge delete {name}".format(name=f"QEMU-{self._id}-{adapter_number}"))

        nio = adapter.get_nio(0)
        if isinstance(nio, NIOUDP):
            self.manager.port_manager.release_udp_port(nio.lport, self._project)
        adapter.remove_nio(0)

        log.info(
            'QEMU VM "{name}" [{id}]: {nio} removed from adapter {adapter_number}'.format(
                name=self._name, id=self._id, nio=nio, adapter_number=adapter_number
            )
        )
        return nio

    def get_nio(self, adapter_number):
        """
        Gets an adapter NIO binding.

        :param adapter_number: adapter number

        :returns: NIO instance
        """

        try:
            adapter = self._ethernet_adapters[adapter_number]
        except IndexError:
            raise QemuError(
                'Adapter {adapter_number} does not exist on QEMU VM "{name}"'.format(
                    name=self._name, adapter_number=adapter_number
                )
            )

        nio = adapter.get_nio(0)

        if not nio:
            raise QemuError(f"Adapter {adapter_number} is not connected")

        return nio

    async def start_capture(self, adapter_number, output_file):
        """
        Starts a packet capture.

        :param adapter_number: adapter number
        :param output_file: PCAP destination file for the capture
        """

        nio = self.get_nio(adapter_number)
        if nio.capturing:
            raise QemuError(f"Packet capture is already activated on adapter {adapter_number}")

        nio.start_packet_capture(output_file)
        if self.ubridge:
            await self._ubridge_send(
                'bridge start_capture {name} "{output_file}"'.format(
                    name=f"QEMU-{self._id}-{adapter_number}", output_file=output_file
                )
            )

        log.info(
            "QEMU VM '{name}' [{id}]: starting packet capture on adapter {adapter_number}".format(
                name=self.name, id=self.id, adapter_number=adapter_number
            )
        )

    async def stop_capture(self, adapter_number):
        """
        Stops a packet capture.

        :param adapter_number: adapter number
        """

        nio = self.get_nio(adapter_number)
        if not nio.capturing:
            return

        nio.stop_packet_capture()
        if self.ubridge:
            await self._ubridge_send("bridge stop_capture {name}".format(name=f"QEMU-{self._id}-{adapter_number}"))

        log.info(
            "QEMU VM '{name}' [{id}]: stopping packet capture on adapter {adapter_number}".format(
                name=self.name, id=self.id, adapter_number=adapter_number
            )
        )

    async def create_disk_image(self, disk_name, options):
        """
        Create a Qemu disk

        :param disk_name: disk name
        :param options: disk creation options
        """

        try:
            qemu_img_path = self._get_qemu_img()
            img_format = options.pop("format")
            img_size = options.pop("size")
            disk_path = os.path.join(self.working_dir, disk_name)

            try:
                if os.path.exists(disk_path):
                    raise QemuError(f"Could not create disk image '{disk_name}', file already exists")
            except UnicodeEncodeError:
                raise QemuError(
                    f"Could not create disk image '{disk_name}', "
                    "Disk image name contains characters not supported by the filesystem"
                )

            command = [qemu_img_path, "create", "-f", img_format]
            for option in sorted(options.keys()):
                command.extend(["-o", f"{option}={options[option]}"])
            command.append(disk_path)
            command.append(f"{img_size}M")
            retcode = await self._qemu_img_exec(command)
            if retcode:
                stdout = self.read_qemu_img_stdout()
                raise QemuError(f"Could not create '{disk_name}' disk image: qemu-img returned with {retcode}\n{stdout}")
            else:
                log.info(f"QEMU VM '{self.name}' [{self.id}]: Qemu disk image'{disk_name}' created")
        except (OSError, subprocess.SubprocessError) as e:
            stdout = self.read_qemu_img_stdout()
            raise QemuError(f"Could not create '{disk_name}' disk image: {e}\n{stdout}")

    async def resize_disk_image(self, disk_name, extend):
        """
        Resize a Qemu disk

        :param disk_name: disk name
        :param extend: new size
        """

        try:
            qemu_img_path = self._get_qemu_img()
            disk_path = os.path.join(self.working_dir, disk_name)
            if not os.path.exists(disk_path):
                raise QemuError(f"Qemu disk image '{disk_name}' does not exist")

            command = [qemu_img_path, "resize", disk_path, f"+{extend}M"]
            retcode = await self._qemu_img_exec(command)
            if retcode:
                stdout = self.read_qemu_img_stdout()
                raise QemuError(f"Could not update '{disk_name}' disk image: qemu-img returned with {retcode}\n{stdout}")
            else:
                log.info(f"QEMU VM '{self.name}' [{self.id}]: Qemu disk image '{disk_name}' extended by {extend} MB")
        except (OSError, subprocess.SubprocessError) as e:
            stdout = self.read_qemu_img_stdout()
            raise QemuError(f"Could not update '{disk_name}' disk image: {e}\n{stdout}")

    def delete_disk_image(self, disk_name):
        """
        Delete a Qemu disk

        :param disk_name: disk name
        """

        disk_path = os.path.join(self.working_dir, disk_name)
        if not os.path.exists(disk_path):
            raise QemuError(f"Qemu disk image '{disk_name}' does not exist")

        try:
            os.remove(disk_path)
        except OSError as e:
            raise QemuError(f"Could not delete '{disk_name}' disk image: {e}")

    @property
    def started(self):
        """
        Returns either this QEMU VM has been started or not.

        :returns: boolean
        """

        return self.status == "started"

    def read_stdout(self):
        """
        Reads the standard output of the QEMU process.
        Only use when the process has been stopped or has crashed.
        """

        output = ""
        if self._stdout_file:
            try:
                with open(self._stdout_file, "rb") as file:
                    output = file.read().decode("utf-8", errors="replace")
            except OSError as e:
                log.warning(f"Could not read {self._stdout_file}: {e}")
        return output

    def read_qemu_img_stdout(self):
        """
        Reads the standard output of the QEMU-IMG process.
        """

        output = ""
        if self._qemu_img_stdout_file:
            try:
                with open(self._qemu_img_stdout_file, "rb") as file:
                    output = file.read().decode("utf-8", errors="replace")
            except OSError as e:
                log.warning(f"Could not read {self._qemu_img_stdout_file}: {e}")
        return output

    def is_running(self):
        """
        Checks if the QEMU process is running

        :returns: True or False
        """

        if self._process:
            if self._process.returncode is None:
                return True
            else:
                self._process = None
        return False

    async def reset_console(self):
        """
        Reset console
        """

        if self.is_running():
            await self.reset_wrap_console()

    def command(self):
        """
        Returns the QEMU command line.

        :returns: QEMU command line (string)
        """

        return " ".join(self._build_command())

    @BaseNode.console_type.setter
    def console_type(self, new_console_type):
        """
        Sets the console type for this QEMU VM.

        :param new_console_type: console type (string)
        """

        if self.is_running() and self.console_type != new_console_type:
            raise QemuError(f'"{self._name}" must be stopped to change the console type to {new_console_type}')

        super(QemuVM, QemuVM).console_type.__set__(self, new_console_type)

    def _serial_options(self, internal_console_port, external_console_port):

        if external_console_port:
            return ["-serial", f"telnet:127.0.0.1:{internal_console_port},server,nowait"]
        else:
            return []

    def _vnc_options(self, port):

        if port:
            vnc_port = port - 5900  # subtract by 5900 to get the display number
            return ["-vnc", f"{self._manager.port_manager.console_host}:{vnc_port}"]
        else:
            return []

    def _spice_options(self, port):

        if port:
            console_host = self._manager.port_manager.console_host
            if console_host == "0.0.0.0":
                if socket.has_ipv6:
                    # to fix an issue with Qemu when IPv4 is not enabled
                    # see https://github.com/GNS3/gns3-gui/issues/2352
                    # FIXME: consider making this more global (not just for Qemu + SPICE)
                    console_host = "::"
                else:
                    raise QemuError("IPv6 must be enabled in order to use the SPICE console")
            return ["-spice", f"addr={console_host},port={port},disable-ticketing", "-vga", "qxl"]
        else:
            return []

    def _spice_with_agent_options(self, port):

        spice_options = self._spice_options(port)
        if spice_options:
            # agent options (mouse/screen)
            agent_options = [
                "-device",
                "virtio-serial",
                "-chardev",
                "spicevmc,id=vdagent,debug=0,name=vdagent",
                "-device",
                "virtserialport,chardev=vdagent,name=com.redhat.spice.0",
            ]
            spice_options.extend(agent_options)
            # folder sharing options
            folder_sharing_options = [
                "-chardev",
                "spiceport,name=org.spice-space.webdav.0,id=charchannel0",
                "-device",
                "virtserialport,chardev=charchannel0,id=channel0,name=org.spice-space.webdav.0",
            ]
            spice_options.extend(folder_sharing_options)
        return spice_options

    def _console_options(self):

        if self._console_type == "telnet" and self._wrap_console:
            return self._serial_options(self._internal_console_port, self.console)
        elif self._console_type == "vnc":
            return self._vnc_options(self.console)
        elif self._console_type == "spice":
            return self._spice_options(self.console)
        elif self._console_type == "spice+agent":
            return self._spice_with_agent_options(self.console)
        elif self._console_type != "none":
            raise QemuError(f"Console type {self._console_type} is unknown")

    def _aux_options(self):

        if self._aux_type != "none" and self._aux_type == self._console_type:
            raise QemuError(f"Auxiliary console type {self._aux_type} cannot be the same as console type")

        if self._aux_type == "telnet" and self._wrap_aux:
            return self._serial_options(self._internal_aux_port, self.aux)
        elif self._aux_type == "vnc":
            return self._vnc_options(self.aux)
        elif self._aux_type == "spice":
            return self._spice_options(self.aux)
        elif self._aux_type == "spice+agent":
            return self._spice_with_agent_options(self.aux)
        elif self._aux_type != "none":
            raise QemuError(f"Auxiliary console type {self._aux_type} is unknown")
        return []

    def _monitor_options(self):

        if self._monitor:
            return ["-monitor", f"tcp:{self._monitor_host}:{self._monitor},server,nowait"]
        else:
            return []

    def _get_qemu_img(self):
        """
        Search the qemu-img binary in the same binary of the qemu binary
        to avoid version incompatibility.

        :returns: qemu-img path or raise an error
        """

        qemu_path_dir = os.path.dirname(self.qemu_path)
        qemu_image_path = shutil.which("qemu-img", path=qemu_path_dir)
        if qemu_image_path:
            return qemu_image_path
        raise QemuError(f"Could not find qemu-img in {qemu_path_dir}")

    async def _qemu_img_exec(self, command):

        self._qemu_img_stdout_file = os.path.join(self.working_dir, "qemu-img.log")
        log.info(f"logging to {self._qemu_img_stdout_file}")
        command_string = " ".join(shlex.quote(s) for s in command)
        log.info(f"Executing qemu-img with: {command_string}")
        with open(self._qemu_img_stdout_file, "w", encoding="utf-8") as fd:
            process = await asyncio.create_subprocess_exec(
                *command, stdout=fd, stderr=subprocess.STDOUT, cwd=self.working_dir
            )
        retcode = await process.wait()
        if retcode != 0:
            log.info(f"{self._get_qemu_img()} returned with {retcode}")
        return retcode

    async def _find_disk_file_format(self, disk):

        qemu_img_path = self._get_qemu_img()
        try:
            output = await subprocess_check_output(qemu_img_path, "info", "--output=json", disk)
        except subprocess.SubprocessError as e:
            raise QemuError(f"Error received while checking Qemu disk format: {e}")
        if output:
            try:
                json_data = json.loads(output)
            except ValueError as e:
                raise QemuError(f"Invalid JSON data returned by qemu-img: {e}")
            return json_data.get("format")

    async def _create_linked_clone(self, disk_name, disk_image, disk):

        try:
            qemu_img_path = self._get_qemu_img()
            backing_file_format = await self._find_disk_file_format(disk_image)
            if not backing_file_format:
                raise QemuError(f"Could not detect format for disk image: {disk_image}")
            backing_options, base_qcow2 = Qcow2.backing_options(disk_image)
            if base_qcow2 and base_qcow2.crypt_method:
                # Workaround for https://gitlab.com/qemu-project/qemu/-/issues/441
                # (we have to pass -u and the size).  Also embed secret name.
                command = [qemu_img_path, "create", "-b", backing_options,
                           "-F", backing_file_format, "-f", "qcow2", "-u", disk, str(base_qcow2.size)]
            else:
                command = [qemu_img_path, "create", "-o", "backing_file={}".format(disk_image),
                           "-F", backing_file_format, "-f", "qcow2", disk]

            retcode = await self._qemu_img_exec(command)
            if retcode:
                stdout = self.read_qemu_img_stdout()
                raise QemuError(
                    "Could not create '{}' disk image: qemu-img returned with {}\n{}".format(disk_name, retcode, stdout)
                )
        except (OSError, subprocess.SubprocessError) as e:
            stdout = self.read_qemu_img_stdout()
            raise QemuError(f"Could not create '{disk_name}' disk image: {e}\n{stdout}")

    async def _mcopy(self, image, *args):
        try:
            # read offset of first partition from MBR
            with open(image, "rb") as img_file:
                mbr = img_file.read(512)
            part_type, offset, signature = struct.unpack("<450xB3xL52xH", mbr)
            if signature != 0xAA55:
                raise OSError(f"mcopy failure: {image}: invalid MBR")
            if part_type not in (1, 4, 6, 11, 12, 14):
                raise OSError("mcopy failure: {}: invalid partition type {:02X}".format(image, part_type))
            part_image = image + f"@@{offset}S"

            process = await asyncio.create_subprocess_exec(
                "mcopy",
                "-i",
                part_image,
                *args,
                stdin=subprocess.DEVNULL,
                stdout=subprocess.PIPE,
                stderr=subprocess.STDOUT,
                cwd=self.working_dir,
            )
            (stdout, _) = await process.communicate()
            retcode = process.returncode
        except (OSError, subprocess.SubprocessError) as e:
            raise OSError(f"mcopy failure: {e}")
        if retcode != 0:
            stdout = stdout.decode("utf-8").rstrip()
            if stdout:
                raise OSError(f"mcopy failure: {stdout}")
            else:
                raise OSError(f"mcopy failure: return code {retcode}")

    async def _export_config(self):
        disk_name = getattr(self, "config_disk_name")
        if not disk_name:
            return
        disk = os.path.join(self.working_dir, disk_name)
        if not os.path.exists(disk):
            return
        config_dir = os.path.join(self.working_dir, "configs")
        zip_file = os.path.join(self.working_dir, "config.zip")
        try:
            os.mkdir(config_dir)
            await self._mcopy(disk, "-s", "-m", "-n", "--", "::/", config_dir)
            if os.path.exists(zip_file):
                os.remove(zip_file)
            pack_zip(zip_file, config_dir)
        except OSError as e:
            log.warning(f"Can't export config: {e}")
            self.project.emit("log.warning", {"message": f"{self._name}: Can't export config: {e}"})
        shutil.rmtree(config_dir, ignore_errors=True)

    async def _import_config(self):
        disk_name = getattr(self, "config_disk_name")
        zip_file = os.path.join(self.working_dir, "config.zip")
        if not disk_name or not os.path.exists(zip_file):
            return
        config_dir = os.path.join(self.working_dir, "configs")
        disk = os.path.join(self.working_dir, disk_name)
        disk_tmp = disk + ".tmp"
        try:
            os.mkdir(config_dir)
            shutil.copyfile(getattr(self, "config_disk_image"), disk_tmp)
            unpack_zip(zip_file, config_dir)
            config_files = [os.path.join(config_dir, fname) for fname in os.listdir(config_dir)]
            if config_files:
                await self._mcopy(disk_tmp, "-s", "-m", "-o", "--", *config_files, "::/")
            os.replace(disk_tmp, disk)
        except OSError as e:
            log.warning(f"Can't import config: {e}")
            self.project.emit("log.warning", {"message": f"{self._name}: Can't import config: {e}"})
            if os.path.exists(disk_tmp):
                os.remove(disk_tmp)
                os.remove(zip_file)
        shutil.rmtree(config_dir, ignore_errors=True)

    async def _disk_interface_options(self, disk, disk_index, interface, format=None):
        options = []
        extra_drive_options = ""
        if format:
            extra_drive_options += f",format={format}"

        # From Qemu man page: if the filename contains comma, you must double it
        # (for instance, "file=my,,file" to use file "my,file").
        disk = disk.replace(",", ",,")

        if interface == "sata":
            # special case, sata controller doesn't exist in Qemu
            options.extend(["-device", f"ahci,id=ahci{disk_index}"])
            options.extend(
                [
                    "-drive",
                    f"file={disk},if=none,id=drive{disk_index},index={disk_index},media=disk{extra_drive_options}",
                ]
            )
            qemu_version = await self.manager.get_qemu_version(self.qemu_path)
            if qemu_version and parse_version(qemu_version) >= parse_version("4.2.0"):
                # The ‘ide-drive’ device is deprecated since version 4.2.0
                # https://qemu.readthedocs.io/en/latest/system/deprecated.html#ide-drive-since-4-2
                options.extend(
                    ["-device", f"ide-hd,drive=drive{disk_index},bus=ahci{disk_index}.0,id=drive{disk_index}"]
                )
            else:
                options.extend(
                    ["-device", f"ide-drive,drive=drive{disk_index},bus=ahci{disk_index}.0,id=drive{disk_index}"]
                )
        elif interface == "nvme":
            options.extend(
                [
                    "-drive",
                    f"file={disk},if=none,id=drive{disk_index},index={disk_index},media=disk{extra_drive_options}",
                ]
            )
            options.extend(["-device", f"nvme,drive=drive{disk_index},serial={disk_index}"])
        elif interface == "scsi":
            options.extend(["-device", f"virtio-scsi-pci,id=scsi{disk_index}"])
            options.extend(
                [
                    "-drive",
                    f"file={disk},if=none,id=drive{disk_index},index={disk_index},media=disk{extra_drive_options}",
                ]
            )
            options.extend(["-device", f"scsi-hd,drive=drive{disk_index}"])
        # elif interface == "sd":
        #    options.extend(["-drive", 'file={},id=drive{},index={}{}'.format(disk, disk_index, disk_index, extra_drive_options)])
        #    options.extend(["-device", 'sd-card,drive=drive{},id=drive{}'.format(disk_index, disk_index, disk_index)])
        else:
            options.extend(
                [
                    "-drive",
                    f"file={disk},if={interface},index={disk_index},media=disk,id=drive{disk_index}{extra_drive_options}",
                ]
            )
        return options

    async def _disk_options(self):
        options = []
        qemu_img_path = self._get_qemu_img()

        drives = ["a", "b", "c", "d"]

        for disk_index, drive in enumerate(drives):
            # prioritize config disk over normal disks
            if drive == "d" and self._create_config_disk:
                continue

            disk_image = getattr(self, f"_hd{drive}_disk_image")
            if not disk_image:
                continue

            interface = getattr(self, f"hd{drive}_disk_interface")
            # fail-safe: use "ide" if there is a disk image and no interface type has been explicitly configured
            if interface == "none":
                interface = "ide"
                setattr(self, f"hd{drive}_disk_interface", interface)

            disk_name = f"hd{drive}"
            if not os.path.isfile(disk_image) or not os.path.exists(disk_image):
                if os.path.islink(disk_image):
                    raise QemuError(
                        f"'{disk_name}' disk image linked to "
                        f"'{os.path.realpath(disk_image)}' is not accessible"
                    )
                else:
                    raise QemuError(f"'{disk_image}' is not accessible")
            else:
                try:
                    # check for corrupt disk image
                    retcode = await self._qemu_img_exec([qemu_img_path, "check", disk_image])
                    # ignore retcode == 1, one reason is that the image is encrypted and
                    # there is no encrypt.key-secret available
                    if retcode == 3:
                        # image has leaked clusters, but is not corrupted, let's try to fix it
                        log.warning(f"Disk image '{disk_image}' has leaked clusters")
                        if await self._qemu_img_exec([qemu_img_path, "check", "-r", "leaks", f"{disk_image}"]) == 3:
                            self.project.emit(
                                "log.warning",
                                {"message": f"Disk image '{disk_image}' has leaked clusters and could not be fixed"}
                            )
                    elif retcode == 2:
                        # image is corrupted, let's try to fix it
                        log.warning(f"Disk image '{disk_image}' is corrupted")
                        if await self._qemu_img_exec([qemu_img_path, "check", "-r", "all", f"{disk_image}"]) == 2:
                            self.project.emit(
                                "log.warning",
                                {"message": f"Disk image '{disk_image}' is corrupted and could not be fixed"}
                            )
                except (OSError, subprocess.SubprocessError) as e:
                    stdout = self.read_qemu_img_stdout()
                    raise QemuError(f"Could not check '{disk_name}' disk image: {e}\n{stdout}")

            if self.linked_clone and os.path.dirname(disk_image) != self.working_dir:

                #cloned_disk_image = os.path.splitext(os.path.basename(disk_image))
                disk = os.path.join(self.working_dir, f"{disk_name}_disk.qcow2")
                if not os.path.exists(disk):
                    # create the disk
                    await self._create_linked_clone(disk_name, disk_image, disk)
                else:
                    backing_file_format = await self._find_disk_file_format(disk_image)
                    if not backing_file_format:
                        raise QemuError(f"Could not detect format for disk image '{disk_image}'")
                    # Rebase the image. This is in case the base image moved to a different directory,
                    # which will be the case if we imported a portable project. This uses
                    # get_abs_image_path(hdX_disk_image) and ignores the old base path embedded
                    # in the qcow2 file itself.
                    try:
                        qcow2 = Qcow2(disk)
                        await qcow2.rebase(qemu_img_path, disk_image, backing_file_format)
                    except (Qcow2Error, OSError) as e:
                        raise QemuError(f"Could not use qcow2 disk image '{disk_image}' for {disk_name} {e}")

            else:
                disk = disk_image

            options.extend(await self._disk_interface_options(disk, disk_index, interface))

        # config disk
        disk_image = getattr(self, "config_disk_image")
        if disk_image and self._create_config_disk:
            disk_name = getattr(self, "config_disk_name")
            disk = os.path.join(self.working_dir, disk_name)
            if self.hdd_disk_interface == "none":
                # use the HDA interface type if none has been configured for HDD
                self.hdd_disk_interface = getattr(self, "hda_disk_interface", "none")
            await self._import_config()
            disk_exists = os.path.exists(disk)
            if not disk_exists:
                try:
                    shutil.copyfile(disk_image, disk)
                    disk_exists = True
                except OSError as e:
                    log.warning(f"Could not create '{disk_name}' disk image: {e}")
            if disk_exists:
                options.extend(await self._disk_interface_options(disk, 3, self.hdd_disk_interface, "raw"))

        return options

    async def resize_disk(self, drive_name, extend):

        if self.is_running():
            raise QemuError(f"Cannot resize {drive_name} while the VM is running")

        if self.linked_clone:
            disk_image_path = os.path.join(self.working_dir, f"{drive_name}_disk.qcow2")
            if not os.path.exists(disk_image_path):
                disk_image = getattr(self, f"_{drive_name}_disk_image")
                await self._create_linked_clone(drive_name, disk_image, disk_image_path)
        else:
            disk_image_path = getattr(self, f"{drive_name}_disk_image")

        if not os.path.exists(disk_image_path):
            raise QemuError(f"Disk path '{disk_image_path}' does not exist")
        qemu_img_path = self._get_qemu_img()
        await self.manager.resize_disk(qemu_img_path, disk_image_path, extend)

    def _cdrom_option(self):

        options = []
        if self._cdrom_image:
            if not os.path.isfile(self._cdrom_image) or not os.path.exists(self._cdrom_image):
                if os.path.islink(self._cdrom_image):
                    raise QemuError(
                        f"cdrom image '{self._cdrom_image}' linked to '{os.path.realpath(self._cdrom_image)}' is not accessible"
                    )
                else:
                    raise QemuError(f"cdrom image '{self._cdrom_image}' is not accessible")
            if self._hdc_disk_image:
                raise QemuError("You cannot use a disk image on hdc disk and a CDROM image at the same time")
            options.extend(["-cdrom", self._cdrom_image.replace(",", ",,")])
        return options

    def _bios_option(self):

        options = []
        if self._bios_image:
            if not os.path.isfile(self._bios_image) or not os.path.exists(self._bios_image):
                if os.path.islink(self._bios_image):
                    raise QemuError(
                        f"bios image '{self._bios_image}' linked to '{os.path.realpath(self._bios_image)}' is not accessible"
                    )
                else:
                    raise QemuError(f"bios image '{self._bios_image}' is not accessible")
            options.extend(["-bios", self._bios_image.replace(",", ",,")])
        return options

    def _linux_boot_options(self):

        options = []
        if self._initrd:
            if not os.path.isfile(self._initrd) or not os.path.exists(self._initrd):
                if os.path.islink(self._initrd):
                    raise QemuError(
                        f"initrd file '{self._initrd}' linked to '{os.path.realpath(self._initrd)}' is not accessible"
                    )
                else:
                    raise QemuError(f"initrd file '{self._initrd}' is not accessible")
            options.extend(["-initrd", self._initrd.replace(",", ",,")])
        if self._kernel_image:
            if not os.path.isfile(self._kernel_image) or not os.path.exists(self._kernel_image):
                if os.path.islink(self._kernel_image):
                    raise QemuError(
                        f"kernel image '{self._kernel_image}' linked to '{os.path.realpath(self._kernel_image)}' is not accessible"
                    )
                else:
                    raise QemuError(f"kernel image '{self._kernel_image}' is not accessible")
            options.extend(["-kernel", self._kernel_image.replace(",", ",,")])
        if self._kernel_command_line:
            options.extend(["-append", self._kernel_command_line])

        return options

    def _start_swtpm(self):
        """
        Start swtpm (TPM emulator)
        """

        if sys.platform.startswith("win"):
            raise QemuError("swtpm (TPM emulator) is not supported on Windows")
        tpm_dir = os.path.join(self.working_dir, "tpm")
        os.makedirs(tpm_dir, exist_ok=True)
        tpm_sock = os.path.join(self.temporary_directory, "swtpm.sock")
        swtpm = shutil.which("swtpm")
        if not swtpm:
            raise QemuError("Could not find swtpm (TPM emulator)")
        try:
            command = [
                swtpm,
                "socket",
                "--tpm2",
                '--tpmstate', "dir={}".format(tpm_dir),
                "--ctrl",
                "type=unixio,path={},terminate".format(tpm_sock)
            ]
            command_string = " ".join(shlex_quote(s) for s in command)
            log.info("Starting swtpm (TPM emulator) with: {}".format(command_string))
            self._swtpm_process = subprocess.Popen(command, cwd=self.working_dir)
            log.info("swtpm (TPM emulator) has started")
        except (OSError, subprocess.SubprocessError) as e:
            raise QemuError("Could not start swtpm (TPM emulator): {}".format(e))

    def _stop_swtpm(self):
        """
        Stop swtpm (TPM emulator)
        """

        if self._swtpm_process and self._swtpm_process.returncode is None:
            self._swtpm_process.terminate()
            self._swtpm_process = None

    def _tpm_options(self):
        """
        Return the TPM options for Qemu.
        """

        tpm_sock = os.path.join(self.temporary_directory, "swtpm.sock")
        options = [
            "-chardev",
            "socket,id=chrtpm,path={}".format(tpm_sock),
            "-tpmdev",
            "emulator,id=tpm0,chardev=chrtpm",
            "-device",
            "tpm-tis,tpmdev=tpm0"
        ]
        return options

    async def _network_options(self):

        network_options = []
        network_options.extend(
            ["-net", "none"]
        )  # we do not want any user networking back-end if no adapter is connected.

        # Each 32 PCI device we need to add a PCI bridge with max 9 bridges
        pci_devices = 4 + len(self._ethernet_adapters)  # 4 PCI devices are use by default by qemu
        pci_bridges = math.floor(pci_devices / 32)
        pci_bridges_created = 0
        if pci_bridges >= 1:
            qemu_version = await self.manager.get_qemu_version(self.qemu_path)
            if qemu_version and parse_version(qemu_version) < parse_version("2.4.0"):
                raise QemuError(
                    "Qemu version 2.4 or later is required to run this VM with a large number of network adapters"
                )

        pci_device_id = 4 + pci_bridges  # Bridge consume PCI ports
        for adapter_number, adapter in enumerate(self._ethernet_adapters):
            mac = int_to_macaddress(macaddress_to_int(self._mac_address) + adapter_number)

            # use a local UDP tunnel to connect to uBridge instead
            if adapter_number not in self._local_udp_tunnels:
                self._local_udp_tunnels[adapter_number] = self._create_local_udp_tunnel()
            nio = self._local_udp_tunnels[adapter_number][0]

            custom_adapter = self._get_custom_adapter_settings(adapter_number)
            adapter_type = custom_adapter.get("adapter_type", self._adapter_type)
            custom_mac_address = custom_adapter.get("mac_address")
            if custom_mac_address:
                mac = int_to_macaddress(macaddress_to_int(custom_mac_address))

            device_string = f"{adapter_type},mac={mac}"
            bridge_id = math.floor(pci_device_id / 32)
            if bridge_id > 0:
                if pci_bridges_created < bridge_id:
                    network_options.extend(["-device", f"i82801b11-bridge,id=dmi_pci_bridge{bridge_id}"])
                    network_options.extend(
                        [
                            "-device",
                            "pci-bridge,id=pci-bridge{bridge_id},bus=dmi_pci_bridge{bridge_id},chassis_nr=0x1,addr=0x{bridge_id},shpc=off".format(
                                bridge_id=bridge_id
                            ),
                        ]
                    )
                    pci_bridges_created += 1
                addr = pci_device_id % 32
                device_string = f"{device_string},bus=pci-bridge{bridge_id},addr=0x{addr:02x}"
            pci_device_id += 1
            if nio:
                network_options.extend(["-device", f"{device_string},netdev=gns3-{adapter_number}"])
                if isinstance(nio, NIOUDP):
                    network_options.extend(
                        [
                            "-netdev",
                            "socket,id=gns3-{},udp={}:{},localaddr={}:{}".format(
                                adapter_number, nio.rhost, nio.rport, "127.0.0.1", nio.lport
                            ),
                        ]
                    )
                elif isinstance(nio, NIOTAP):
                    network_options.extend(
                        ["-netdev", f"tap,id=gns3-{adapter_number},ifname={nio.tap_device},script=no,downscript=no"]
                    )
            else:
                network_options.extend(["-device", device_string])

        return network_options

    async def _disable_graphics(self):
        """
        Disable graphics depending of the QEMU version
        """

        if any(opt in self._options for opt in ["-display", "-nographic", "-curses", "-sdl" "-spice", "-vnc"]):
            return []
        version = await self.manager.get_qemu_version(self.qemu_path)
        if version and parse_version(version) >= parse_version("3.0"):
            return ["-display", "none"]
        else:
            return ["-nographic"]

    async def _run_with_hardware_acceleration(self, qemu_path, options):
        """
        Check if we can run Qemu with hardware acceleration

        :param qemu_path: Path to qemu
        :param options: String of qemu user options
        :returns: Boolean True if we need to enable hardware acceleration
        """

        enable_hardware_accel = self.manager.config.settings.Qemu.enable_hardware_acceleration
        require_hardware_accel = self.manager.config.settings.Qemu.require_hardware_acceleration
        if enable_hardware_accel and "-machine accel=tcg" not in options:
            # Turn OFF hardware acceleration for non x86 architectures
            supported_binaries = ["qemu-system-x86_64", "qemu-system-i386", "qemu-kvm"]
            if os.path.basename(qemu_path) not in supported_binaries:
                if require_hardware_accel:
                    raise QemuError(
                        "Hardware acceleration can only be used with the following Qemu executables: {}".format(
                            ", ".join(supported_binaries)
                        )
                    )
                else:
                    return False

            if sys.platform.startswith("linux") and not os.path.exists("/dev/kvm"):
                if require_hardware_accel:
                    raise QemuError(
                        "KVM acceleration cannot be used (/dev/kvm doesn't exist). It is possible to turn off KVM support in the gns3_server.conf by adding enable_hardware_acceleration = false to the [Qemu] section."
                    )
                else:
                    return False
            elif sys.platform.startswith("darwin"):
                process = await asyncio.create_subprocess_shell("kextstat | grep com.intel.kext.intelhaxm")
                await process.wait()
                if process.returncode != 0:
                    if require_hardware_accel:
                        raise QemuError(
                            "HAXM acceleration support is not installed on this host (com.intel.kext.intelhaxm extension not loaded)"
                        )
                    else:
                        return False
            return True
        return False

    async def _clear_save_vm_stated(self, snapshot_name="GNS3_SAVED_STATE"):

        drives = ["a", "b", "c", "d"]
        qemu_img_path = self._get_qemu_img()
        for disk_index, drive in enumerate(drives):
            disk_image = getattr(self, f"_hd{drive}_disk_image")
            if not disk_image:
                continue
            try:
                if self.linked_clone:
                    disk = os.path.join(self.working_dir, f"hd{drive}_disk.qcow2")
                else:
                    disk = disk_image
                if not os.path.exists(disk):
                    continue
                output = await subprocess_check_output(qemu_img_path, "info", "--output=json", disk)
                if output:
                    try:
                        json_data = json.loads(output)
                    except ValueError as e:
                        raise QemuError(
                            f"Invalid JSON data returned by qemu-img while looking for the Qemu VM saved state snapshot: {e}"
                        )
                    if "snapshots" in json_data:
                        for snapshot in json_data["snapshots"]:
                            if snapshot["name"] == snapshot_name:
                                # delete the snapshot
                                command = [qemu_img_path, "snapshot", "-d", snapshot_name, disk]
                                retcode = await self._qemu_img_exec(command)
                                if retcode:
                                    stdout = self.read_qemu_img_stdout()
                                    log.warning(f"Could not delete saved VM state from disk {disk}: {stdout}")
                                else:
                                    log.info(f"Deleted saved VM state from disk {disk}")
            except subprocess.SubprocessError as e:
                raise QemuError(f"Error while looking for the Qemu VM saved state snapshot: {e}")

    async def _saved_state_option(self, snapshot_name="GNS3_SAVED_STATE"):

        drives = ["a", "b", "c", "d"]
        qemu_img_path = self._get_qemu_img()
        for disk_index, drive in enumerate(drives):
            disk_image = getattr(self, f"_hd{drive}_disk_image")
            if not disk_image:
                continue
            try:
                if self.linked_clone:
                    disk = os.path.join(self.working_dir, f"hd{drive}_disk.qcow2")
                else:
                    disk = disk_image
                if not os.path.exists(disk):
                    continue
                output = await subprocess_check_output(qemu_img_path, "info", "--output=json", disk)
                if output:
                    try:
                        json_data = json.loads(output)
                    except ValueError as e:
                        raise QemuError(
                            f"Invalid JSON data returned by qemu-img while looking for the Qemu VM saved state snapshot: {e}"
                        )
                    if "snapshots" in json_data:
                        for snapshot in json_data["snapshots"]:
                            if snapshot["name"] == snapshot_name:
                                log.info(
                                    'QEMU VM "{name}" [{id}] VM saved state detected (snapshot name: {snapshot})'.format(
                                        name=self._name, id=self.id, snapshot=snapshot_name
                                    )
                                )
                                return ["-loadvm", snapshot_name.replace(",", ",,")]

            except subprocess.SubprocessError as e:
                raise QemuError(f"Error while looking for the Qemu VM saved state snapshot: {e}")
        return []

    async def _build_command(self):
        """
        Command to start the QEMU process.
        (to be passed to subprocess.Popen())
        """

        vm_name = self._name.replace(",", ",,")
        project_path = self.project.path.replace(",", ",,")
        additional_options = self._options.strip()
        additional_options = additional_options.replace("%vm-name%", '"' + vm_name.replace('"', '\\"') + '"')
        additional_options = additional_options.replace("%vm-id%", self._id)
        additional_options = additional_options.replace("%project-id%", self.project.id)
        additional_options = additional_options.replace("%project-path%", '"' + project_path.replace('"', '\\"') + '"')
        additional_options = additional_options.replace("%guest-cid%", str(self._guest_cid))
        if self._console_type != "none" and self._console:
            additional_options = additional_options.replace("%console-port%", str(self._console))
        command = [self.qemu_path]
        command.extend(["-name", vm_name])
        command.extend(["-m", f"{self._ram}M"])
        # set the maximum number of the hotpluggable CPUs to match the number of CPUs to avoid issues.
        maxcpus = self._maxcpus
        if self._cpus > maxcpus:
            maxcpus = self._cpus
        command.extend(["-smp", f"cpus={self._cpus},maxcpus={maxcpus},sockets=1"])
        if await self._run_with_hardware_acceleration(self.qemu_path, self._options):
            if sys.platform.startswith("linux"):
                command.extend(["-enable-kvm"])
                version = await self.manager.get_qemu_version(self.qemu_path)
                # Issue on some combo Intel CPU + KVM + Qemu 2.4.0
                # https://github.com/GNS3/gns3-server/issues/685
                if version and parse_version(version) >= parse_version("2.4.0") and self.platform == "x86_64":
                    command.extend(["-machine", "smm=off"])
            elif sys.platform.startswith("darwin"):
                command.extend(["-enable-hax"])
        command.extend(["-boot", f"order={self._boot_priority}"])
        command.extend(self._bios_option())
        command.extend(self._cdrom_option())
        command.extend(await self._disk_options())
        command.extend(self._linux_boot_options())
        if "-uuid" not in additional_options:
            command.extend(["-uuid", self._id])
        command.extend(self._console_options())
        command.extend(self._aux_options())
        command.extend(self._monitor_options())
        command.extend(await self._network_options())
        if self.on_close != "save_vm_state":
            await self._clear_save_vm_stated()
        else:
            command.extend(await self._saved_state_option())
        if self._console_type == "telnet":
<<<<<<< HEAD
            command.extend(await self._disable_graphics())
=======
            command.extend((await self._disable_graphics()))
        if self._tpm:
            command.extend(self._tpm_options())
>>>>>>> f8f5d7ec
        if additional_options:
            try:
                command.extend(shlex.split(additional_options))
            except ValueError as e:
                raise QemuError(f"Invalid additional options: {additional_options} error {e}")
        return command

    def asdict(self):
        answer = {"project_id": self.project.id, "node_id": self.id, "node_directory": self.working_path}
        # Qemu has a long list of options. The JSON schema is the single source of information
        for field in Qemu.schema()["properties"]:
            if field not in answer:
                try:
                    answer[field] = getattr(self, field)
                except AttributeError:
                    pass

        for drive in ["a", "b", "c", "d"]:
            disk_image = getattr(self, f"_hd{drive}_disk_image")
            if not disk_image:
                continue
            answer[f"hd{drive}_disk_image"] = self.manager.get_relative_image_path(disk_image, self.working_dir)
            answer[f"hd{drive}_disk_image_md5sum"] = md5sum(disk_image, self.working_dir)

            local_disk = os.path.join(self.working_dir, f"hd{drive}_disk.qcow2")
            if os.path.exists(local_disk):
                try:
                    qcow2 = Qcow2(local_disk)
                    if qcow2.backing_file:
                        answer[f"hd{drive}_disk_image_backed"] = os.path.basename(local_disk)
                except (Qcow2Error, OSError) as e:
                    log.error(f"Could not read qcow2 disk image '{local_disk}': {e}")
                    continue

        answer["cdrom_image"] = self.manager.get_relative_image_path(self._cdrom_image, self.working_dir)
        answer["cdrom_image_md5sum"] = md5sum(self._cdrom_image, self.working_dir)
        answer["bios_image"] = self.manager.get_relative_image_path(self._bios_image, self.working_dir)
        answer["bios_image_md5sum"] = md5sum(self._bios_image, self.working_dir)
        answer["initrd"] = self.manager.get_relative_image_path(self._initrd, self.working_dir)
        answer["initrd_md5sum"] = md5sum(self._initrd, self.working_dir)
        answer["kernel_image"] = self.manager.get_relative_image_path(self._kernel_image, self.working_dir)
        answer["kernel_image_md5sum"] = md5sum(self._kernel_image, self.working_dir)
        return answer<|MERGE_RESOLUTION|>--- conflicted
+++ resolved
@@ -151,12 +151,8 @@
         self._initrd = ""
         self._kernel_image = ""
         self._kernel_command_line = ""
-<<<<<<< HEAD
-=======
+        self._replicate_network_connection_state = True
         self._tpm = False
-        self._legacy_networking = False
->>>>>>> f8f5d7ec
-        self._replicate_network_connection_state = True
         self._create_config_disk = False
         self._on_close = "power_off"
         self._cpu_throttling = 0  # means no CPU throttling
@@ -860,7 +856,6 @@
         self._cpus = cpus
 
     @property
-<<<<<<< HEAD
     def maxcpus(self):
         """
         Returns the maximum number of hotpluggable vCPUs for this QEMU VM.
@@ -880,7 +875,8 @@
 
         log.info(f'QEMU VM "{self._name}" [{self._id}] has set maximum number of hotpluggable vCPUs to {maxcpus}')
         self._maxcpus = maxcpus
-=======
+
+    @property
     def tpm(self):
         """
         Returns whether TPM is activated for this QEMU VM.
@@ -899,11 +895,10 @@
         """
 
         if tpm:
-            log.info('QEMU VM "{name}" [{id}] has enabled the Trusted Platform Module (TPM)'.format(name=self._name, id=self._id))
+            log.info(f'QEMU VM "{self._name}" [{self._id}] has enabled the Trusted Platform Module (TPM)')
         else:
-            log.info('QEMU VM "{name}" [{id}] has disabled the Trusted Platform Module (TPM)'.format(name=self._name, id=self._id))
+            log.info(f'QEMU VM "{self._name}" [{self._id}] has disabled the Trusted Platform Module (TPM)')
         self._tpm = tpm
->>>>>>> f8f5d7ec
 
     @property
     def options(self):
@@ -1070,16 +1065,8 @@
         """
 
         if self._cpulimit_process and self._cpulimit_process.returncode is None:
-<<<<<<< HEAD
-            self._cpulimit_process.kill()
-            try:
-                self._process.wait(3)
-            except subprocess.TimeoutExpired:
-                log.error(f"Could not kill cpulimit process {self._cpulimit_process.pid}")
-=======
             self._cpulimit_process.terminate()
             self._cpulimit_process = None
->>>>>>> f8f5d7ec
 
     def _set_cpu_throttling(self):
         """
@@ -1090,13 +1077,6 @@
             return
 
         try:
-<<<<<<< HEAD
-            subprocess.Popen(
-                ["cpulimit", "--lazy", f"--pid={self._process.pid}", f"--limit={self._cpu_throttling}"],
-                cwd=self.working_dir,
-            )
-            log.info(f"CPU throttled to {self._cpu_throttling}%")
-=======
             if sys.platform.startswith("win") and hasattr(sys, "frozen"):
                 cpulimit_exec = os.path.join(os.path.dirname(os.path.abspath(sys.executable)), "cpulimit", "cpulimit.exe")
             else:
@@ -1104,8 +1084,7 @@
 
             command = [cpulimit_exec, "--lazy", "--pid={}".format(self._process.pid), "--limit={}".format(self._cpu_throttling)]
             self._cpulimit_process = subprocess.Popen(command, cwd=self.working_dir)
-            log.info("CPU throttled to {}%".format(self._cpu_throttling))
->>>>>>> f8f5d7ec
+            log.info(f"CPU throttled to {self._cpu_throttling}%")
         except FileNotFoundError:
             raise QemuError("cpulimit could not be found, please install it or deactivate CPU throttling")
         except (OSError, subprocess.SubprocessError) as e:
@@ -2322,7 +2301,7 @@
                 "--ctrl",
                 "type=unixio,path={},terminate".format(tpm_sock)
             ]
-            command_string = " ".join(shlex_quote(s) for s in command)
+            command_string = " ".join(shlex.quote(s) for s in command)
             log.info("Starting swtpm (TPM emulator) with: {}".format(command_string))
             self._swtpm_process = subprocess.Popen(command, cwd=self.working_dir)
             log.info("swtpm (TPM emulator) has started")
@@ -2605,13 +2584,9 @@
         else:
             command.extend(await self._saved_state_option())
         if self._console_type == "telnet":
-<<<<<<< HEAD
             command.extend(await self._disable_graphics())
-=======
-            command.extend((await self._disable_graphics()))
         if self._tpm:
             command.extend(self._tpm_options())
->>>>>>> f8f5d7ec
         if additional_options:
             try:
                 command.extend(shlex.split(additional_options))
