#
# Copyright (C) 2015 GNS3 Technologies Inc.
#
# This program is free software: you can redistribute it and/or modify
# it under the terms of the GNU General Public License as published by
# the Free Software Foundation, either version 3 of the License, or
# (at your option) any later version.
#
# This program is distributed in the hope that it will be useful,
# but WITHOUT ANY WARRANTY; without even the implied warranty of
# MERCHANTABILITY or FITNESS FOR A PARTICULAR PURPOSE.  See the
# GNU General Public License for more details.
#
# You should have received a copy of the GNU General Public License
# along with this program.  If not, see <http://www.gnu.org/licenses/>.

import sys
import os
import stat
import shutil
import asyncio
import tempfile
import psutil
import platform
import re

from fastapi import WebSocketDisconnect
from gns3server.utils.interfaces import interfaces
from gns3server.compute.compute_error import ComputeError
from ..compute.port_manager import PortManager
from ..utils.asyncio import wait_run_in_executor, locking
from ..utils.asyncio.telnet_server import AsyncioTelnetServer
from gns3server.compute.ubridge.hypervisor import Hypervisor
from gns3server.compute.ubridge.ubridge_error import UbridgeError
from .nios.nio_udp import NIOUDP
from .error import NodeError

import logging

log = logging.getLogger(__name__)


class BaseNode:

    """
    Base node implementation.

    :param name: name of this node
    :param node_id: Node instance identifier
    :param project: Project instance
    :param manager: parent node manager
    :param console: console TCP port
    :param console_type: console type
    :param aux: auxiliary console TCP port
    :param aux_type: auxiliary console type
    :param linked_clone: The node base image is duplicate/overlay (Each node data are independent)
    :param wrap_console: The console is wrapped using AsyncioTelnetServer
    :param wrap_aux: The auxiliary console is wrapped using AsyncioTelnetServer
    """

    def __init__(
        self,
        name,
        node_id,
        project,
        manager,
        console=None,
        console_type="telnet",
        aux=None,
        aux_type="none",
        linked_clone=True,
        wrap_console=False,
        wrap_aux=False,
    ):

        self._name = name
        self._usage = ""
        self._id = node_id
        self._linked_clone = linked_clone
        self._project = project
        self._manager = manager
        self._console = console
        self._aux = aux
        self._console_type = console_type
        self._aux_type = aux_type
        self._temporary_directory = None
        self._hw_virtualization = False
        self._ubridge_hypervisor = None
        self._closed = False
        self._node_status = "stopped"
        self._command_line = ""
        self._wrap_console = wrap_console
        self._wrap_aux = wrap_aux
        self._wrapper_telnet_servers = []
        self._internal_console_port = None
        self._internal_aux_port = None
        self._custom_adapters = []
        self._ubridge_require_privileged_access = False

        if self._console is not None:
            # use a previously allocated console port
            if console_type == "vnc":
                vnc_console_start_port_range, vnc_console_end_port_range = self._get_vnc_console_port_range()
                self._console = self._manager.port_manager.reserve_tcp_port(
                    self._console,
                    self._project,
                    port_range_start=vnc_console_start_port_range,
                    port_range_end=vnc_console_end_port_range,
                )
            elif console_type == "none":
                self._console = None
            else:
                self._console = self._manager.port_manager.reserve_tcp_port(self._console, self._project)

        if self._aux is not None:
            # use a previously allocated auxiliary console port
            if aux_type == "vnc":
                # VNC is a special case and the range must be 5900-6000
                self._aux = self._manager.port_manager.reserve_tcp_port(
                    self._aux, self._project, port_range_start=5900, port_range_end=6000
                )
            elif aux_type == "none":
                self._aux = None
            else:
                self._aux = self._manager.port_manager.reserve_tcp_port(self._aux, self._project)

        if self._console is None:
            # allocate a new console
            if console_type == "vnc":
                vnc_console_start_port_range, vnc_console_end_port_range = self._get_vnc_console_port_range()
                self._console = self._manager.port_manager.get_free_tcp_port(
                    self._project,
                    port_range_start=vnc_console_start_port_range,
                    port_range_end=vnc_console_end_port_range,
                )
            elif console_type != "none":
                self._console = self._manager.port_manager.get_free_tcp_port(self._project)

        if self._aux is None:
            # allocate a new auxiliary console
            if aux_type == "vnc":
                # VNC is a special case and the range must be 5900-6000
                self._aux = self._manager.port_manager.get_free_tcp_port(
                    self._project, port_range_start=5900, port_range_end=6000
                )
            elif aux_type != "none":
                self._aux = self._manager.port_manager.get_free_tcp_port(self._project)

        if self._wrap_console:
            self._internal_console_port = self._manager.port_manager.get_free_tcp_port(self._project)

        if self._wrap_aux:
            self._internal_aux_port = self._manager.port_manager.get_free_tcp_port(self._project)

        log.debug(
            "{module}: {name} [{id}] initialized. Console port {console}".format(
                module=self.manager.module_name, name=self.name, id=self.id, console=self._console
            )
        )

    def __del__(self):

        if hasattr(self, "_temporary_directory") and self._temporary_directory is not None:
            if os.path.exists(self._temporary_directory):
                shutil.rmtree(self._temporary_directory, ignore_errors=True)

    @property
    def linked_clone(self):
        return self._linked_clone

    @linked_clone.setter
    def linked_clone(self, val):
        self._linked_clone = val

    @property
    def custom_adapters(self):
        return self._custom_adapters

    @custom_adapters.setter
    def custom_adapters(self, val):
        self._custom_adapters = val

    @property
    def status(self):
        """
        Returns current node status
        """

        return self._node_status

    @status.setter
    def status(self, status):

        self._node_status = status
        self.updated()

    def updated(self):
        """
        Sends an updated event
        """
        self.project.emit("node.updated", self)

    @property
    def command_line(self):
        """
        Returns command used to start the node
        """

        return self._command_line

    @command_line.setter
    def command_line(self, command_line):

        self._command_line = command_line

    @property
    def project(self):
        """
        Returns the node current project.

        :returns: Project instance.
        """

        return self._project

    @property
    def name(self):
        """
        Returns the name for this node.

        :returns: name
        """

        return self._name

    @name.setter
    def name(self, new_name):
        """
        Sets the name of this node.

        :param new_name: name
        """

        log.info(
            "{module}: {name} [{id}] renamed to {new_name}".format(
                module=self.manager.module_name, name=self.name, id=self.id, new_name=new_name
            )
        )
        self._name = new_name

    @property
    def usage(self):
        """
        Returns the usage for this node.

        :returns: usage
        """

        return self._usage

    @usage.setter
    def usage(self, new_usage):
        """
        Sets the usage of this node.

        :param new_usage: usage
        """

        self._usage = new_usage

    @property
    def id(self):
        """
        Returns the ID for this node.

        :returns: Node identifier (string)
        """

        return self._id

    @property
    def manager(self):
        """
        Returns the manager for this node.

        :returns: instance of manager
        """

        return self._manager

    @property
    def working_dir(self):
        """
        Return the node working directory
        """

        return self._project.node_working_directory(self)

    @property
    def working_path(self):
        """
        Return the node working path. Doesn't create structure of directories when not present.
        """

        return self._project.node_working_path(self)

    @property
    def temporary_directory(self):
        if self._temporary_directory is None:
            try:
                self._temporary_directory = tempfile.mkdtemp()
            except OSError as e:
                raise NodeError(f"Can't create temporary directory: {e}")
        return self._temporary_directory

    def create(self):
        """
        Creates the node.
        """

        log.info("{module}: {name} [{id}] created".format(module=self.manager.module_name, name=self.name, id=self.id))

    async def delete(self):
        """
        Delete the node (including all its files).
        """

        def set_rw(operation, name, exc):
            os.chmod(name, stat.S_IWRITE)

        directory = self.project.node_working_directory(self)
        if os.path.exists(directory):
            try:
                await wait_run_in_executor(shutil.rmtree, directory, onerror=set_rw)
            except OSError as e:
                raise ComputeError(f"Could not delete the node working directory: {e}")

    def start(self):
        """
        Starts the node process.
        """

        raise NotImplementedError

    async def stop(self):
        """
        Stop the node process.
        """

        await self.stop_wrap_console()
        self.status = "stopped"

    def suspend(self):
        """
        Suspends the node process.
        """

        raise NotImplementedError

    async def close(self):
        """
        Close the node process.
        """

        if self._closed:
            return False

        log.info(
            "{module}: '{name}' [{id}]: is closing".format(module=self.manager.module_name, name=self.name, id=self.id)
        )

        if self._console:
            self._manager.port_manager.release_tcp_port(self._console, self._project)
            self._console = None
        if self._wrap_console:
            self._manager.port_manager.release_tcp_port(self._internal_console_port, self._project)
            self._internal_console_port = None

        if self._aux:
            self._manager.port_manager.release_tcp_port(self._aux, self._project)
            self._aux = None
        if self._wrap_aux:
            self._manager.port_manager.release_tcp_port(self._internal_aux_port, self._project)
            self._internal_aux_port = None

        self._closed = True
        return True

    def _get_vnc_console_port_range(self):
        """
        Returns the VNC console port range.
        """

        vnc_console_start_port_range = self._manager.config.settings.Server.vnc_console_start_port_range
        vnc_console_end_port_range = self._manager.config.settings.Server.vnc_console_end_port_range

        if not 5900 <= vnc_console_start_port_range <= 65535:
            raise NodeError("The VNC console start port range must be between 5900 and 65535")
        if not 5900 <= vnc_console_end_port_range <= 65535:
            raise NodeError("The VNC console start port range must be between 5900 and 65535")
        if vnc_console_start_port_range >= vnc_console_end_port_range:
            raise NodeError(
                f"The VNC console start port range value ({vnc_console_start_port_range}) "
                f"cannot be above or equal to the end value ({vnc_console_end_port_range})"
            )

        return vnc_console_start_port_range, vnc_console_end_port_range

    async def _wrap_telnet_proxy(self, internal_port, external_port):
        """
        Start a telnet proxy for the console allowing multiple telnet clients
        to be connected at the same time
        """

        remaining_trial = 60
        while True:
            try:
                (reader, writer) = await asyncio.open_connection(host="127.0.0.1", port=internal_port)
                break
            except (OSError, ConnectionRefusedError) as e:
                if remaining_trial <= 0:
                    raise e
            await asyncio.sleep(0.1)
            remaining_trial -= 1
        await AsyncioTelnetServer.write_client_intro(writer, echo=True)
        server = AsyncioTelnetServer(reader=reader, writer=writer, binary=True, echo=True)
        # warning: this will raise OSError exception if there is a problem...
        telnet_server = await asyncio.start_server(server.run, self._manager.port_manager.console_host, external_port)
        self._wrapper_telnet_servers.append(telnet_server)

    async def start_wrap_console(self):
        """
        Start a Telnet proxy servers for the console and auxiliary console allowing multiple telnet clients
        to be connected at the same time
        """

        if self._wrap_console and self._console_type == "telnet":
            await self._wrap_telnet_proxy(self._internal_console_port, self.console)
            log.info(
                f"New Telnet proxy server for console started "
                f"(internal port = {self._internal_console_port}, external port = {self.console})"
            )

        if self._wrap_aux and self._aux_type == "telnet":
            await self._wrap_telnet_proxy(self._internal_aux_port, self.aux)
            log.info(
                f"New Telnet proxy server for auxiliary console started "
                f"(internal port = {self._internal_aux_port}, external port = {self.aux})"
            )

    async def stop_wrap_console(self):
        """
        Stops the telnet proxy servers.
        """

        for telnet_proxy_server in self._wrapper_telnet_servers:
            telnet_proxy_server.close()
            await telnet_proxy_server.wait_closed()
        self._wrapper_telnet_servers = []

    async def reset_console(self):
        """
        Reset console
        """

        await self.stop_wrap_console()
        await self.start_wrap_console()

    async def start_websocket_console(self, websocket):
        """
        Connect to console using Websocket.

        :param ws: Websocket object
        """

        if self.status != "started":
            raise NodeError(f"Node {self.name} is not started")

        if self._console_type != "telnet":
            raise NodeError(f"Node {self.name} console type is not telnet")

        try:
            (telnet_reader, telnet_writer) = await asyncio.open_connection(
                self._manager.port_manager.console_host, self.console
            )
        except ConnectionError as e:
            raise NodeError(f"Cannot connect to node {self.name} telnet server: {e}")

        log.info("Connected to Telnet server")

        await websocket.accept()
        log.info(
            f"New client {websocket.client.host}:{websocket.client.port}  has connected to compute"
            f" console WebSocket"
        )

        async def ws_forward(telnet_writer):

            try:
                while True:
                    data = await websocket.receive_text()
                    if data:
                        telnet_writer.write(data.encode())
                        await telnet_writer.drain()
            except WebSocketDisconnect:
                log.info(
                    f"Client {websocket.client.host}:{websocket.client.port} has disconnected from compute"
                    f" console WebSocket"
                )

        async def telnet_forward(telnet_reader):

            while not telnet_reader.at_eof():
                data = await telnet_reader.read(1024)
                if data:
                    await websocket.send_bytes(data)

        # keep forwarding WebSocket data in both direction
        done, pending = await asyncio.wait(
            [ws_forward(telnet_writer), telnet_forward(telnet_reader)], return_when=asyncio.FIRST_COMPLETED
        )
        for task in done:
            if task.exception():
                log.warning(f"Exception while forwarding WebSocket data to Telnet server {task.exception()}")

        for task in pending:
            task.cancel()

    @property
    def aux(self):
        """
        Returns the aux console port of this node.

        :returns: aux console port
        """

        return self._aux

    @aux.setter
    def aux(self, aux):
        """
        Changes the aux port

        :params aux: Console port (integer) or None to free the port
        """

        if aux == self._aux or self._aux_type == "none":
            return

        if self._aux_type == "vnc" and aux is not None and aux < 5900:
            raise NodeError(f"VNC auxiliary console require a port superior or equal to 5900, current port is {aux}")

        if self._aux:
            self._manager.port_manager.release_tcp_port(self._aux, self._project)
            self._aux = None
        if aux is not None:
            if self.aux_type == "vnc":
                self._aux = self._manager.port_manager.reserve_tcp_port(
                    aux, self._project, port_range_start=5900, port_range_end=6000
                )
            else:
                self._aux = self._manager.port_manager.reserve_tcp_port(aux, self._project)

            log.info(
                "{module}: '{name}' [{id}]: auxiliary console port set to {port}".format(
                    module=self.manager.module_name, name=self.name, id=self.id, port=aux
                )
            )

    @property
    def console(self):
        """
        Returns the console port of this node.

        :returns: console port
        """

        return self._console

    @console.setter
    def console(self, console):
        """
        Changes the console port

        :params console: Console port (integer) or None to free the port
        """

        if console == self._console or self._console_type == "none":
            return

        if self._console_type == "vnc" and console is not None and console < 5900:
            raise NodeError(f"VNC console require a port superior or equal to 5900, current port is {console}")

        if self._console:
            self._manager.port_manager.release_tcp_port(self._console, self._project)
            self._console = None
        if console is not None:
            if self.console_type == "vnc":
                vnc_console_start_port_range, vnc_console_end_port_range = self._get_vnc_console_port_range()
                self._console = self._manager.port_manager.reserve_tcp_port(
                    console,
                    self._project,
                    port_range_start=vnc_console_start_port_range,
                    port_range_end=vnc_console_end_port_range,
                )
            else:
                self._console = self._manager.port_manager.reserve_tcp_port(console, self._project)

            log.info(
                "{module}: '{name}' [{id}]: console port set to {port}".format(
                    module=self.manager.module_name, name=self.name, id=self.id, port=console
                )
            )

    @property
    def console_type(self):
        """
        Returns the console type for this node.

        :returns: console type (string)
        """

        return self._console_type

    @console_type.setter
    def console_type(self, console_type):
        """
        Sets the console type for this node.

        :param console_type: console type (string)
        """

        if console_type != self._console_type:
            # get a new port if the console type change
            if self._console:
                self._manager.port_manager.release_tcp_port(self._console, self._project)
            if console_type == "none":
                # no need to allocate a port when the console type is none
                self._console = None
            elif console_type == "vnc":
                vnc_console_start_port_range, vnc_console_end_port_range = self._get_vnc_console_port_range()
                self._console = self._manager.port_manager.get_free_tcp_port(
                    self._project,
                    vnc_console_start_port_range,
                    vnc_console_end_port_range
                )
            else:
                self._console = self._manager.port_manager.get_free_tcp_port(self._project)

        self._console_type = console_type
        log.info(
            "{module}: '{name}' [{id}]: console type set to {console_type} (console port is {console})".format(
                module=self.manager.module_name,
                name=self.name,
                id=self.id,
                console_type=console_type,
                console=self.console,
            )
        )

    @property
    def aux_type(self):
        """
        Returns the auxiliary console type for this node.

        :returns: aux type (string)
        """

        return self._aux_type

    @aux_type.setter
    def aux_type(self, aux_type):
        """
        Sets the auxiliary console type for this node.

        :param aux_type: console type (string)
        """

        if aux_type != self._aux_type:
            # get a new port if the aux type change
            if self._aux:
                self._manager.port_manager.release_tcp_port(self._aux, self._project)
            if aux_type == "none":
                # no need to allocate a port when the auxiliary console type is none
                self._aux = None
            elif aux_type == "vnc":
                # VNC is a special case and the range must be 5900-6000
                self._aux = self._manager.port_manager.get_free_tcp_port(self._project, 5900, 6000)
            else:
                self._aux = self._manager.port_manager.get_free_tcp_port(self._project)

        self._aux_type = aux_type
        log.info(
            "{module}: '{name}' [{id}]: console type set to {aux_type} (auxiliary console port is {aux})".format(
                module=self.manager.module_name, name=self.name, id=self.id, aux_type=aux_type, aux=self.aux
            )
        )

    @property
    def ubridge(self):
        """
        Returns the uBridge hypervisor.

        :returns: instance of uBridge
        """

        if self._ubridge_hypervisor and not self._ubridge_hypervisor.is_running():
            self._ubridge_hypervisor = None
        return self._ubridge_hypervisor

    @ubridge.setter
    def ubridge(self, ubride_hypervisor):
        """
        Set an uBridge hypervisor.

        :param ubride_hypervisor: uBridge hypervisor
        """

        self._ubridge_hypervisor = ubride_hypervisor

    @property
    def ubridge_path(self):
        """
        Returns the uBridge executable path.

        :returns: path to uBridge
        """

        path = shutil.which(self._manager.config.settings.Server.ubridge_path)
        return path

    async def _ubridge_send(self, command):
        """
        Sends a command to uBridge hypervisor.

        :param command: command to send
        """

        if not self._ubridge_hypervisor or not self._ubridge_hypervisor.is_running():
            await self._start_ubridge(self._ubridge_require_privileged_access)
        if not self._ubridge_hypervisor or not self._ubridge_hypervisor.is_running():
            raise NodeError(f"Cannot send command '{command}': uBridge is not running")
        try:
            await self._ubridge_hypervisor.send(command)
        except UbridgeError as e:
            raise UbridgeError(
                f"Error while sending command '{command}': {e}: {self._ubridge_hypervisor.read_stdout()}"
            )

    @locking
    async def _start_ubridge(self, require_privileged_access=False):
        """
        Starts uBridge (handles connections to and from this node).
        """

        # Prevent us to start multiple ubridge
        if self._ubridge_hypervisor and self._ubridge_hypervisor.is_running():
            return

        if self.ubridge_path is None:
            raise NodeError(
                "uBridge is not available, path doesn't exist, or you just installed GNS3 and need to restart your user session to refresh user permissions."
            )

        if require_privileged_access and not self._manager.has_privileged_access(self.ubridge_path):
            raise NodeError("uBridge requires root access or the capability to interact with network adapters")

        server_host = self._manager.config.settings.Server.host
        if not self.ubridge:
            self._ubridge_hypervisor = Hypervisor(self._project, self.ubridge_path, self.working_dir, server_host)
        log.info(f"Starting new uBridge hypervisor {self._ubridge_hypervisor.host}:{self._ubridge_hypervisor.port}")
        await self._ubridge_hypervisor.start()
        if self._ubridge_hypervisor:
            log.info(
                f"Hypervisor {self._ubridge_hypervisor.host}:{self._ubridge_hypervisor.port} has successfully started"
            )
            await self._ubridge_hypervisor.connect()
        # save if privileged are required in case uBridge needs to be restarted in self._ubridge_send()
        self._ubridge_require_privileged_access = require_privileged_access

    async def _stop_ubridge(self):
        """
        Stops uBridge.
        """

        if self._ubridge_hypervisor and self._ubridge_hypervisor.is_running():
            log.info(f"Stopping uBridge hypervisor {self._ubridge_hypervisor.host}:{self._ubridge_hypervisor.port}")
            await self._ubridge_hypervisor.stop()
        self._ubridge_hypervisor = None

    async def add_ubridge_udp_connection(self, bridge_name, source_nio, destination_nio):
        """
        Creates an UDP connection in uBridge.

        :param bridge_name: bridge name in uBridge
        :param source_nio: source NIO instance
        :param destination_nio: destination NIO instance
        """

        await self._ubridge_send(f"bridge create {bridge_name}")

        if not isinstance(destination_nio, NIOUDP):
            raise NodeError("Destination NIO is not UDP")

        await self._ubridge_send(
            "bridge add_nio_udp {name} {lport} {rhost} {rport}".format(
                name=bridge_name, lport=source_nio.lport, rhost=source_nio.rhost, rport=source_nio.rport
            )
        )

        await self._ubridge_send(
            "bridge add_nio_udp {name} {lport} {rhost} {rport}".format(
                name=bridge_name, lport=destination_nio.lport, rhost=destination_nio.rhost, rport=destination_nio.rport
            )
        )

        if destination_nio.capturing:
            await self._ubridge_send(
                'bridge start_capture {name} "{pcap_file}"'.format(
                    name=bridge_name, pcap_file=destination_nio.pcap_output_file
                )
            )

        await self._ubridge_send(f"bridge start {bridge_name}")
        await self._ubridge_apply_filters(bridge_name, destination_nio.filters)

    async def update_ubridge_udp_connection(self, bridge_name, source_nio, destination_nio):
        if destination_nio:
            await self._ubridge_apply_filters(bridge_name, destination_nio.filters)

    async def ubridge_delete_bridge(self, name):
        """
        :params name: Delete the bridge with this name
        """

        if self.ubridge:
            await self._ubridge_send(f"bridge delete {name}")

    async def _ubridge_apply_filters(self, bridge_name, filters):
        """
        Apply packet filters

        :param bridge_name: bridge name in uBridge
        :param filters: Array of filter dictionary
        """

        await self._ubridge_send("bridge reset_packet_filters " + bridge_name)
        for packet_filter in self._build_filter_list(filters):
            cmd = f"bridge add_packet_filter {bridge_name} {packet_filter}"
            try:
                await self._ubridge_send(cmd)
            except UbridgeError as e:
                match = re.search(r"Cannot compile filter '(.*)': syntax error", str(e))
                if match:
                    message = f"Warning: ignoring BPF packet filter '{self.name}' due to syntax error: {match.group(1)}"
                    log.warning(message)
                    self.project.emit("log.warning", {"message": message})
                else:
                    raise

    def _build_filter_list(self, filters):
        """
        :returns: Iterator building a list of filter
        """

        i = 0
        for (filter_type, values) in filters.items():
            if isinstance(values[0], str):
                for line in values[0].split("\n"):
                    line = line.strip()
                    yield "{filter_name} {filter_type} {filter_value}".format(
                        filter_name="filter" + str(i),
                        filter_type=filter_type,
                        filter_value='"{}" {}'.format(line, " ".join([str(v) for v in values[1:]])),
                    ).strip()
                    i += 1
            else:
                yield "{filter_name} {filter_type} {filter_value}".format(
                    filter_name="filter" + str(i),
                    filter_type=filter_type,
                    filter_value=" ".join([str(v) for v in values]),
                )
                i += 1

    async def _add_ubridge_ethernet_connection(self, bridge_name, ethernet_interface, block_host_traffic=False):
        """
        Creates a connection with an Ethernet interface in uBridge.

        :param bridge_name: bridge name in uBridge
        :param ethernet_interface: Ethernet interface name
        :param block_host_traffic: block network traffic originating from the host OS (Windows only)
        """

        if sys.platform.startswith("linux") and block_host_traffic is False:
            # on Linux we use RAW sockets by default excepting if host traffic must be blocked
<<<<<<< HEAD
            await self._ubridge_send(
                'bridge add_nio_linux_raw {name} "{interface}"'.format(name=bridge_name, interface=ethernet_interface)
            )
=======
            await self._ubridge_send('bridge add_nio_linux_raw {name} "{interface}"'.format(name=bridge_name, interface=ethernet_interface))
        elif sys.platform.startswith("win"):
            npf_id, source_mac = self._find_windows_interface(ethernet_interface)

            if npf_id:
                await self._ubridge_send('bridge add_nio_ethernet {name} "{interface}"'.format(name=bridge_name,
                                                                                                    interface=npf_id))
            else:
                raise NodeError("Could not find NPF id for interface {}".format(ethernet_interface))

            if block_host_traffic:
                if source_mac:
                    await self._ubridge_send('bridge set_pcap_filter {name} "not ether src {mac}"'.format(name=bridge_name, mac=source_mac))
                    log.info('PCAP filter applied on "{interface}" for source MAC {mac}'.format(interface=ethernet_interface, mac=source_mac))
                else:
                    log.warning("Could not block host network traffic on {} (no MAC address found)".format(ethernet_interface))
>>>>>>> 0a046e43
        else:
            # on other platforms we just rely on the pcap library
            await self._ubridge_send(
                'bridge add_nio_ethernet {name} "{interface}"'.format(name=bridge_name, interface=ethernet_interface)
            )
            source_mac = None
            for interface in interfaces():
                if interface["name"] == ethernet_interface:
                    source_mac = interface["mac_address"]
            if source_mac:
                await self._ubridge_send(
                    'bridge set_pcap_filter {name} "not ether src {mac}"'.format(name=bridge_name, mac=source_mac)
                )
                log.info(f"PCAP filter applied on '{ethernet_interface}' for source MAC {source_mac}")

    @staticmethod
    def _find_windows_interface(ethernet_interface):
        """
        Get NPF ID and MAC address by input ethernet interface name.
        Return None, None when not match any interface

        :returns: NPF ID and MAC address
        """
        # on Windows we use Winpcap/Npcap
        windows_interfaces = interfaces()
        for interface in windows_interfaces:
            if str.strip(ethernet_interface) == str.strip(interface["name"]):
                return interface["id"], interface["mac_address"]

        for interface in windows_interfaces:
            if "netcard" in interface and ethernet_interface in interface["netcard"]:
                return interface["id"], interface["mac_address"]
        return None, None

    def _create_local_udp_tunnel(self):
        """
        Creates a local UDP tunnel (pair of 2 NIOs, one for each direction)

        :returns: source NIO and destination NIO.
        """

        m = PortManager.instance()
        lport = m.get_free_udp_port(self.project)
        rport = m.get_free_udp_port(self.project)
        source_nio_settings = {"lport": lport, "rhost": "127.0.0.1", "rport": rport, "type": "nio_udp"}
        destination_nio_settings = {"lport": rport, "rhost": "127.0.0.1", "rport": lport, "type": "nio_udp"}
        source_nio = self.manager.create_nio(source_nio_settings)
        destination_nio = self.manager.create_nio(destination_nio_settings)
        log.info(
            "{module}: '{name}' [{id}]:local UDP tunnel created between port {port1} and {port2}".format(
                module=self.manager.module_name, name=self.name, id=self.id, port1=lport, port2=rport
            )
        )
        return source_nio, destination_nio

    @property
    def hw_virtualization(self):
        """
        Returns either the node is using hardware virtualization or not.

        :return: boolean
        """

        return self._hw_virtualization

    def check_available_ram(self, requested_ram):
        """
        Sends a warning notification if there is not enough RAM on the system to allocate requested RAM.

        :param requested_ram: requested amount of RAM in MB
        """

        available_ram = int(psutil.virtual_memory().available / (1024 * 1024))
        percentage_left = 100 - psutil.virtual_memory().percent
        if requested_ram > available_ram:
            message = '"{}" requires {}MB of RAM to run but there is only {}MB - {}% of RAM left on "{}"'.format(
                self.name, requested_ram, available_ram, percentage_left, platform.node()
            )
            self.project.emit("log.warning", {"message": message})

    def _get_custom_adapter_settings(self, adapter_number):

        for custom_adapter in self.custom_adapters:
            if custom_adapter["adapter_number"] == adapter_number:
                return custom_adapter
        return {}<|MERGE_RESOLUTION|>--- conflicted
+++ resolved
@@ -893,28 +893,9 @@
 
         if sys.platform.startswith("linux") and block_host_traffic is False:
             # on Linux we use RAW sockets by default excepting if host traffic must be blocked
-<<<<<<< HEAD
             await self._ubridge_send(
                 'bridge add_nio_linux_raw {name} "{interface}"'.format(name=bridge_name, interface=ethernet_interface)
             )
-=======
-            await self._ubridge_send('bridge add_nio_linux_raw {name} "{interface}"'.format(name=bridge_name, interface=ethernet_interface))
-        elif sys.platform.startswith("win"):
-            npf_id, source_mac = self._find_windows_interface(ethernet_interface)
-
-            if npf_id:
-                await self._ubridge_send('bridge add_nio_ethernet {name} "{interface}"'.format(name=bridge_name,
-                                                                                                    interface=npf_id))
-            else:
-                raise NodeError("Could not find NPF id for interface {}".format(ethernet_interface))
-
-            if block_host_traffic:
-                if source_mac:
-                    await self._ubridge_send('bridge set_pcap_filter {name} "not ether src {mac}"'.format(name=bridge_name, mac=source_mac))
-                    log.info('PCAP filter applied on "{interface}" for source MAC {mac}'.format(interface=ethernet_interface, mac=source_mac))
-                else:
-                    log.warning("Could not block host network traffic on {} (no MAC address found)".format(ethernet_interface))
->>>>>>> 0a046e43
         else:
             # on other platforms we just rely on the pcap library
             await self._ubridge_send(
@@ -929,25 +910,6 @@
                     'bridge set_pcap_filter {name} "not ether src {mac}"'.format(name=bridge_name, mac=source_mac)
                 )
                 log.info(f"PCAP filter applied on '{ethernet_interface}' for source MAC {source_mac}")
-
-    @staticmethod
-    def _find_windows_interface(ethernet_interface):
-        """
-        Get NPF ID and MAC address by input ethernet interface name.
-        Return None, None when not match any interface
-
-        :returns: NPF ID and MAC address
-        """
-        # on Windows we use Winpcap/Npcap
-        windows_interfaces = interfaces()
-        for interface in windows_interfaces:
-            if str.strip(ethernet_interface) == str.strip(interface["name"]):
-                return interface["id"], interface["mac_address"]
-
-        for interface in windows_interfaces:
-            if "netcard" in interface and ethernet_interface in interface["netcard"]:
-                return interface["id"], interface["mac_address"]
-        return None, None
 
     def _create_local_udp_tunnel(self):
         """
