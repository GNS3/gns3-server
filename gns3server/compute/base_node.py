#
# Copyright (C) 2015 GNS3 Technologies Inc.
#
# This program is free software: you can redistribute it and/or modify
# it under the terms of the GNU General Public License as published by
# the Free Software Foundation, either version 3 of the License, or
# (at your option) any later version.
#
# This program is distributed in the hope that it will be useful,
# but WITHOUT ANY WARRANTY; without even the implied warranty of
# MERCHANTABILITY or FITNESS FOR A PARTICULAR PURPOSE.  See the
# GNU General Public License for more details.
#
# You should have received a copy of the GNU General Public License
# along with this program.  If not, see <http://www.gnu.org/licenses/>.

import sys
import os
import stat
import shutil
import asyncio
import tempfile
import psutil
import platform
import re

from fastapi import WebSocketDisconnect
from gns3server.utils.interfaces import interfaces
from gns3server.compute.compute_error import ComputeError
from ..compute.port_manager import PortManager
from ..utils.asyncio import wait_run_in_executor, locking
from ..utils.asyncio.telnet_server import AsyncioTelnetServer
from gns3server.compute.ubridge.hypervisor import Hypervisor
from gns3server.compute.ubridge.ubridge_error import UbridgeError
from .nios.nio_udp import NIOUDP
from .error import NodeError

import logging

log = logging.getLogger(__name__)


class BaseNode:

    """
    Base node implementation.

    :param name: name of this node
    :param node_id: Node instance identifier
    :param project: Project instance
    :param manager: parent node manager
    :param console: console TCP port
    :param console_type: console type
    :param aux: auxiliary console TCP port
    :param aux_type: auxiliary console type
    :param linked_clone: The node base image is duplicate/overlay (Each node data are independent)
    :param wrap_console: The console is wrapped using AsyncioTelnetServer
    :param wrap_aux: The auxiliary console is wrapped using AsyncioTelnetServer
    """

    def __init__(
        self,
        name,
        node_id,
        project,
        manager,
        console=None,
        console_type="telnet",
        aux=None,
        aux_type="none",
        linked_clone=True,
        wrap_console=False,
        wrap_aux=False,
    ):

        self._name = name
        self._usage = ""
        self._id = node_id
        self._linked_clone = linked_clone
        self._project = project
        self._manager = manager
        self._console = console
        self._aux = aux
        self._console_type = console_type
        self._aux_type = aux_type
        self._temporary_directory = None
        self._hw_virtualization = False
        self._ubridge_hypervisor = None
        self._closed = False
        self._node_status = "stopped"
        self._command_line = ""
        self._wrap_console = wrap_console
        self._wrap_aux = wrap_aux
        self._wrapper_telnet_servers = []
        self._wrap_console_reader = None
        self._wrap_console_writer = None
        self._internal_console_port = None
        self._internal_aux_port = None
        self._custom_adapters = []
        self._ubridge_require_privileged_access = False

        if self._console is not None:
            # use a previously allocated console port
            if console_type == "vnc":
                vnc_console_start_port_range, vnc_console_end_port_range = self._get_vnc_console_port_range()
                self._console = self._manager.port_manager.reserve_tcp_port(
                    self._console,
                    self._project,
                    port_range_start=vnc_console_start_port_range,
                    port_range_end=vnc_console_end_port_range,
                )
            elif console_type == "none":
                self._console = None
            else:
                self._console = self._manager.port_manager.reserve_tcp_port(self._console, self._project)

        if self._aux is not None:
            # use a previously allocated auxiliary console port
            if aux_type == "vnc":
                # VNC is a special case and the range must be 5900-6000
                self._aux = self._manager.port_manager.reserve_tcp_port(
                    self._aux, self._project, port_range_start=5900, port_range_end=6000
                )
            elif aux_type == "none":
                self._aux = None
            else:
                self._aux = self._manager.port_manager.reserve_tcp_port(self._aux, self._project)

        if self._console is None:
            # allocate a new console
            if console_type == "vnc":
                vnc_console_start_port_range, vnc_console_end_port_range = self._get_vnc_console_port_range()
                self._console = self._manager.port_manager.get_free_tcp_port(
                    self._project,
                    port_range_start=vnc_console_start_port_range,
                    port_range_end=vnc_console_end_port_range,
                )
            elif console_type != "none":
                self._console = self._manager.port_manager.get_free_tcp_port(self._project)

        if self._aux is None:
            # allocate a new auxiliary console
            if aux_type == "vnc":
                # VNC is a special case and the range must be 5900-6000
                self._aux = self._manager.port_manager.get_free_tcp_port(
                    self._project, port_range_start=5900, port_range_end=6000
                )
            elif aux_type != "none":
                self._aux = self._manager.port_manager.get_free_tcp_port(self._project)

        if self._wrap_console:
            self._internal_console_port = self._manager.port_manager.get_free_tcp_port(self._project)

        if self._wrap_aux:
            self._internal_aux_port = self._manager.port_manager.get_free_tcp_port(self._project)

        log.debug(
            "{module}: {name} [{id}] initialized. Console port {console}".format(
                module=self.manager.module_name, name=self.name, id=self.id, console=self._console
            )
        )

    def __del__(self):

        if hasattr(self, "_temporary_directory") and self._temporary_directory is not None:
            if os.path.exists(self._temporary_directory):
                shutil.rmtree(self._temporary_directory, ignore_errors=True)

    @property
    def linked_clone(self):
        return self._linked_clone

    @linked_clone.setter
    def linked_clone(self, val):
        self._linked_clone = val

    @property
    def custom_adapters(self):
        return self._custom_adapters

    @custom_adapters.setter
    def custom_adapters(self, val):
        self._custom_adapters = val

    @property
    def status(self):
        """
        Returns current node status
        """

        return self._node_status

    @status.setter
    def status(self, status):

        self._node_status = status
        self.updated()

    def updated(self):
        """
        Sends an updated event
        """
        self.project.emit("node.updated", self)

    @property
    def command_line(self):
        """
        Returns command used to start the node
        """

        return self._command_line

    @command_line.setter
    def command_line(self, command_line):

        self._command_line = command_line

    @property
    def project(self):
        """
        Returns the node current project.

        :returns: Project instance.
        """

        return self._project

    @property
    def name(self):
        """
        Returns the name for this node.

        :returns: name
        """

        return self._name

    @name.setter
    def name(self, new_name):
        """
        Sets the name of this node.

        :param new_name: name
        """

        log.info(
            "{module}: {name} [{id}] renamed to {new_name}".format(
                module=self.manager.module_name, name=self.name, id=self.id, new_name=new_name
            )
        )
        self._name = new_name

    @property
    def usage(self):
        """
        Returns the usage for this node.

        :returns: usage
        """

        return self._usage

    @usage.setter
    def usage(self, new_usage):
        """
        Sets the usage of this node.

        :param new_usage: usage
        """

        self._usage = new_usage

    @property
    def id(self):
        """
        Returns the ID for this node.

        :returns: Node identifier (string)
        """

        return self._id

    @property
    def manager(self):
        """
        Returns the manager for this node.

        :returns: instance of manager
        """

        return self._manager

    @property
    def working_dir(self):
        """
        Return the node working directory
        """

        return self._project.node_working_directory(self)

    @property
    def working_path(self):
        """
        Return the node working path. Doesn't create structure of directories when not present.
        """

        return self._project.node_working_path(self)

    @property
    def temporary_directory(self):
        if self._temporary_directory is None:
            try:
                self._temporary_directory = tempfile.mkdtemp()
            except OSError as e:
                raise NodeError(f"Can't create temporary directory: {e}")
        return self._temporary_directory

    def create(self):
        """
        Creates the node.
        """

        log.info("{module}: {name} [{id}] created".format(module=self.manager.module_name, name=self.name, id=self.id))

    async def delete(self):
        """
        Delete the node (including all its files).
        """

        def set_rw(operation, name, exc):
            os.chmod(name, stat.S_IWRITE)

        directory = self.project.node_working_directory(self)
        if os.path.exists(directory):
            try:
                await wait_run_in_executor(shutil.rmtree, directory, onerror=set_rw)
            except OSError as e:
                raise ComputeError(f"Could not delete the node working directory: {e}")

    def start(self):
        """
        Starts the node process.
        """

        raise NotImplementedError

    async def stop(self):
        """
        Stop the node process.
        """

        await self.stop_wrap_console()
        self.status = "stopped"

    def suspend(self):
        """
        Suspends the node process.
        """

        raise NotImplementedError

    async def close(self):
        """
        Close the node process.
        """

        if self._closed:
            return False

        log.info(
            "{module}: '{name}' [{id}]: is closing".format(module=self.manager.module_name, name=self.name, id=self.id)
        )

        if self._console:
            self._manager.port_manager.release_tcp_port(self._console, self._project)
            self._console = None
        if self._wrap_console:
            self._manager.port_manager.release_tcp_port(self._internal_console_port, self._project)
            self._internal_console_port = None
        if self._aux:
            self._manager.port_manager.release_tcp_port(self._aux, self._project)
            self._aux = None
        if self._wrap_aux:
            self._manager.port_manager.release_tcp_port(self._internal_aux_port, self._project)
            self._internal_aux_port = None

        self._closed = True
        return True

    def _get_vnc_console_port_range(self):
        """
        Returns the VNC console port range.
        """

        vnc_console_start_port_range = self._manager.config.settings.Server.vnc_console_start_port_range
        vnc_console_end_port_range = self._manager.config.settings.Server.vnc_console_end_port_range

        if not 5900 <= vnc_console_start_port_range <= 65535:
            raise NodeError("The VNC console start port range must be between 5900 and 65535")
        if not 5900 <= vnc_console_end_port_range <= 65535:
            raise NodeError("The VNC console start port range must be between 5900 and 65535")
        if vnc_console_start_port_range >= vnc_console_end_port_range:
            raise NodeError(
                f"The VNC console start port range value ({vnc_console_start_port_range}) "
                f"cannot be above or equal to the end value ({vnc_console_end_port_range})"
            )

        return vnc_console_start_port_range, vnc_console_end_port_range

    async def _wrap_telnet_proxy(self, internal_port, external_port):
        """
        Start a telnet proxy for the console allowing multiple telnet clients
        to be connected at the same time
        """

        remaining_trial = 60
        while True:
            try:
                (self._wrap_console_reader, self._wrap_console_writer) = await asyncio.open_connection(
                    host="127.0.0.1",
                    port=self._internal_console_port
                )
                break
            except (OSError, ConnectionRefusedError) as e:
                if remaining_trial <= 0:
                    raise e
            await asyncio.sleep(0.1)
            remaining_trial -= 1
        await AsyncioTelnetServer.write_client_intro(self._wrap_console_writer, echo=True)
        server = AsyncioTelnetServer(
            reader=self._wrap_console_reader,
            writer=self._wrap_console_writer,
            binary=True,
            echo=True
        )
        # warning: this will raise OSError exception if there is a problem...
        telnet_server = await asyncio.start_server(server.run, self._manager.port_manager.console_host, external_port)
        self._wrapper_telnet_servers.append(telnet_server)

    async def start_wrap_console(self):
        """
        Start a Telnet proxy servers for the console and auxiliary console allowing multiple telnet clients
        to be connected at the same time
        """

        if self._wrap_console and self._console_type == "telnet":
            await self._wrap_telnet_proxy(self._internal_console_port, self.console)
            log.info(
                f"New Telnet proxy server for console started "
                f"(internal port = {self._internal_console_port}, external port = {self.console})"
            )

        if self._wrap_aux and self._aux_type == "telnet":
            await self._wrap_telnet_proxy(self._internal_aux_port, self.aux)
            log.info(
                f"New Telnet proxy server for auxiliary console started "
                f"(internal port = {self._internal_aux_port}, external port = {self.aux})"
            )

    async def stop_wrap_console(self):
        """
        Stops the telnet proxy servers.
        """

        if self._wrap_console_writer:
            self._wrap_console_writer.close()
<<<<<<< HEAD
            await self._wrap_console_writer.wait_closed()
        for telnet_proxy_server in self._wrapper_telnet_servers:
            telnet_proxy_server.close()
            await telnet_proxy_server.wait_closed()
        self._wrapper_telnet_servers = []
=======
            if sys.version_info >= (3, 7, 0):
                await self._wrap_console_writer.wait_closed()
            self._wrapper_telnet_server.close()
            await self._wrapper_telnet_server.wait_closed()
            self._wrapper_telnet_server = None
>>>>>>> ceb82080

    async def reset_wrap_console(self):
        """
        Reset the wrap console (restarts the Telnet proxy)
        """

        await self.stop_wrap_console()
        await self.start_wrap_console()

    async def start_websocket_console(self, websocket):
        """
        Connect to console using Websocket.

        :param ws: Websocket object
        """

        if self.status != "started":
            raise NodeError(f"Node {self.name} is not started")

        if self._console_type != "telnet":
            raise NodeError(f"Node {self.name} console type is not telnet")

        try:
            (telnet_reader, telnet_writer) = await asyncio.open_connection(
                self._manager.port_manager.console_host, self.console
            )
        except ConnectionError as e:
            raise NodeError(f"Cannot connect to node {self.name} telnet server: {e}")

        log.info("Connected to Telnet server")

        await websocket.accept()
        log.info(
            f"New client {websocket.client.host}:{websocket.client.port}  has connected to compute"
            f" console WebSocket"
        )

        async def ws_forward(telnet_writer):

            try:
                while True:
                    data = await websocket.receive_text()
                    if data:
                        telnet_writer.write(data.encode())
                        await telnet_writer.drain()
            except WebSocketDisconnect:
                log.info(
                    f"Client {websocket.client.host}:{websocket.client.port} has disconnected from compute"
                    f" console WebSocket"
                )

        async def telnet_forward(telnet_reader):

            while not telnet_reader.at_eof():
                data = await telnet_reader.read(1024)
                if data:
<<<<<<< HEAD
                    await websocket.send_bytes(data)
=======
                    await ws.send_bytes(data)

        try:
            # keep forwarding websocket data in both direction
            if sys.version_info >= (3, 11, 0):
                # Starting with Python 3.11, passing coroutine objects to wait() directly is forbidden.
                aws = [asyncio.create_task(ws_forward(telnet_writer)), asyncio.create_task(telnet_forward(telnet_reader))]
            else:
                aws = [ws_forward(telnet_writer), telnet_forward(telnet_reader)]

            done, pending = await asyncio.wait(aws, return_when=asyncio.FIRST_COMPLETED)
            for task in done:
                if task.exception():
                    log.warning(f"Exception while forwarding WebSocket data to Telnet server {task.exception()}")
            for task in pending:
                task.cancel()
        finally:
            log.info("Client has disconnected from console WebSocket")
            if not ws.closed:
                await ws.close()
            request.app['websockets'].discard(ws)

        return ws
>>>>>>> ceb82080

        # keep forwarding WebSocket data in both direction
        done, pending = await asyncio.wait(
            [ws_forward(telnet_writer), telnet_forward(telnet_reader)], return_when=asyncio.FIRST_COMPLETED
        )
        for task in done:
            if task.exception():
                log.warning(f"Exception while forwarding WebSocket data to Telnet server {task.exception()}")

        for task in pending:
            task.cancel()

    @property
    def aux(self):
        """
        Returns the aux console port of this node.

        :returns: aux console port
        """

        return self._aux

    @aux.setter
    def aux(self, aux):
        """
        Changes the aux port

        :params aux: Console port (integer) or None to free the port
        """

        if aux == self._aux or self._aux_type == "none":
            return

        if self._aux_type == "vnc" and aux is not None and aux < 5900:
            raise NodeError(f"VNC auxiliary console require a port superior or equal to 5900, current port is {aux}")

        if self._aux:
            self._manager.port_manager.release_tcp_port(self._aux, self._project)
            self._aux = None
        if aux is not None:
            if self.aux_type == "vnc":
                self._aux = self._manager.port_manager.reserve_tcp_port(
                    aux, self._project, port_range_start=5900, port_range_end=6000
                )
            else:
                self._aux = self._manager.port_manager.reserve_tcp_port(aux, self._project)

            log.info(
                "{module}: '{name}' [{id}]: auxiliary console port set to {port}".format(
                    module=self.manager.module_name, name=self.name, id=self.id, port=aux
                )
            )

    @property
    def console(self):
        """
        Returns the console port of this node.

        :returns: console port
        """

        return self._console

    @console.setter
    def console(self, console):
        """
        Changes the console port

        :params console: Console port (integer) or None to free the port
        """

        if console == self._console or self._console_type == "none":
            return

        if self._console_type == "vnc" and console is not None and console < 5900:
            raise NodeError(f"VNC console require a port superior or equal to 5900, current port is {console}")

        if self._console:
            self._manager.port_manager.release_tcp_port(self._console, self._project)
            self._console = None
        if console is not None:
            if self.console_type == "vnc":
                vnc_console_start_port_range, vnc_console_end_port_range = self._get_vnc_console_port_range()
                self._console = self._manager.port_manager.reserve_tcp_port(
                    console,
                    self._project,
                    port_range_start=vnc_console_start_port_range,
                    port_range_end=vnc_console_end_port_range,
                )
            else:
                self._console = self._manager.port_manager.reserve_tcp_port(console, self._project)

            log.info(
                "{module}: '{name}' [{id}]: console port set to {port}".format(
                    module=self.manager.module_name, name=self.name, id=self.id, port=console
                )
            )

    @property
    def console_type(self):
        """
        Returns the console type for this node.

        :returns: console type (string)
        """

        return self._console_type

    @console_type.setter
    def console_type(self, console_type):
        """
        Sets the console type for this node.

        :param console_type: console type (string)
        """

        if console_type != self._console_type:
            # get a new port if the console type change
            if self._console:
                self._manager.port_manager.release_tcp_port(self._console, self._project)
            if console_type == "none":
                # no need to allocate a port when the console type is none
                self._console = None
            elif console_type == "vnc":
                vnc_console_start_port_range, vnc_console_end_port_range = self._get_vnc_console_port_range()
                self._console = self._manager.port_manager.get_free_tcp_port(
                    self._project,
                    vnc_console_start_port_range,
                    vnc_console_end_port_range
                )
            else:
                self._console = self._manager.port_manager.get_free_tcp_port(self._project)

        self._console_type = console_type
        log.info(
            "{module}: '{name}' [{id}]: console type set to {console_type} (console port is {console})".format(
                module=self.manager.module_name,
                name=self.name,
                id=self.id,
                console_type=console_type,
                console=self.console,
            )
        )

    @property
    def aux_type(self):
        """
        Returns the auxiliary console type for this node.

        :returns: aux type (string)
        """

        return self._aux_type

    @aux_type.setter
    def aux_type(self, aux_type):
        """
        Sets the auxiliary console type for this node.

        :param aux_type: console type (string)
        """

        if aux_type != self._aux_type:
            # get a new port if the aux type change
            if self._aux:
                self._manager.port_manager.release_tcp_port(self._aux, self._project)
            if aux_type == "none":
                # no need to allocate a port when the auxiliary console type is none
                self._aux = None
            elif aux_type == "vnc":
                # VNC is a special case and the range must be 5900-6000
                self._aux = self._manager.port_manager.get_free_tcp_port(self._project, 5900, 6000)
            else:
                self._aux = self._manager.port_manager.get_free_tcp_port(self._project)

        self._aux_type = aux_type
        log.info(
            "{module}: '{name}' [{id}]: console type set to {aux_type} (auxiliary console port is {aux})".format(
                module=self.manager.module_name, name=self.name, id=self.id, aux_type=aux_type, aux=self.aux
            )
        )

    @property
    def ubridge(self):
        """
        Returns the uBridge hypervisor.

        :returns: instance of uBridge
        """

        if self._ubridge_hypervisor and not self._ubridge_hypervisor.is_running():
            self._ubridge_hypervisor = None
        return self._ubridge_hypervisor

    @ubridge.setter
    def ubridge(self, ubride_hypervisor):
        """
        Set an uBridge hypervisor.

        :param ubride_hypervisor: uBridge hypervisor
        """

        self._ubridge_hypervisor = ubride_hypervisor

    @property
    def ubridge_path(self):
        """
        Returns the uBridge executable path.

        :returns: path to uBridge
        """

        path = shutil.which(self._manager.config.settings.Server.ubridge_path)
        return path

    async def _ubridge_send(self, command):
        """
        Sends a command to uBridge hypervisor.

        :param command: command to send
        """

        if not self._ubridge_hypervisor or not self._ubridge_hypervisor.is_running():
            await self._start_ubridge(self._ubridge_require_privileged_access)
        if not self._ubridge_hypervisor or not self._ubridge_hypervisor.is_running():
            raise NodeError(f"Cannot send command '{command}': uBridge is not running")
        try:
            await self._ubridge_hypervisor.send(command)
        except UbridgeError as e:
            raise UbridgeError(
                f"Error while sending command '{command}': {e}: {self._ubridge_hypervisor.read_stdout()}"
            )

    @locking
    async def _start_ubridge(self, require_privileged_access=False):
        """
        Starts uBridge (handles connections to and from this node).
        """

        # Prevent us to start multiple ubridge
        if self._ubridge_hypervisor and self._ubridge_hypervisor.is_running():
            return

        if self.ubridge_path is None:
            raise NodeError(
                "uBridge is not available, path doesn't exist, or you just installed GNS3 and need to restart your user session to refresh user permissions."
            )

        if require_privileged_access and not self._manager.has_privileged_access(self.ubridge_path):
            raise NodeError("uBridge requires root access or the capability to interact with network adapters")

        server_host = self._manager.config.settings.Server.host
        if not self.ubridge:
            self._ubridge_hypervisor = Hypervisor(self._project, self.ubridge_path, self.working_dir, server_host)
        log.info(f"Starting new uBridge hypervisor {self._ubridge_hypervisor.host}:{self._ubridge_hypervisor.port}")
        await self._ubridge_hypervisor.start()
        if self._ubridge_hypervisor:
            log.info(
                f"Hypervisor {self._ubridge_hypervisor.host}:{self._ubridge_hypervisor.port} has successfully started"
            )
            await self._ubridge_hypervisor.connect()
        # save if privileged are required in case uBridge needs to be restarted in self._ubridge_send()
        self._ubridge_require_privileged_access = require_privileged_access

    async def _stop_ubridge(self):
        """
        Stops uBridge.
        """

        if self._ubridge_hypervisor and self._ubridge_hypervisor.is_running():
            log.info(f"Stopping uBridge hypervisor {self._ubridge_hypervisor.host}:{self._ubridge_hypervisor.port}")
            await self._ubridge_hypervisor.stop()
        self._ubridge_hypervisor = None

    async def add_ubridge_udp_connection(self, bridge_name, source_nio, destination_nio):
        """
        Creates an UDP connection in uBridge.

        :param bridge_name: bridge name in uBridge
        :param source_nio: source NIO instance
        :param destination_nio: destination NIO instance
        """

        await self._ubridge_send(f"bridge create {bridge_name}")

        if not isinstance(destination_nio, NIOUDP):
            raise NodeError("Destination NIO is not UDP")

        await self._ubridge_send(
            "bridge add_nio_udp {name} {lport} {rhost} {rport}".format(
                name=bridge_name, lport=source_nio.lport, rhost=source_nio.rhost, rport=source_nio.rport
            )
        )

        await self._ubridge_send(
            "bridge add_nio_udp {name} {lport} {rhost} {rport}".format(
                name=bridge_name, lport=destination_nio.lport, rhost=destination_nio.rhost, rport=destination_nio.rport
            )
        )

        if destination_nio.capturing:
            await self._ubridge_send(
                'bridge start_capture {name} "{pcap_file}"'.format(
                    name=bridge_name, pcap_file=destination_nio.pcap_output_file
                )
            )

        await self._ubridge_send(f"bridge start {bridge_name}")
        await self._ubridge_apply_filters(bridge_name, destination_nio.filters)

    async def update_ubridge_udp_connection(self, bridge_name, source_nio, destination_nio):
        if destination_nio:
            await self._ubridge_apply_filters(bridge_name, destination_nio.filters)

    async def ubridge_delete_bridge(self, name):
        """
        :params name: Delete the bridge with this name
        """

        if self.ubridge:
            await self._ubridge_send(f"bridge delete {name}")

    async def _ubridge_apply_filters(self, bridge_name, filters):
        """
        Apply packet filters

        :param bridge_name: bridge name in uBridge
        :param filters: Array of filter dictionary
        """

        await self._ubridge_send("bridge reset_packet_filters " + bridge_name)
        for packet_filter in self._build_filter_list(filters):
            cmd = f"bridge add_packet_filter {bridge_name} {packet_filter}"
            try:
                await self._ubridge_send(cmd)
            except UbridgeError as e:
                match = re.search(r"Cannot compile filter '(.*)': syntax error", str(e))
                if match:
                    message = f"Warning: ignoring BPF packet filter '{self.name}' due to syntax error: {match.group(1)}"
                    log.warning(message)
                    self.project.emit("log.warning", {"message": message})
                else:
                    raise

    def _build_filter_list(self, filters):
        """
        :returns: Iterator building a list of filter
        """

        i = 0
        for (filter_type, values) in filters.items():
            if isinstance(values[0], str):
                for line in values[0].split("\n"):
                    line = line.strip()
                    yield "{filter_name} {filter_type} {filter_value}".format(
                        filter_name="filter" + str(i),
                        filter_type=filter_type,
                        filter_value='"{}" {}'.format(line, " ".join([str(v) for v in values[1:]])),
                    ).strip()
                    i += 1
            else:
                yield "{filter_name} {filter_type} {filter_value}".format(
                    filter_name="filter" + str(i),
                    filter_type=filter_type,
                    filter_value=" ".join([str(v) for v in values]),
                )
                i += 1

    async def _add_ubridge_ethernet_connection(self, bridge_name, ethernet_interface, block_host_traffic=False):
        """
        Creates a connection with an Ethernet interface in uBridge.

        :param bridge_name: bridge name in uBridge
        :param ethernet_interface: Ethernet interface name
        :param block_host_traffic: block network traffic originating from the host OS (Windows only)
        """

        if sys.platform.startswith("linux") and block_host_traffic is False:
            # on Linux we use RAW sockets by default excepting if host traffic must be blocked
            await self._ubridge_send(
                'bridge add_nio_linux_raw {name} "{interface}"'.format(name=bridge_name, interface=ethernet_interface)
            )
        else:
            # on other platforms we just rely on the pcap library
            await self._ubridge_send(
                'bridge add_nio_ethernet {name} "{interface}"'.format(name=bridge_name, interface=ethernet_interface)
            )
            source_mac = None
            for interface in interfaces():
                if interface["name"] == ethernet_interface:
                    source_mac = interface["mac_address"]
            if source_mac:
                await self._ubridge_send(
                    'bridge set_pcap_filter {name} "not ether src {mac}"'.format(name=bridge_name, mac=source_mac)
                )
                log.info(f"PCAP filter applied on '{ethernet_interface}' for source MAC {source_mac}")

    def _create_local_udp_tunnel(self):
        """
        Creates a local UDP tunnel (pair of 2 NIOs, one for each direction)

        :returns: source NIO and destination NIO.
        """

        m = PortManager.instance()
        lport = m.get_free_udp_port(self.project)
        rport = m.get_free_udp_port(self.project)
        source_nio_settings = {"lport": lport, "rhost": "127.0.0.1", "rport": rport, "type": "nio_udp"}
        destination_nio_settings = {"lport": rport, "rhost": "127.0.0.1", "rport": lport, "type": "nio_udp"}
        source_nio = self.manager.create_nio(source_nio_settings)
        destination_nio = self.manager.create_nio(destination_nio_settings)
        log.info(
            "{module}: '{name}' [{id}]:local UDP tunnel created between port {port1} and {port2}".format(
                module=self.manager.module_name, name=self.name, id=self.id, port1=lport, port2=rport
            )
        )
        return source_nio, destination_nio

    @property
    def hw_virtualization(self):
        """
        Returns either the node is using hardware virtualization or not.

        :return: boolean
        """

        return self._hw_virtualization

    def check_available_ram(self, requested_ram):
        """
        Sends a warning notification if there is not enough RAM on the system to allocate requested RAM.

        :param requested_ram: requested amount of RAM in MB
        """

        available_ram = int(psutil.virtual_memory().available / (1024 * 1024))
        percentage_left = 100 - psutil.virtual_memory().percent
        if requested_ram > available_ram:
            message = '"{}" requires {}MB of RAM to run but there is only {}MB - {}% of RAM left on "{}"'.format(
                self.name, requested_ram, available_ram, percentage_left, platform.node()
            )
            self.project.emit("log.warning", {"message": message})

    def _get_custom_adapter_settings(self, adapter_number):

        for custom_adapter in self.custom_adapters:
            if custom_adapter["adapter_number"] == adapter_number:
                return custom_adapter
        return {}<|MERGE_RESOLUTION|>--- conflicted
+++ resolved
@@ -464,19 +464,11 @@
 
         if self._wrap_console_writer:
             self._wrap_console_writer.close()
-<<<<<<< HEAD
             await self._wrap_console_writer.wait_closed()
         for telnet_proxy_server in self._wrapper_telnet_servers:
             telnet_proxy_server.close()
             await telnet_proxy_server.wait_closed()
         self._wrapper_telnet_servers = []
-=======
-            if sys.version_info >= (3, 7, 0):
-                await self._wrap_console_writer.wait_closed()
-            self._wrapper_telnet_server.close()
-            await self._wrapper_telnet_server.wait_closed()
-            self._wrapper_telnet_server = None
->>>>>>> ceb82080
 
     async def reset_wrap_console(self):
         """
@@ -533,42 +525,19 @@
             while not telnet_reader.at_eof():
                 data = await telnet_reader.read(1024)
                 if data:
-<<<<<<< HEAD
                     await websocket.send_bytes(data)
-=======
-                    await ws.send_bytes(data)
-
-        try:
-            # keep forwarding websocket data in both direction
-            if sys.version_info >= (3, 11, 0):
-                # Starting with Python 3.11, passing coroutine objects to wait() directly is forbidden.
-                aws = [asyncio.create_task(ws_forward(telnet_writer)), asyncio.create_task(telnet_forward(telnet_reader))]
-            else:
-                aws = [ws_forward(telnet_writer), telnet_forward(telnet_reader)]
-
-            done, pending = await asyncio.wait(aws, return_when=asyncio.FIRST_COMPLETED)
-            for task in done:
-                if task.exception():
-                    log.warning(f"Exception while forwarding WebSocket data to Telnet server {task.exception()}")
-            for task in pending:
-                task.cancel()
-        finally:
-            log.info("Client has disconnected from console WebSocket")
-            if not ws.closed:
-                await ws.close()
-            request.app['websockets'].discard(ws)
-
-        return ws
->>>>>>> ceb82080
-
-        # keep forwarding WebSocket data in both direction
-        done, pending = await asyncio.wait(
-            [ws_forward(telnet_writer), telnet_forward(telnet_reader)], return_when=asyncio.FIRST_COMPLETED
-        )
+
+        # keep forwarding websocket data in both direction
+        if sys.version_info >= (3, 11, 0):
+            # Starting with Python 3.11, passing coroutine objects to wait() directly is forbidden.
+            aws = [asyncio.create_task(ws_forward(telnet_writer)), asyncio.create_task(telnet_forward(telnet_reader))]
+        else:
+            aws = [ws_forward(telnet_writer), telnet_forward(telnet_reader)]
+
+        done, pending = await asyncio.wait(aws, return_when=asyncio.FIRST_COMPLETED)
         for task in done:
             if task.exception():
                 log.warning(f"Exception while forwarding WebSocket data to Telnet server {task.exception()}")
-
         for task in pending:
             task.cancel()
 
