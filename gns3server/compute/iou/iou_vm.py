#
# Copyright (C) 2015 GNS3 Technologies Inc.
#
# This program is free software: you can redistribute it and/or modify
# it under the terms of the GNU General Public License as published by
# the Free Software Foundation, either version 3 of the License, or
# (at your option) any later version.
#
# This program is distributed in the hope that it will be useful,
# but WITHOUT ANY WARRANTY; without even the implied warranty of
# MERCHANTABILITY or FITNESS FOR A PARTICULAR PURPOSE.  See the
# GNU General Public License for more details.
#
# You should have received a copy of the GNU General Public License
# along with this program.  If not, see <http://www.gnu.org/licenses/>.

"""
IOU VM management (creates command line, processes, files etc.) in
order to run an IOU VM.
"""

import os
import socket
import re
import asyncio
import subprocess
import shutil
import configparser
import struct
import hashlib
import glob
import binascii
import functools

from .iou_error import IOUError
from ..adapters.ethernet_adapter import EthernetAdapter
from ..adapters.serial_adapter import SerialAdapter
from ..nios.nio_udp import NIOUDP
from ..base_node import BaseNode
from .utils.iou_import import nvram_import
from .utils.iou_export import nvram_export
from gns3server.compute.ubridge.ubridge_error import UbridgeError
from gns3server.utils.file_watcher import FileWatcher
from gns3server.utils.asyncio.telnet_server import AsyncioTelnetServer
from gns3server.utils.hostname import is_ios_hostname_valid
from gns3server.utils.asyncio import locking
import gns3server.utils.asyncio
import gns3server.utils.images

import logging
import sys

log = logging.getLogger(__name__)


class IOUVM(BaseNode):
    module_name = "iou"

    """
    IOU VM implementation.

    :param name: IOU VM name
    :param node_id: Node identifier
    :param project: Project instance
    :param manager: Manager instance
    :param console: TCP console port
    :param console_type: console type
    """

    def __init__(
        self, name, node_id, project, manager, application_id=None, path=None, console=None, console_type="telnet"
    ):

        if not is_ios_hostname_valid(name):
            raise IOUError(f"'{name}' is an invalid name to create an IOU node")

        super().__init__(name, node_id, project, manager, console=console, console_type=console_type)

        log.info(
            'IOU "{name}" [{id}]: assigned with application ID {application_id}'.format(
                name=self._name, id=self._id, application_id=application_id
            )
        )

        self._iou_process = None
        self._telnet_server = None
        self._iou_stdout_file = ""
        self._started = False
        self._nvram_watcher = None
        self._path = self.manager.get_abs_image_path(path, project.path)
        self._lib_base = self.manager.get_images_directory()
        self._loader = None
        self._license_check = True

        # IOU settings
        self._ethernet_adapters = []
        self._serial_adapters = []
        self.ethernet_adapters = 2  # one adapter = 4 interfaces
        self.serial_adapters = 2  # one adapter = 4 interfaces
        self._use_default_iou_values = True  # for RAM & NVRAM values
        self._nvram = 128  # Kilobytes
        self._startup_config = ""
        self._private_config = ""
        self._ram = 256  # Megabytes
        self._application_id = application_id
        self._l1_keepalives = False  # used to overcome the always-up Ethernet interfaces (not supported by all IOSes).

    def _nvram_changed(self, path):
        """
        Called when the NVRAM file has changed
        """
        log.debug(f"NVRAM changed: {path}")
        self.save_configs()
        self.updated()

    async def close(self):
        """
        Closes this IOU VM.
        """

        if not (await super().close()):
            return False

        adapters = self._ethernet_adapters + self._serial_adapters
        for adapter in adapters:
            if adapter is not None:
                for nio in adapter.ports.values():
                    if nio and isinstance(nio, NIOUDP):
                        self.manager.port_manager.release_udp_port(nio.lport, self._project)

        await self.stop()

    @property
    def path(self):
        """
        Path of the IOU executable.

        :returns: path to the IOU image executable
        """

        return self._path

    @path.setter
    def path(self, path):
        """
        Path of the IOU executable.

        :param path: path to the IOU image executable
        """

        self._path = self.manager.get_abs_image_path(path, self.project.path)
        self._loader = None
        log.info(f'IOU "{self._name}" [{self._id}]: IOU image updated to "{self._path}"')

    @property
    def use_default_iou_values(self):
        """
        Returns if this device uses the default IOU image values.

        :returns: boolean
        """

        return self._use_default_iou_values

    @use_default_iou_values.setter
    def use_default_iou_values(self, state):
        """
        Sets if this device uses the default IOU image values.

        :param state: boolean
        """

        self._use_default_iou_values = state
        if state:
            log.info(f'IOU "{self._name}" [{self._id}]: uses the default IOU image values')
        else:
            log.info(f'IOU "{self._name}" [{self._id}]: does not use the default IOU image values')

    async def update_default_iou_values(self):
        """
        Finds the default RAM and NVRAM values for the IOU image.
        """

        await self._check_requirements()
        try:
            output = await gns3server.utils.asyncio.subprocess_check_output(
                *self._loader, self._path, "-h", cwd=self.working_dir, stderr=True
            )
            match = re.search(r"-n <n>\s+Size of nvram in Kb \(default ([0-9]+)KB\)", output)
            if match:
                self.nvram = int(match.group(1))
            match = re.search(r"-m <n>\s+Megabytes of router memory \(default ([0-9]+)MB\)", output)
            if match:
                self.ram = int(match.group(1))
        except (ValueError, OSError, subprocess.SubprocessError) as e:
            log.warning(f"could not find default RAM and NVRAM values for {os.path.basename(self._path)}: {e}")

    async def create(self):

        await self.update_default_iou_values()

    async def _check_requirements(self):
        """
        Checks the IOU image.
        """

        if self._loader is not None:
            return  # image already checked
        if not self._path:
            raise IOUError("IOU image is not configured")
        if not os.path.isfile(self._path) or not os.path.exists(self._path):
            if os.path.islink(self._path):
                raise IOUError(f"IOU image '{self._path}' linked to '{os.path.realpath(self._path)}' is not accessible")
            else:
                raise IOUError(f"IOU image '{self._path}' is not accessible")

        try:
            with open(self._path, "rb") as f:
                # read the first 7 bytes of the file.
                elf_header_start = f.read(7)
        except OSError as e:
            raise IOUError(f"Cannot read ELF header for IOU image '{self._path}': {e}")

        # IOU images must start with the ELF magic number, be 32-bit or 64-bit, little endian
        # and have an ELF version of 1 normal IOS image are big endian!
        if elf_header_start != b"\x7fELF\x01\x01\x01" and elf_header_start != b"\x7fELF\x02\x01\x01":
            raise IOUError(f"'{self._path}' is not a valid IOU image")

        if not os.access(self._path, os.X_OK):
            raise IOUError(f"IOU image '{self._path}' is not executable")

        # set loader command
        if elf_header_start[4] == 1:
            # 32-bit loader
            loader = os.path.join(self._lib_base, "lib", "ld-linux.so.2")
            lib_path = (os.path.join(self._lib_base, "lib"),
                        os.path.join(self._lib_base, "lib", "i386-linux-gnu"))
        else:
            # 64-bit loader
            loader = os.path.join(self._lib_base, "lib64", "ld-linux-x86-64.so.2")
            lib_path = (os.path.join(self._lib_base, "lib64"),
                        os.path.join(self._lib_base, "lib", "x86_64-linux-gnu"))
        self._loader = []
        if os.path.isfile(loader):
            try:
                proc = await asyncio.create_subprocess_exec(loader, "--verify", self._path)
                if await proc.wait() == 0:
                    self._loader = [loader, "--library-path", ":".join(lib_path)]
                else:
                    log.warning(f"Loader {loader} incompatible with '{self._path}'")
            except (OSError, subprocess.SubprocessError) as e:
                log.warning(f"Could not use loader {loader}: {e}")

    def asdict(self):

        iou_vm_info = {
            "name": self.name,
            "usage": self.usage,
            "node_id": self.id,
            "node_directory": self.working_path,
            "console": self._console,
            "console_type": self._console_type,
            "status": self.status,
            "project_id": self.project.id,
            "path": self.path,
            "md5sum": gns3server.utils.images.md5sum(self.path, self.working_path),
            "ethernet_adapters": len(self._ethernet_adapters),
            "serial_adapters": len(self._serial_adapters),
            "ram": self._ram,
            "nvram": self._nvram,
            "l1_keepalives": self._l1_keepalives,
            "use_default_iou_values": self._use_default_iou_values,
            "command_line": self.command_line,
            "application_id": self.application_id,
        }

        iou_vm_info["path"] = self.manager.get_relative_image_path(self.path, self.project.path)
        return iou_vm_info

    @property
    def iourc_path(self):
        """
        Returns the IOURC file path.

        :returns: path to IOURC
        """

        iourc_path = self._manager.config.settings.IOU.iourc_path
        if not iourc_path:
            # look for the iourc file in the temporary  dir.
            path = os.path.join(self.temporary_directory, "iourc")
            if os.path.exists(path):
                return path
            # look for the iourc file in the user home dir.
            path = os.path.join(os.path.expanduser("~/"), ".iourc")
            if os.path.exists(path):
                return path
            # look for the iourc file in the current working dir.
            path = os.path.join(self.working_dir, "iourc")
            if os.path.exists(path):
                return path
        return iourc_path

    @property
    def ram(self):
        """
        Returns the amount of RAM allocated to this IOU VM.

        :returns: amount of RAM in MBytes (integer)
        """

        return self._ram

    @ram.setter
    def ram(self, ram):
        """
        Sets amount of RAM allocated to this IOU instance.

        :param ram: amount of RAM in MBytes (integer)
        """

        if self._ram == ram:
            return

        log.info(
            'IOU "{name}" [{id}]: RAM updated from {old_ram}MB to {new_ram}MB'.format(
                name=self._name, id=self._id, old_ram=self._ram, new_ram=ram
            )
        )

        self._ram = ram

    @property
    def nvram(self):
        """
        Returns the mount of NVRAM allocated to this IOU instance.

        :returns: amount of NVRAM in KBytes (integer)
        """

        return self._nvram

    @nvram.setter
    def nvram(self, nvram):
        """
        Sets amount of NVRAM allocated to this IOU instance.

        :param nvram: amount of NVRAM in KBytes (integer)
        """

        if self._nvram == nvram:
            return

        log.info(
            'IOU "{name}" [{id}]: NVRAM updated from {old_nvram}KB to {new_nvram}KB'.format(
                name=self._name, id=self._id, old_nvram=self._nvram, new_nvram=nvram
            )
        )
        self._nvram = nvram

    @BaseNode.name.setter
    def name(self, new_name):
        """
        Sets the name of this IOU VM.

        :param new_name: name
        """

        if not is_ios_hostname_valid(new_name):
            raise IOUError(f"'{new_name}' is an invalid name to rename IOU node '{self._name}'")
        if self.startup_config_file:
            content = self.startup_config_content
            content = re.sub(r"hostname .+$", "hostname " + new_name, content, flags=re.MULTILINE)
            self.startup_config_content = content

        super(IOUVM, IOUVM).name.__set__(self, new_name)

    @property
    def iourc_content(self):

        try:
            with open(os.path.join(self.temporary_directory, "iourc"), "rb") as f:
                return f.read().decode("utf-8")
        except OSError:
            return None

    @iourc_content.setter
    def iourc_content(self, value):

        if value:
            # If we don't save the value in the ~/ the licence is lost at project
            # reload
            path = os.path.join(os.path.expanduser("~/"), ".iourc")
            try:
                with open(path, "wb") as f:
                    f.write(value.encode("utf-8"))
            except OSError as e:
                raise IOUError(f"Could not write the iourc file {path}: {e}")

            path = os.path.join(self.temporary_directory, "iourc")
            try:
                with open(path, "wb") as f:
                    f.write(value.encode("utf-8"))
            except OSError as e:
                raise IOUError(f"Could not write the iourc file {path}: {e}")

    @property
    def license_check(self):

        return self._license_check

    @license_check.setter
    def license_check(self, value):

        self._license_check = value

    async def _library_check(self):
        """
        Checks for missing shared library dependencies in the IOU image.
        """

        env = os.environ.copy()
        env["LD_TRACE_LOADED_OBJECTS"] = "1"
        try:
            output = await gns3server.utils.asyncio.subprocess_check_output(*self._loader, self._path, env=env)
        except (OSError, subprocess.SubprocessError) as e:
            log.warning(f"Could not determine the shared library dependencies for {self._path}: {e}")
            return

        p = re.compile(r"([\.\w]+)\s=>\s+not found")
        missing_libs = p.findall(output)
        if missing_libs:
            raise IOUError(
                "The following shared library dependencies cannot be found for IOU image {}: {}".format(
                    self._path, ", ".join(missing_libs)
                )
            )

    def _is_iou_license_check_enabled(self):
        """
        Returns if IOU license check is enabled.

        :return: boolean
        """

        # license check is sent by the controller
        if self.license_check is False:
            return False

        try:
            # we allow license check to be disabled server wide
            server_wide_license_check = self._manager.config.settings.IOU.license_check
        except ValueError:
            raise IOUError("Invalid licence check setting")

        if server_wide_license_check is False:
            log.warning("License check is explicitly disabled on this server")
            return False

        return True

    async def _check_iou_license(self):
        """
        Checks for a valid IOU key in the iourc file (paranoid mode).
        """

        config = configparser.ConfigParser()
        try:
            log.info(f"Checking IOU license in '{self.iourc_path}'")
            with open(self.iourc_path, encoding="utf-8") as f:
                config.read_file(f)
        except OSError as e:
            raise IOUError(f"Could not open iourc file {self.iourc_path}: {e}")
        except configparser.Error as e:
            raise IOUError(f"Could not parse iourc file {self.iourc_path}: {e}")
        except UnicodeDecodeError as e:
            raise IOUError(f"Non ascii characters in iourc file {self.iourc_path}, please remove them: {e}")
        if "license" not in config:
            raise IOUError(f"License section not found in iourc file {self.iourc_path}")
        hostname = socket.gethostname()
        if len(hostname) > 15:
            log.warning(f"Older IOU images may not boot because hostname '{hostname}' length is above 15 characters")
        if hostname not in config["license"]:
            raise IOUError(f'Hostname "{hostname}" not found in iourc file {self.iourc_path}')
        user_ioukey = config["license"][hostname]
        if user_ioukey[-1:] != ";":
            raise IOUError(f"IOU key not ending with ; in iourc file {self.iourc_path}")
        if len(user_ioukey) != 17:
            raise IOUError(f"IOU key length is not 16 characters in iourc file {self.iourc_path}")
        user_ioukey = user_ioukey[:16]

        # We can't test this because it's mean distributing a valid licence key
        # in tests or generating one
        if not hasattr(sys, "_called_from_test"):
            try:
                hostid = (await gns3server.utils.asyncio.subprocess_check_output("hostid")).strip()
            except FileNotFoundError as e:
                raise IOUError(f"Could not find hostid: {e}")
            except (OSError, subprocess.SubprocessError) as e:
                raise IOUError(f"Could not execute hostid: {e}")

            try:
                ioukey = int(hostid, 16)
            except ValueError:
                raise IOUError(f"Invalid hostid detected: {hostid}")
            for x in hostname:
                ioukey += ord(x)
            pad1 = b"\x4B\x58\x21\x81\x56\x7B\x0D\xF3\x21\x43\x9B\x7E\xAC\x1D\xE6\x8A"
            pad2 = b"\x80" + 39 * b"\0"
            ioukey = hashlib.md5(pad1 + pad2 + struct.pack("!I", ioukey) + pad1).hexdigest()[:16]
            if ioukey != user_ioukey:
                raise IOUError(
                    "Invalid IOU license key {} detected in iourc file {} for host {}".format(
                        user_ioukey, self.iourc_path, hostname
                    )
                )

    def _nvram_file(self):
        """
        Path to the nvram file
        """
        return os.path.join(self.working_dir, f"nvram_{self.application_id:05d}")

    def _push_configs_to_nvram(self):
        """
        Push the startup-config and private-config content to the NVRAM.
        """

        startup_config_content = self.startup_config_content
        if startup_config_content:
            nvram_file = self._nvram_file()
            try:
                if not os.path.exists(nvram_file):
                    open(nvram_file, "a").close()
                    nvram_content = None
                else:
                    with open(nvram_file, "rb") as file:
                        nvram_content = file.read()
            except OSError as e:
                raise IOUError(f"Cannot read nvram file {nvram_file}: {e}")

            startup_config_content = startup_config_content.encode("utf-8")
            private_config_content = self.private_config_content
            if private_config_content is not None:
                private_config_content = private_config_content.encode("utf-8")
            try:
                nvram_content = nvram_import(nvram_content, startup_config_content, private_config_content, self.nvram)
            except ValueError as e:
                raise IOUError(f"Cannot push configs to nvram {nvram_file}: {e}")
            try:
                with open(nvram_file, "wb") as file:
                    file.write(nvram_content)
            except OSError as e:
                raise IOUError(f"Cannot write nvram file {nvram_file}: {e}")

    async def start(self):
        """
        Starts the IOU process.
        """

        await self._check_requirements()
        if not self.is_running():

            await self._library_check()

            try:
                self._rename_nvram_file()
            except OSError as e:
                raise IOUError(f"Could not rename nvram files: {e}")

            iourc_path = None
            if self._is_iou_license_check_enabled():
                iourc_path = self.iourc_path
                if not iourc_path:
                    raise IOUError("Could not find an iourc file (IOU license), please configure an IOU license")
                if not os.path.isfile(iourc_path):
<<<<<<< HEAD
                    raise IOUError(f"The iourc path '{iourc_path}' is not a regular file")

                await self._check_iou_licence()
=======
                    raise IOUError("The iourc path '{}' is not a regular file".format(iourc_path))
                await self._check_iou_license()
>>>>>>> df56955b

            await self._start_ubridge()
            self._create_netmap_config()
            if self.use_default_iou_values:
                # make sure we have the default nvram amount to correctly push the configs
                await self.update_default_iou_values()
            self._push_configs_to_nvram()

            # check if there is enough RAM to run
            self.check_available_ram(self.ram)

            self._nvram_watcher = FileWatcher(self._nvram_file(), self._nvram_changed, delay=2)

            # created an environment variable pointing to the iourc file.
            env = os.environ.copy()
            if "IOURC" not in os.environ and iourc_path:
                env["IOURC"] = iourc_path

            # create a symbolic link to the image to avoid IOU error "failed code signing checks"
            # on newer images, see https://github.com/GNS3/gns3-server/issues/1484
            try:
                iou_image_path = os.path.basename(self.path)
                if len(iou_image_path) > 63:
                    # IOU file basename length must be <= 63 chars
                    iou_file_name, iou_file_ext = os.path.splitext(iou_image_path)
                    iou_image_path = iou_file_name[:63 - len(iou_file_ext)] + iou_file_ext
                symlink = os.path.join(self.working_dir, iou_image_path)
                if os.path.islink(symlink):
                    os.unlink(symlink)
                os.symlink(self.path, symlink)
            except OSError as e:
                raise IOUError(f"Could not create symbolic link: {e}")

            command = await self._build_command()
            try:
                if self._loader:
                    log.info(f"Starting IOU: {command} with loader {self._loader}")
                else:
                    log.info(f"Starting IOU: {command}")
                self.command_line = " ".join(command)
                self._iou_process = await asyncio.create_subprocess_exec(
                    *self._loader, *command,
                    stdout=asyncio.subprocess.PIPE,
                    stdin=asyncio.subprocess.PIPE,
                    stderr=subprocess.STDOUT,
                    cwd=self.working_dir,
                    env=env,
                )
                log.info(f"IOU instance {self._id} started PID={self._iou_process.pid}")
                self._started = True
                self.status = "started"
                callback = functools.partial(self._termination_callback, "IOU")
                gns3server.utils.asyncio.monitor_process(self._iou_process, callback)
            except FileNotFoundError as e:
                raise IOUError(f"Could not start IOU: {e}: 32-bit binary support is probably not installed")
            except (OSError, subprocess.SubprocessError) as e:
                iou_stdout = self.read_iou_stdout()
                log.error(f"Could not start IOU {self._path}: {e}\n{iou_stdout}")
                raise IOUError(f"Could not start IOU {self._path}: {e}\n{iou_stdout}")

            await self.start_console()

            # configure networking support
            await self._networking()

    async def start_console(self):
        """
        Start the Telnet server to provide console access.
        """

        if self.console and self.console_type == "telnet":
            server = AsyncioTelnetServer(
                reader=self._iou_process.stdout, writer=self._iou_process.stdin, binary=True, echo=True
            )
            try:
                self._telnet_server = await asyncio.start_server(
                    server.run, self._manager.port_manager.console_host, self.console
                )
            except OSError as e:
                await self.stop()
                raise IOUError(
                    "Could not start Telnet server on socket {}:{}: {}".format(
                        self._manager.port_manager.console_host, self.console, e
                    )
                )

    async def reset_console(self):
        """
        Reset the console.
        """

        if self._telnet_server:
            self._telnet_server.close()
            await self._telnet_server.wait_closed()
            self._telnet_server = None
        if self.is_running():
            await self.start_console()

    @locking
    async def _networking(self):
        """
        Configures the IOL bridge in uBridge.
        """

        bridge_name = f"IOL-BRIDGE-{self.application_id + 512}"
        try:
            # delete any previous bridge if it exists
            await self._ubridge_send(f"iol_bridge delete {bridge_name}")
        except UbridgeError:
            pass
        await self._ubridge_send(f"iol_bridge create {bridge_name} {self.application_id + 512}")

        bay_id = 0
        for adapter in self._adapters:
            unit_id = 0
            for unit in adapter.ports.keys():
                nio = adapter.get_nio(unit)
                if nio and isinstance(nio, NIOUDP):
                    await self._ubridge_send(
                        "iol_bridge add_nio_udp {name} {iol_id} {bay} {unit} {lport} {rhost} {rport}".format(
                            name=bridge_name,
                            iol_id=self.application_id,
                            bay=bay_id,
                            unit=unit_id,
                            lport=nio.lport,
                            rhost=nio.rhost,
                            rport=nio.rport,
                        )
                    )
                    if nio.capturing:
                        await self._ubridge_send(
                            'iol_bridge start_capture {name} "{output_file}" {data_link_type}'.format(
                                name=bridge_name,
                                output_file=nio.pcap_output_file,
                                data_link_type=re.sub(r"^DLT_", "", nio.pcap_data_link_type),
                            )
                        )

                    await self._ubridge_apply_filters(bay_id, unit_id, nio.filters)
                unit_id += 1
            bay_id += 1

        await self._ubridge_send(f"iol_bridge start {bridge_name}")

    def _termination_callback(self, process_name, returncode):
        """
        Called when the process has stopped.

        :param returncode: Process returncode
        """

        self._terminate_process_iou()
        if returncode != 0:
            if returncode == -11:
                message = 'IOU VM "{}" process has stopped with return code: {} (segfault). This could be an issue with the IOU image, using a different image may fix this.\n{}'.format(
                    self.name, returncode, self.read_iou_stdout()
                )
            else:
                message = (
                    f'IOU VM "{self.name}" process has stopped with return code: {returncode}\n{self.read_iou_stdout()}'
                )
            log.warning(message)
            self.project.emit("log.error", {"message": message})
        if self._telnet_server:
            self._telnet_server.close()
            self._telnet_server = None

    def _rename_nvram_file(self):
        """
        Before starting the VM, rename the nvram and vlan.dat files with the correct IOU application identifier.
        """

        destination = self._nvram_file()
        for file_path in glob.glob(os.path.join(glob.escape(self.working_dir), "nvram_*")):
            shutil.move(file_path, destination)
        destination = os.path.join(self.working_dir, f"vlan.dat-{self.application_id:05d}")
        for file_path in glob.glob(os.path.join(glob.escape(self.working_dir), "vlan.dat-*")):
            shutil.move(file_path, destination)

    async def stop(self):
        """
        Stops the IOU process.
        """

        await self._stop_ubridge()
        if self._nvram_watcher:
            self._nvram_watcher.close()
            self._nvram_watcher = None

        if self._telnet_server:
            self._telnet_server.close()
            self._telnet_server = None

        if self.is_running():
            self._terminate_process_iou()
            if self._iou_process.returncode is None:
                try:
                    await gns3server.utils.asyncio.wait_for_process_termination(self._iou_process, timeout=3)
                except asyncio.TimeoutError:
                    if self._iou_process.returncode is None:
                        log.warning(f"IOU process {self._iou_process.pid} is still running... killing it")
                        try:
                            self._iou_process.kill()
                        except ProcessLookupError:
                            pass
            self._iou_process = None

        try:
            symlink = os.path.join(self.working_dir, os.path.basename(self.path))
            if os.path.islink(symlink):
                os.unlink(symlink)
        except OSError as e:
            log.warning(f"Could not delete symbolic link: {e}")

        self._started = False
        self.save_configs()

    def _terminate_process_iou(self):
        """
        Terminate the IOU process if running
        """

        if self._iou_process:
            log.info(f'Stopping IOU process for IOU VM "{self.name}" PID={self._iou_process.pid}')
            try:
                self._iou_process.terminate()
            # Sometime the process can already be dead when we garbage collect
            except ProcessLookupError:
                pass
        self._started = False
        self.status = "stopped"

    async def reload(self):
        """
        Reloads the IOU process (stop & start).
        """

        await self.stop()
        await self.start()

    def is_running(self):
        """
        Checks if the IOU process is running

        :returns: True or False
        """

        if self._iou_process and self._iou_process.returncode is None:
            return True
        return False

    @BaseNode.console_type.setter
    def console_type(self, new_console_type):
        """
        Sets the console type for this IOU VM.

        :param new_console_type: console type (string)
        """

        if self.is_running() and self.console_type != new_console_type:
            raise IOUError(f'"{self._name}" must be stopped to change the console type to {new_console_type}')

        super(IOUVM, IOUVM).console_type.__set__(self, new_console_type)

    def _create_netmap_config(self):
        """
        Creates the NETMAP file.
        """

        netmap_path = os.path.join(self.working_dir, "NETMAP")
        try:
            with open(netmap_path, "w", encoding="utf-8") as f:
                for bay in range(0, 16):
                    for unit in range(0, 4):
                        f.write(
                            "{ubridge_id}:{bay}/{unit}{iou_id:>5d}:{bay}/{unit}\n".format(
                                ubridge_id=str(self.application_id + 512),
                                bay=bay,
                                unit=unit,
                                iou_id=self.application_id,
                            )
                        )
            log.info("IOU {name} [id={id}]: NETMAP file created".format(name=self._name, id=self._id))
        except OSError as e:
            raise IOUError(f"Could not create {netmap_path}: {e}")

    async def _build_command(self):
        """
        Command to start the IOU process.
        (to be passed to subprocess.Popen())

        IOU command line:
        Usage: <image> [options] <application id>
        <image>: unix-js-m | unix-is-m | unix-i-m | ...
        <application id>: instance identifier (0 < id <= 1024)
        Options:
        -e <n>        Number of Ethernet interfaces (default 2)
        -s <n>        Number of Serial interfaces (default 2)
        -n <n>        Size of nvram in Kb (default 64KB)
        -b <string>   IOS debug string
        -c <name>     Configuration file name
        -d            Generate debug information
        -t            Netio message trace
        -q            Suppress informational messages
        -h            Display this help
        -C            Turn off use of host clock
        -m <n>        Megabytes of router memory (default 256MB)
        -L            Disable local console, use remote console
        -l            Enable Layer 1 keepalive messages
        -u <n>        UDP port base for distributed networks
        -R            Ignore options from the IOURC file
        -U            Disable unix: file system location
        -W            Disable watchdog timer
        -N            Ignore the NETMAP file
        """

        command = [self._path]
        if len(self._ethernet_adapters) != 2:
            command.extend(["-e", str(len(self._ethernet_adapters))])
        if len(self._serial_adapters) != 2:
            command.extend(["-s", str(len(self._serial_adapters))])
        if not self.use_default_iou_values:
            command.extend(["-n", str(self._nvram)])
            command.extend(["-m", str(self._ram)])

        # do not let IOU create the NVRAM anymore
        # startup_config_file = self.startup_config_file
        # if startup_config_file:
        #    command.extend(["-c", os.path.basename(startup_config_file)])

        if self._l1_keepalives:
            await self._enable_l1_keepalives(command)
        command.extend([str(self.application_id)])
        return command

    def read_iou_stdout(self):
        """
        Reads the standard output of the IOU process.
        Only use when the process has been stopped or has crashed.
        """

        output = ""
        if self._iou_stdout_file:
            try:
                with open(self._iou_stdout_file, "rb") as file:
                    output = file.read().decode("utf-8", errors="replace")
            except OSError as e:
                log.warning(f"could not read {self._iou_stdout_file}: {e}")
        return output

    @property
    def adapters(self):
        return self._adapters

    @property
    def ethernet_adapters(self):
        """
        Returns the number of Ethernet adapters for this IOU VM.

        :returns: number of adapters
        """

        return len(self._ethernet_adapters)

    @ethernet_adapters.setter
    def ethernet_adapters(self, ethernet_adapters):
        """
        Sets the number of Ethernet adapters for this IOU VM.

        :param ethernet_adapters: number of adapters
        """

        self._ethernet_adapters.clear()
        for _ in range(0, ethernet_adapters):
            self._ethernet_adapters.append(EthernetAdapter(interfaces=4))

        log.info(
            'IOU "{name}" [{id}]: number of Ethernet adapters changed to {adapters}'.format(
                name=self._name, id=self._id, adapters=len(self._ethernet_adapters)
            )
        )

        self._adapters = self._ethernet_adapters + self._serial_adapters

    @property
    def serial_adapters(self):
        """
        Returns the number of Serial adapters for this IOU VM.

        :returns: number of adapters
        """

        return len(self._serial_adapters)

    @serial_adapters.setter
    def serial_adapters(self, serial_adapters):
        """
        Sets the number of Serial adapters for this IOU VM.

        :param serial_adapters: number of adapters
        """

        self._serial_adapters.clear()
        for _ in range(0, serial_adapters):
            self._serial_adapters.append(SerialAdapter(interfaces=4))

        log.info(
            'IOU "{name}" [{id}]: number of Serial adapters changed to {adapters}'.format(
                name=self._name, id=self._id, adapters=len(self._serial_adapters)
            )
        )

        self._adapters = self._ethernet_adapters + self._serial_adapters

    async def adapter_add_nio_binding(self, adapter_number, port_number, nio):
        """
        Adds an adapter NIO binding.

        :param adapter_number: adapter number
        :param port_number: port number
        :param nio: NIO instance to add to the adapter/port
        """

        try:
            adapter = self._adapters[adapter_number]
        except IndexError:
            raise IOUError(
                'Adapter {adapter_number} does not exist for IOU "{name}"'.format(
                    name=self._name, adapter_number=adapter_number
                )
            )

        if not adapter.port_exists(port_number):
            raise IOUError(
                "Port {port_number} does not exist on adapter {adapter}".format(
                    adapter=adapter, port_number=port_number
                )
            )

        adapter.add_nio(port_number, nio)
        log.info(
            'IOU "{name}" [{id}]: {nio} added to {adapter_number}/{port_number}'.format(
                name=self._name, id=self._id, nio=nio, adapter_number=adapter_number, port_number=port_number
            )
        )

        if self.ubridge:
            bridge_name = f"IOL-BRIDGE-{self.application_id + 512}"
            await self._ubridge_send(
                "iol_bridge add_nio_udp {name} {iol_id} {bay} {unit} {lport} {rhost} {rport}".format(
                    name=bridge_name,
                    iol_id=self.application_id,
                    bay=adapter_number,
                    unit=port_number,
                    lport=nio.lport,
                    rhost=nio.rhost,
                    rport=nio.rport,
                )
            )
            await self._ubridge_apply_filters(adapter_number, port_number, nio.filters)

    async def adapter_update_nio_binding(self, adapter_number, port_number, nio):
        """
        Updates an adapter NIO binding.

        :param adapter_number: adapter number
        :param port_number: port number
        :param nio: NIO instance to add to the adapter
        """

        if self.ubridge:
            await self._ubridge_apply_filters(adapter_number, port_number, nio.filters)

    async def _ubridge_apply_filters(self, adapter_number, port_number, filters):
        """
        Apply filter like rate limiting

        :param adapter_number: adapter number
        :param port_number: port number
        :param filters: Array of filter dictionnary
        """
        bridge_name = f"IOL-BRIDGE-{self.application_id + 512}"
        location = "{bridge_name} {bay} {unit}".format(bridge_name=bridge_name, bay=adapter_number, unit=port_number)
        await self._ubridge_send("iol_bridge reset_packet_filters " + location)
        for filter in self._build_filter_list(filters):
            cmd = "iol_bridge add_packet_filter {} {}".format(location, filter)
            await self._ubridge_send(cmd)

    async def adapter_remove_nio_binding(self, adapter_number, port_number):
        """
        Removes an adapter NIO binding.

        :param adapter_number: adapter number
        :param port_number: port number

        :returns: NIO instance
        """

        try:
            adapter = self._adapters[adapter_number]
        except IndexError:
            raise IOUError(
                'Adapter {adapter_number} does not exist on IOU "{name}"'.format(
                    name=self._name, adapter_number=adapter_number
                )
            )

        if not adapter.port_exists(port_number):
            raise IOUError(
                "Port {port_number} does not exist on adapter {adapter}".format(
                    adapter=adapter, port_number=port_number
                )
            )

        nio = adapter.get_nio(port_number)
        if isinstance(nio, NIOUDP):
            self.manager.port_manager.release_udp_port(nio.lport, self._project)
        adapter.remove_nio(port_number)
        log.info(
            'IOU "{name}" [{id}]: {nio} removed from {adapter_number}/{port_number}'.format(
                name=self._name, id=self._id, nio=nio, adapter_number=adapter_number, port_number=port_number
            )
        )

        if self.ubridge:
            bridge_name = f"IOL-BRIDGE-{self.application_id + 512}"
            await self._ubridge_send(
                "iol_bridge delete_nio_udp {name} {bay} {unit}".format(
                    name=bridge_name, bay=adapter_number, unit=port_number
                )
            )

        return nio

    def get_nio(self, adapter_number, port_number):
        """
        Gets an adapter NIO binding.

        :param adapter_number: adapter number
        :param port_number: port number

        :returns: NIO instance
        """

        try:
            adapter = self._adapters[adapter_number]
        except IndexError:
            raise IOUError(
                'Adapter {adapter_number} does not exist on IOU "{name}"'.format(
                    name=self._name, adapter_number=adapter_number
                )
            )

        if not adapter.port_exists(port_number):
            raise IOUError(
                "Port {port_number} does not exist on adapter {adapter}".format(
                    adapter=adapter, port_number=port_number
                )
            )

        nio = adapter.get_nio(port_number)

        if not nio:
            raise IOUError(
                "NIO {port_number} does not exist on adapter {adapter}".format(adapter=adapter, port_number=port_number)
            )
        return nio

    @property
    def l1_keepalives(self):
        """
        Returns either layer 1 keepalive messages option is enabled or disabled.

        :returns: boolean
        """

        return self._l1_keepalives

    @l1_keepalives.setter
    def l1_keepalives(self, state):
        """
        Enables or disables layer 1 keepalive messages.

        :param state: boolean
        """

        self._l1_keepalives = state
        if state:
            log.info(f'IOU "{self._name}" [{self._id}]: has activated layer 1 keepalive messages')
        else:
            log.info(f'IOU "{self._name}" [{self._id}]: has deactivated layer 1 keepalive messages')

    async def _enable_l1_keepalives(self, command):
        """
        Enables L1 keepalive messages if supported.

        :param command: command line
        """

        env = os.environ.copy()
        if "IOURC" not in os.environ:
            env["IOURC"] = self.iourc_path
        try:
            output = await gns3server.utils.asyncio.subprocess_check_output(
                *self._loader, self._path, "-h", cwd=self.working_dir, env=env, stderr=True
            )
            if re.search(r"-l\s+Enable Layer 1 keepalive messages", output):
                command.extend(["-l"])
            else:
                raise IOUError(f"layer 1 keepalive messages are not supported by {os.path.basename(self._path)}")
        except (OSError, subprocess.SubprocessError) as e:
            log.warning(
                f"could not determine if layer 1 keepalive messages are supported by {os.path.basename(self._path)}: {e}"
            )

    @property
    def startup_config_content(self):
        """
        Returns the content of the current startup-config file.
        """

        config_file = self.startup_config_file
        if config_file is None:
            return None

        try:
            with open(config_file, "rb") as f:
                return f.read().decode("utf-8", errors="replace")
        except OSError as e:
            raise IOUError(f"Can't read startup-config file '{config_file}': {e}")

    @startup_config_content.setter
    def startup_config_content(self, startup_config):
        """
        Update the startup config

        :param startup_config: content of the startup configuration file
        """

        try:
            startup_config_path = os.path.join(self.working_dir, "startup-config.cfg")

            if startup_config is None:
                startup_config = ""

            # We disallow erasing the startup config file
            if len(startup_config) == 0 and os.path.exists(startup_config_path):
                return

            with open(startup_config_path, "w+", encoding="utf-8") as f:
                if len(startup_config) == 0:
                    f.write("")
                else:
                    startup_config = startup_config.replace("%h", self._name)
                    f.write(startup_config)

            vlan_file = os.path.join(self.working_dir, f"vlan.dat-{self.application_id:05d}")
            if os.path.exists(vlan_file):
                try:
                    os.remove(vlan_file)
                except OSError as e:
                    log.error(f"Could not delete VLAN file '{vlan_file}': {e}")

        except OSError as e:
            raise IOUError(f"Can't write startup-config file '{startup_config_path}': {e}")

    @property
    def private_config_content(self):
        """
        Returns the content of the current private-config file.
        """

        config_file = self.private_config_file
        if config_file is None:
            return None

        try:
            with open(config_file, "rb") as f:
                return f.read().decode("utf-8", errors="replace")
        except OSError as e:
            raise IOUError(f"Can't read private-config file '{config_file}': {e}")

    @private_config_content.setter
    def private_config_content(self, private_config):
        """
        Update the private config

        :param private_config: content of the private configuration file
        """

        try:
            private_config_path = os.path.join(self.working_dir, "private-config.cfg")

            if private_config is None:
                private_config = ""

            # We disallow erasing the private config file
            if len(private_config) == 0 and os.path.exists(private_config_path):
                return

            with open(private_config_path, "w+", encoding="utf-8") as f:
                if len(private_config) == 0:
                    f.write("")
                else:
                    private_config = private_config.replace("%h", self._name)
                    f.write(private_config)
        except OSError as e:
            raise IOUError(f"Can't write private-config file '{private_config_path}': {e}")

    @property
    def startup_config_file(self):
        """
        Returns the startup-config file for this IOU VM.

        :returns: path to config file. None if the file doesn't exist
        """

        path = os.path.join(self.working_dir, "startup-config.cfg")
        if os.path.exists(path):
            return path
        else:
            return None

    @property
    def private_config_file(self):
        """
        Returns the private-config file for this IOU VM.

        :returns: path to config file. None if the file doesn't exist
        """

        path = os.path.join(self.working_dir, "private-config.cfg")
        if os.path.exists(path):
            return path
        else:
            return None

    @property
    def relative_startup_config_file(self):
        """
        Returns the startup-config file relative to the project directory.
        It's compatible with pre 1.3 projects.

        :returns: path to startup-config file. None if the file doesn't exist
        """

        path = os.path.join(self.working_dir, "startup-config.cfg")
        if os.path.exists(path):
            return "startup-config.cfg"
        else:
            return None

    @property
    def relative_private_config_file(self):
        """
        Returns the private-config file relative to the project directory.

        :returns: path to private-config file. None if the file doesn't exist
        """

        path = os.path.join(self.working_dir, "private-config.cfg")
        if os.path.exists(path):
            return "private-config.cfg"
        else:
            return None

    @property
    def application_id(self):
        """
        Returns application_id which unique identifier for IOU running script. Value is between 1 and 512.
        When it's not set returns value from the local manager.

        :returns: integer between 1 and 512
        """

        return self._application_id

    @application_id.setter
    def application_id(self, application_id):
        """
        Sets application_id for IOU.

        :param: integer between 1 and 512
        """
        self._application_id = application_id

    def extract_configs(self):
        """
        Gets the contents of the config files
        startup-config and private-config from NVRAM.

        :returns: tuple (startup-config, private-config)
        """

        nvram_file = os.path.join(self.working_dir, f"nvram_{self.application_id:05d}")
        if not os.path.exists(nvram_file):
            return None, None
        try:
            with open(nvram_file, "rb") as file:
                nvram_content = file.read()
        except OSError as e:
            log.warning(f"Cannot read nvram file {nvram_file}: {e}")
            return None, None

        try:
            startup_config_content, private_config_content = nvram_export(nvram_content)
        except ValueError as e:
            log.warning(f"Could not export configs from nvram file {nvram_file}: {e}")
            return None, None

        return startup_config_content, private_config_content

    def save_configs(self):
        """
        Saves the startup-config and private-config to files.
        """

        if self.startup_config_content or self.private_config_content:
            startup_config_content, private_config_content = self.extract_configs()
            if startup_config_content:
                config_path = os.path.join(self.working_dir, "startup-config.cfg")
                try:
                    config = startup_config_content.decode("utf-8", errors="replace")
                    with open(config_path, "wb") as f:
                        log.info(f"saving startup-config to {config_path}")
                        f.write(config.encode("utf-8"))
                except (binascii.Error, OSError) as e:
                    raise IOUError(f"Could not save the startup configuration {config_path}: {e}")

            if private_config_content and private_config_content != b"\nend\n":
                config_path = os.path.join(self.working_dir, "private-config.cfg")
                try:
                    config = private_config_content.decode("utf-8", errors="replace")
                    with open(config_path, "wb") as f:
                        log.info(f"saving private-config to {config_path}")
                        f.write(config.encode("utf-8"))
                except (binascii.Error, OSError) as e:
                    raise IOUError(f"Could not save the private configuration {config_path}: {e}")

    async def start_capture(self, adapter_number, port_number, output_file, data_link_type="DLT_EN10MB"):
        """
        Starts a packet capture.

        :param adapter_number: adapter number
        :param port_number: port number
        :param output_file: PCAP destination file for the capture
        :param data_link_type: PCAP data link type (DLT_*), default is DLT_EN10MB
        """

        nio = self.get_nio(adapter_number, port_number)
        if nio.capturing:
            raise IOUError(
                "Packet capture is already activated on {adapter_number}/{port_number}".format(
                    adapter_number=adapter_number, port_number=port_number
                )
            )

        nio.start_packet_capture(output_file, data_link_type)
        log.info(
            'IOU "{name}" [{id}]: starting packet capture on {adapter_number}/{port_number} to {output_file}'.format(
                name=self._name,
                id=self._id,
                adapter_number=adapter_number,
                port_number=port_number,
                output_file=output_file,
            )
        )

        if self.ubridge:
            bridge_name = f"IOL-BRIDGE-{self.application_id + 512}"
            await self._ubridge_send(
                'iol_bridge start_capture {name} {bay} {unit} "{output_file}" {data_link_type}'.format(
                    name=bridge_name,
                    bay=adapter_number,
                    unit=port_number,
                    output_file=output_file,
                    data_link_type=re.sub(r"^DLT_", "", data_link_type),
                )
            )

    async def stop_capture(self, adapter_number, port_number):
        """
        Stops a packet capture.

        :param adapter_number: adapter number
        :param port_number: port number
        """

        nio = self.get_nio(adapter_number, port_number)
        if not nio.capturing:
            return
        nio.stop_packet_capture()
        log.info(
            'IOU "{name}" [{id}]: stopping packet capture on {adapter_number}/{port_number}'.format(
                name=self._name, id=self._id, adapter_number=adapter_number, port_number=port_number
            )
        )
        if self.ubridge:
            bridge_name = f"IOL-BRIDGE-{self.application_id + 512}"
            await self._ubridge_send(
                "iol_bridge stop_capture {name} {bay} {unit}".format(
                    name=bridge_name, bay=adapter_number, unit=port_number
                )
            )<|MERGE_RESOLUTION|>--- conflicted
+++ resolved
@@ -574,14 +574,8 @@
                 if not iourc_path:
                     raise IOUError("Could not find an iourc file (IOU license), please configure an IOU license")
                 if not os.path.isfile(iourc_path):
-<<<<<<< HEAD
                     raise IOUError(f"The iourc path '{iourc_path}' is not a regular file")
-
-                await self._check_iou_licence()
-=======
-                    raise IOUError("The iourc path '{}' is not a regular file".format(iourc_path))
                 await self._check_iou_license()
->>>>>>> df56955b
 
             await self._start_ubridge()
             self._create_netmap_config()
