--- conflicted
+++ resolved
@@ -461,14 +461,10 @@
             "HostConfig": {
                 "CapAdd": ["ALL"],
                 "Privileged": True,
-<<<<<<< HEAD
                 "Mounts": self._mount_binds(image_infos),
                 "Memory": self._memory * (1024 * 1024),  # convert memory to bytes
                 "NanoCpus": int(self._cpus * 1e9),  # convert cpus to nano cpus
-=======
-                "Binds": self._mount_binds(image_infos),
-                "UsernsMode": "host",
->>>>>>> 753135a8
+                "UsernsMode": "host"
             },
             "Volumes": {},
             "Env": ["container=docker"],  # Systemd compliant: https://github.com/GNS3/gns3-server/issues/573
@@ -543,7 +539,6 @@
             if extra_hosts:
                 params["Env"].append(f"GNS3_EXTRA_HOSTS={extra_hosts}")
 
-        print(params)
         result = await self.manager.query("POST", "containers/create", data=params)
         self._cid = result["Id"]
         log.info(f"Docker container '{self._name}' [{self._id}] created")
