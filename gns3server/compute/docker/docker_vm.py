#
# Copyright (C) 2015 GNS3 Technologies Inc.
#
# This program is free software: you can redistribute it and/or modify
# it under the terms of the GNU General Public License as published by
# the Free Software Foundation, either version 3 of the License, or
# (at your option) any later version.
#
# This program is distributed in the hope that it will be useful,
# but WITHOUT ANY WARRANTY; without even the implied warranty of
# MERCHANTABILITY or FITNESS FOR A PARTICULAR PURPOSE.  See the
# GNU General Public License for more details.
#
# You should have received a copy of the GNU General Public License
# along with this program.  If not, see <http://www.gnu.org/licenses/>.

"""
Docker container instance.
"""

import sys
import asyncio
import shutil
import psutil
import shlex
import aiohttp
import subprocess
import os
import re

from gns3server.utils.asyncio.telnet_server import AsyncioTelnetServer
from gns3server.utils.asyncio.raw_command_server import AsyncioRawCommandServer
from gns3server.utils.asyncio import wait_for_file_creation
from gns3server.utils.asyncio import monitor_process
from gns3server.utils.get_resource import get_resource

from gns3server.compute.ubridge.ubridge_error import UbridgeError, UbridgeNamespaceError
from ..base_node import BaseNode

from ..adapters.ethernet_adapter import EthernetAdapter
from ..nios.nio_udp import NIOUDP
from .docker_error import DockerError, DockerHttp304Error, DockerHttp404Error

import logging

log = logging.getLogger(__name__)


class DockerVM(BaseNode):
    """
    Docker container implementation.

    :param name: Docker container name
    :param node_id: Node identifier
    :param project: Project instance
    :param manager: Manager instance
    :param image: Docker image
    :param console: TCP console port
    :param console_type: console type
    :param aux: TCP aux console port
    :param aux_type: auxiliary console type
    :param console_resolution: Resolution of the VNC display
    :param console_http_port: Port to redirect HTTP queries
    :param console_http_path: Url part with the path of the web interface
    :param extra_hosts: Hosts which will be written into /etc/hosts into docker conainer
    :param extra_volumes: Additional directories to make persistent
    """

    def __init__(
        self,
        name,
        node_id,
        project,
        manager,
        image,
        console=None,
        aux=None,
        start_command=None,
        adapters=None,
        environment=None,
        console_type="telnet",
        aux_type="none",
        console_resolution="1024x768",
        console_http_port=80,
        console_http_path="/",
        extra_hosts=None,
        extra_volumes=[],
        memory=0,
        cpus=0,
    ):

        super().__init__(
            name, node_id, project, manager, console=console, console_type=console_type, aux=aux, aux_type=aux_type
        )

        # force the latest image if no version is specified
        if ":" not in image:
            image = f"{image}:latest"
        self._image = image
        self._start_command = start_command
        self._environment = environment
        self._cid = None
        self._ethernet_adapters = []
        self._temporary_directory = None
        self._telnet_servers = []
        self._xvfb_process = None
        self._vnc_process = None
        self._vncconfig_process = None
        self._console_resolution = console_resolution
        self._console_http_path = console_http_path
        self._console_http_port = console_http_port
        self._console_websocket = None
        self._extra_hosts = extra_hosts
        self._extra_volumes = extra_volumes or []
<<<<<<< HEAD
        self._memory = memory
        self._cpus = cpus
        self._permissions_fixed = False
=======
        self._permissions_fixed = True
>>>>>>> 0d25727c
        self._display = None
        self._closing = False

        self._volumes = []
        # Keep a list of created bridge
        self._bridges = set()

        if adapters is None:
            self.adapters = 1
        else:
            self.adapters = adapters

        log.debug(
            "{module}: {name} [{image}] initialized.".format(
                module=self.manager.module_name, name=self.name, image=self._image
            )
        )

    def asdict(self):
        return {
            "name": self._name,
            "usage": self.usage,
            "node_id": self._id,
            "container_id": self._cid,
            "project_id": self._project.id,
            "image": self._image,
            "adapters": self.adapters,
            "console": self.console,
            "console_type": self.console_type,
            "console_resolution": self.console_resolution,
            "console_http_port": self.console_http_port,
            "console_http_path": self.console_http_path,
            "aux": self.aux,
            "aux_type": self.aux_type,
            "start_command": self.start_command,
            "status": self.status,
            "environment": self.environment,
            "node_directory": self.working_path,
            "extra_hosts": self.extra_hosts,
            "extra_volumes": self.extra_volumes,
            "memory": self.memory,
            "cpus": self.cpus,
        }

    def _get_free_display_port(self):
        """
        Search a free display port
        """
        display = 100
        if not os.path.exists("/tmp/.X11-unix/"):
            return display
        while True:
            if not os.path.exists(f"/tmp/.X11-unix/X{display}"):
                return display
            display += 1

    @property
    def ethernet_adapters(self):
        return self._ethernet_adapters

    @property
    def start_command(self):
        return self._start_command

    @start_command.setter
    def start_command(self, command):
        if command:
            command = command.strip()
        if command is None or len(command) == 0:
            self._start_command = None
        else:
            self._start_command = command

    @property
    def console_resolution(self):
        return self._console_resolution

    @console_resolution.setter
    def console_resolution(self, resolution):
        self._console_resolution = resolution

    @property
    def console_http_path(self):
        return self._console_http_path

    @console_http_path.setter
    def console_http_path(self, path):
        self._console_http_path = path

    @property
    def console_http_port(self):
        return self._console_http_port

    @console_http_port.setter
    def console_http_port(self, port):
        self._console_http_port = port

    @property
    def environment(self):
        return self._environment

    @environment.setter
    def environment(self, command):
        self._environment = command

    @property
    def extra_hosts(self):
        return self._extra_hosts

    @extra_hosts.setter
    def extra_hosts(self, extra_hosts):
        self._extra_hosts = extra_hosts

    @property
    def extra_volumes(self):
        return self._extra_volumes

    @extra_volumes.setter
    def extra_volumes(self, extra_volumes):
        self._extra_volumes = extra_volumes

    @property
    def memory(self):
        return self._memory

    @memory.setter
    def memory(self, memory):
        self._memory = memory

    @property
    def cpus(self):
        return self._cpus

    @cpus.setter
    def cpus(self, cpus):
        self._cpus = cpus

    async def _get_container_state(self):
        """
        Returns the container state (e.g. running, paused etc.)

        :returns: state
        :rtype: str
        """

        try:
            result = await self.manager.query("GET", f"containers/{self._cid}/json")
        except DockerError:
            return "exited"

        if result["State"]["Paused"]:
            return "paused"
        if result["State"]["Running"]:
            return "running"
        return "exited"

    async def _get_image_information(self):
        """
        :returns: Dictionary information about the container image
        """

        result = await self.manager.query("GET", f"images/{self._image}/json")
        return result

    def _mount_binds(self, image_info):
        """
        :returns: Return the path that we need to map to local folders
        """

        resources = get_resource("compute/docker/resources")
        if not os.path.exists(resources):
            raise DockerError(f"{resources} is missing, can't start Docker container")
        binds = [f"{resources}:/gns3:ro"]

        # We mount our own etc/network
        try:
            self._create_network_config()
        except OSError as e:
            raise DockerError(f"Could not create network config in the container: {e}")
        volumes = ["/etc/network"]

        volumes.extend((image_info.get("Config", {}).get("Volumes") or {}).keys())
        for volume in self._extra_volumes:
            if not volume.strip() or volume[0] != "/" or volume.find("..") >= 0:
                raise DockerError(
                    f"Persistent volume '{volume}' has invalid format. It must start with a '/' and not contain '..'."
                )
        volumes.extend(self._extra_volumes)

        self._volumes = []
        # define lambdas for validation checks
        nf = lambda x: re.sub(r"//+", "/", (x if x.endswith("/") else x + "/"))
        generalises = lambda v1, v2: nf(v2).startswith(nf(v1))
        for volume in volumes:
            # remove any mount that is equal or more specific, then append this one
            self._volumes = list(filter(lambda v: not generalises(volume, v), self._volumes))
            # if there is nothing more general, append this mount
            if not [v for v in self._volumes if generalises(v, volume)]:
                self._volumes.append(volume)

        for volume in self._volumes:
            source = os.path.join(self.working_dir, os.path.relpath(volume, "/"))
            os.makedirs(source, exist_ok=True)
            binds.append(f"{source}:/gns3volumes{volume}")

        return binds

    def _create_network_config(self):
        """
        If network config is empty we create a sample config
        """
        path = os.path.join(self.working_dir, "etc", "network")
        os.makedirs(path, exist_ok=True)
        open(os.path.join(path, ".gns3_perms"), "a").close()
        os.makedirs(os.path.join(path, "if-up.d"), exist_ok=True)
        os.makedirs(os.path.join(path, "if-down.d"), exist_ok=True)
        os.makedirs(os.path.join(path, "if-pre-up.d"), exist_ok=True)
        os.makedirs(os.path.join(path, "if-post-down.d"), exist_ok=True)

        if not os.path.exists(os.path.join(path, "interfaces")):
            with open(os.path.join(path, "interfaces"), "w+") as f:
                f.write(
                    """#
# This is a sample network config uncomment lines to configure the network
#

"""
                )
                for adapter in range(0, self.adapters):
                    f.write(
                        """
# Static config for eth{adapter}
#auto eth{adapter}
#iface eth{adapter} inet static
#\taddress 192.168.{adapter}.2
#\tnetmask 255.255.255.0
#\tgateway 192.168.{adapter}.1
#\tup echo nameserver 192.168.{adapter}.1 > /etc/resolv.conf

# DHCP config for eth{adapter}
# auto eth{adapter}
# iface eth{adapter} inet dhcp""".format(
                            adapter=adapter
                        )
                    )
        return path

    async def create(self):
        """
        Creates the Docker container.
        """

        try:
            image_infos = await self._get_image_information()
        except DockerHttp404Error:
            log.info(f"Image '{self._image}' is missing, pulling it from Docker hub...")
            await self.pull_image(self._image)
            image_infos = await self._get_image_information()

        if image_infos is None:
            raise DockerError(f"Cannot get information for image '{self._image}', please try again.")

        available_cpus = psutil.cpu_count(logical=True)
        if self._cpus > available_cpus:
            raise DockerError(
                f"You have allocated too many CPUs for the Docker container "
                f"(max available is {available_cpus} CPUs)"
            )

        params = {
            "Hostname": self._name,
            "Name": self._name,
            "Image": self._image,
            "NetworkDisabled": True,
            "Tty": True,
            "OpenStdin": True,
            "StdinOnce": False,
            "HostConfig": {
                "CapAdd": ["ALL"],
                "Privileged": True,
                "Binds": self._mount_binds(image_infos),
                "Memory": self._memory * (1024 * 1024),  # convert memory to bytes
                "NanoCpus": int(self._cpus * 1e9),  # convert cpus to nano cpus
            },
            "Volumes": {},
            "Env": ["container=docker"],  # Systemd compliant: https://github.com/GNS3/gns3-server/issues/573
            "Cmd": [],
            "Entrypoint": image_infos.get("Config", {"Entrypoint": []}).get("Entrypoint"),
        }

        if params["Entrypoint"] is None:
            params["Entrypoint"] = []
        if self._start_command:
            try:
                params["Cmd"] = shlex.split(self._start_command)
            except ValueError as e:
                raise DockerError(f"Invalid start command '{self._start_command}': {e}")
        if len(params["Cmd"]) == 0:
            params["Cmd"] = image_infos.get("Config", {"Cmd": []}).get("Cmd")
            if params["Cmd"] is None:
                params["Cmd"] = []
        if len(params["Cmd"]) == 0 and len(params["Entrypoint"]) == 0:
            params["Cmd"] = ["/bin/sh"]
        params["Entrypoint"].insert(0, "/gns3/init.sh")  # FIXME /gns3/init.sh is not found?

        # Give the information to the container on how many interface should be inside
        params["Env"].append(f"GNS3_MAX_ETHERNET=eth{self.adapters - 1}")
        # Give the information to the container the list of volume path mounted
        params["Env"].append("GNS3_VOLUMES={}".format(":".join(self._volumes)))

        # Pass user configured for image to init script
        if image_infos.get("Config", {"User": ""}).get("User"):
            params["User"] = "root"
            params["Env"].append("GNS3_USER={}".format(image_infos.get("Config", {"User": ""})["User"]))

        variables = self.project.variables
        if not variables:
            variables = []

        for var in variables:
            formatted = self._format_env(variables, var.get("value", ""))
            params["Env"].append("{}={}".format(var["name"], formatted))

        if self._environment:
            for e in self._environment.strip().split("\n"):
                e = e.strip()
                if e.split("=")[0] == "":
                    self.project.emit("log.warning", {"message": f"{self.name} has invalid environment variable: {e}"})
                    continue
                if not e.startswith("GNS3_"):
                    formatted = self._format_env(variables, e)
                    params["Env"].append(formatted)

        if self._console_type == "vnc":
            await self._start_vnc()
            params["Env"].append(
                "QT_GRAPHICSSYSTEM=native"
            )  # To fix a Qt issue: https://github.com/GNS3/gns3-server/issues/556
            params["Env"].append(f"DISPLAY=:{self._display}")
            params["HostConfig"]["Binds"].append("/tmp/.X11-unix/:/tmp/.X11-unix/")

        if self._extra_hosts:
            extra_hosts = self._format_extra_hosts(self._extra_hosts)
            if extra_hosts:
                params["Env"].append(f"GNS3_EXTRA_HOSTS={extra_hosts}")

        result = await self.manager.query("POST", "containers/create", data=params)
        self._cid = result["Id"]
        log.info(f"Docker container '{self._name}' [{self._id}] created")
        return True

    def _format_env(self, variables, env):
        for variable in variables:
            env = env.replace("${" + variable["name"] + "}", variable.get("value", ""))
        return env

    def _format_extra_hosts(self, extra_hosts):
        lines = [h.strip() for h in self._extra_hosts.split("\n") if h.strip() != ""]
        hosts = []
        try:
            for host in lines:
                hostname, ip = host.split(":")
                hostname = hostname.strip()
                ip = ip.strip()
                if hostname and ip:
                    hosts.append((hostname, ip))
        except ValueError:
            raise DockerError(f"Can't apply `ExtraHosts`, wrong format: {extra_hosts}")
        return "\n".join([f"{h[1]}\t{h[0]}" for h in hosts])

    async def update(self):
        """
        Destroy an recreate the container with the new settings
        """

        # We need to save the console and state and restore it
        console = self.console
        aux = self.aux
        state = await self._get_container_state()

        # reset the docker container, but don't release the NIO UDP ports
        await self.reset(False)
        await self.create()
        self.console = console
        self.aux = aux
        if state == "running":
            await self.start()

    async def start(self):
        """
        Starts this Docker container.
        """

        try:
            state = await self._get_container_state()
        except DockerHttp404Error:
            raise DockerError(
                "Docker container '{name}' with ID {cid} does not exist or is not ready yet. Please try again in a few seconds.".format(
                    name=self.name, cid=self._cid
                )
            )
        if state == "paused":
            await self.unpause()
        elif state == "running":
            return
        else:

            if self._console_type == "vnc" and not self._vnc_process:
                # restart the vnc process in case it had previously crashed
                await self._start_vnc_process(restart=True)
                monitor_process(self._vnc_process, self._vnc_callback)

            await self._clean_servers()

            await self.manager.query("POST", f"containers/{self._cid}/start")
            self._namespace = await self._get_namespace()

            await self._start_ubridge(require_privileged_access=True)

            for adapter_number in range(0, self.adapters):
                nio = self._ethernet_adapters[adapter_number].get_nio(0)
                async with self.manager.ubridge_lock:
                    try:
                        await self._add_ubridge_connection(nio, adapter_number)
                    except UbridgeNamespaceError:
                        log.error("Container %s failed to start", self.name)
                        await self.stop()

                        # The container can crash soon after the start, this means we can not move the interface to the container namespace
                        logdata = await self._get_log()
                        for line in logdata.split("\n"):
                            log.error(line)
                        raise DockerError(logdata)

            if self.console_type == "telnet":
                await self._start_console()
            elif self.console_type == "http" or self.console_type == "https":
                await self._start_http()

            if self.aux_type != "none":
                await self._start_aux()

        self._permissions_fixed = False
        self.status = "started"
        log.info(
            "Docker container '{name}' [{image}] started listen for {console_type} on {console}".format(
                name=self._name, image=self._image, console=self.console, console_type=self.console_type
            )
        )

    async def _start_aux(self):
        """
        Start an auxiliary console
        """

        # We can not use the API because docker doesn't expose a websocket api for exec
        # https://github.com/GNS3/gns3-gui/issues/1039
        try:
            process = await asyncio.subprocess.create_subprocess_exec(
                "script",
                "-qfc",
                f"docker exec -i -t {self._cid} /gns3/bin/busybox sh -c 'while true; do TERM=vt100 /gns3/bin/busybox sh; done'",
                "/dev/null",
                stdout=asyncio.subprocess.PIPE,
                stderr=asyncio.subprocess.STDOUT,
                stdin=asyncio.subprocess.PIPE,
            )
        except OSError as e:
            raise DockerError(f"Could not start auxiliary console process: {e}")
        server = AsyncioTelnetServer(reader=process.stdout, writer=process.stdin, binary=True, echo=True)
        try:
            self._telnet_servers.append(
                await asyncio.start_server(server.run, self._manager.port_manager.console_host, self.aux)
            )
        except OSError as e:
            raise DockerError(
                f"Could not start Telnet server on socket {self._manager.port_manager.console_host}:{self.aux}: {e}"
            )
        log.debug(f"Docker container '{self.name}' started listen for auxiliary telnet on {self.aux}")

    async def _fix_permissions(self):
        """
        Because docker run as root we need to fix permission and ownership to allow user to interact
        with it from their filesystem and do operation like file delete
        """

        state = await self._get_container_state()
        log.info(f"Docker container '{self._name}' fix ownership, state = {state}")
        if state == "stopped" or state == "exited":
            # We need to restart it to fix permissions
            await self.manager.query("POST", f"containers/{self._cid}/start")

        for volume in self._volumes:
            log.debug(
                "Docker container '{name}' [{image}] fix ownership on {path}".format(
                    name=self._name, image=self._image, path=volume
                )
            )

            try:
                process = await asyncio.subprocess.create_subprocess_exec(
                    "docker",
                    "exec",
                    self._cid,
                    "/gns3/bin/busybox",
                    "sh",
                    "-c",
                    "("
                    '/gns3/bin/busybox find "{path}" -depth -print0'
                    " | /gns3/bin/busybox xargs -0 /gns3/bin/busybox stat -c '%a:%u:%g:%n' > \"{path}/.gns3_perms\""
                    ")"
                    ' && /gns3/bin/busybox chmod -R u+rX "{path}"'
                    ' && /gns3/bin/busybox chown {uid}:{gid} -R "{path}"'.format(
                        uid=os.getuid(), gid=os.getgid(), path=volume
                    ),
                )
            except OSError as e:
                raise DockerError(f"Could not fix permissions for {volume}: {e}")
            await process.wait()
            self._permissions_fixed = True

    async def _start_vnc_process(self, restart=False):
        """
        Starts the VNC process.
        """

        self._display = self._get_free_display_port()
        tigervnc_path = shutil.which("Xtigervnc") or shutil.which("Xvnc")

        if not (tigervnc_path or shutil.which("Xvfb") and shutil.which("x11vnc")):
            raise DockerError("Please install TigerVNC (recommended) or Xvfb + x11vnc before using VNC support")

        if tigervnc_path:
            with open(os.path.join(self.working_dir, "vnc.log"), "w") as fd:
                self._vnc_process = await asyncio.create_subprocess_exec(
                    tigervnc_path,
                    "-geometry",
                    self._console_resolution,
                    "-depth",
                    "16",
                    "-interface",
                    self._manager.port_manager.console_host,
                    "-rfbport",
                    str(self.console),
                    "-AlwaysShared",
                    "-SecurityTypes",
                    "None",
                    f":{self._display}",
                    stdout=fd,
                    stderr=subprocess.STDOUT,
                )
        else:
            if restart is False:
                self._xvfb_process = await asyncio.create_subprocess_exec(
                    "Xvfb", "-nolisten", "tcp", f":{self._display}", "-screen", "0", self._console_resolution + "x16"
                )

            # We pass a port for TCPV6 due to a crash in X11VNC if not here: https://github.com/GNS3/gns3-server/issues/569
            with open(os.path.join(self.working_dir, "vnc.log"), "w") as fd:
                self._vnc_process = await asyncio.create_subprocess_exec(
                    "x11vnc",
                    "-forever",
                    "-nopw",
                    "-shared",
                    "-geometry",
                    self._console_resolution,
                    "-display",
                    f"WAIT:{self._display}",
                    "-rfbport",
                    str(self.console),
                    "-rfbportv6",
                    str(self.console),
                    "-noncache",
                    "-listen",
                    self._manager.port_manager.console_host,
                    stdout=fd,
                    stderr=subprocess.STDOUT,
                )

    async def _start_vnc(self):
        """
        Starts a VNC server for this container
        """

        self._display = self._get_free_display_port()
        tigervnc_path = shutil.which("Xtigervnc") or shutil.which("Xvnc")
        if not (tigervnc_path or shutil.which("Xvfb") and shutil.which("x11vnc")):
            raise DockerError("Please install TigerVNC server (recommended) or Xvfb + x11vnc before using VNC support")
        await self._start_vnc_process()
        x11_socket = os.path.join("/tmp/.X11-unix/", f"X{self._display}")
        try:
            await wait_for_file_creation(x11_socket)
        except asyncio.TimeoutError:
            raise DockerError(f'x11 socket file "{x11_socket}" does not exist')

        if not hasattr(sys, "_called_from_test") or not sys._called_from_test:
            # Start vncconfig for tigervnc clipboard support, connection available only after socket creation.
            tigervncconfig_path = shutil.which("vncconfig")
            if tigervnc_path and tigervncconfig_path:
                self._vncconfig_process = await asyncio.create_subprocess_exec(
                    tigervncconfig_path, "-display", f":{self._display}", "-nowin"
                )

        # sometimes the VNC process can crash
        monitor_process(self._vnc_process, self._vnc_callback)

    def _vnc_callback(self, returncode):
        """
        Called when the process has stopped.

        :param returncode: Process returncode
        """

        if returncode != 0 and self._closing is False:
            self.project.emit(
                "log.error",
                {
                    "message": f"The vnc process has stopped with return code {returncode} for node '{self.name}'. Please restart this node."
                },
            )
            self._vnc_process = None

    async def _start_http(self):
        """
        Starts an HTTP tunnel to container localhost. It's not perfect
        but the only way we have to inject network packet is using nc.
        """

        log.debug("Forward HTTP for %s to %d", self.name, self._console_http_port)
        command = [
            "docker",
            "exec",
            "-i",
            self._cid,
            "/gns3/bin/busybox",
            "nc",
            "127.0.0.1",
            str(self._console_http_port),
        ]
        # We replace host and port in the server answer otherwise some link could be broken
        server = AsyncioRawCommandServer(
            command,
            replaces=[
                (
                    b"://127.0.0.1",  # {{HOST}} mean client host
                    b"://{{HOST}}",
                ),
                (
                    f":{self._console_http_port}".encode(),
                    f":{self.console}".encode(),
                ),
            ],
        )
        self._telnet_servers.append(
            await asyncio.start_server(server.run, self._manager.port_manager.console_host, self.console)
        )

    async def _window_size_changed_callback(self, columns, rows):
        """
        Called when the console window size has been changed.
        (when naws is enabled in the Telnet server)

        :param columns: number of columns
        :param rows: number of rows
        """

        # resize the container TTY.
        await self._manager.query("POST", f"containers/{self._cid}/resize?h={rows}&w={columns}")

    async def _start_console(self):
        """
        Starts streaming the console via telnet
        """

        class InputStream:
            def __init__(self):
                self._data = b""

            def write(self, data):
                self._data += data

            async def drain(self):
                if not self.ws.closed:
                    await self.ws.send_bytes(self._data)
                self._data = b""

        output_stream = asyncio.StreamReader()
        input_stream = InputStream()
        telnet = AsyncioTelnetServer(
            reader=output_stream,
            writer=input_stream,
            echo=True,
            naws=True,
            window_size_changed_callback=self._window_size_changed_callback,
        )
        try:
            self._telnet_servers.append(
                await asyncio.start_server(telnet.run, self._manager.port_manager.console_host, self.console)
            )
        except OSError as e:
            raise DockerError(
                f"Could not start Telnet server on socket {self._manager.port_manager.console_host}:{self.console}: {e}"
            )

        self._console_websocket = await self.manager.websocket_query(
            f"containers/{self._cid}/attach/ws?stream=1&stdin=1&stdout=1&stderr=1"
        )
        input_stream.ws = self._console_websocket

        output_stream.feed_data(self.name.encode() + b" console is now available... Press RETURN to get started.\r\n")

        asyncio.ensure_future(self._read_console_output(self._console_websocket, output_stream))

    async def _read_console_output(self, ws, out):
        """
        Reads Websocket and forward it to the telnet

        :param ws: Websocket connection
        :param out: Output stream
        """

        while True:
            msg = await ws.receive()
            if msg.type == aiohttp.WSMsgType.TEXT:
                out.feed_data(msg.data.encode())
            elif msg.type == aiohttp.WSMsgType.BINARY:
                out.feed_data(msg.data)
            elif msg.type == aiohttp.WSMsgType.ERROR:
                log.critical(f"Docker WebSocket Error: {ws.exception()}")
            else:
                out.feed_eof()
                await ws.close()
                break
        await self.stop()

    async def reset_console(self):
        """
        Reset the console.
        """

        await self._clean_servers()
        await self._start_console()

    async def is_running(self):
        """
        Checks if the container is running.

        :returns: True or False
        :rtype: bool
        """

        state = await self._get_container_state()
        if state == "running":
            return True
        if self.status == "started":  # The container crashed we need to clean
            await self.stop()
        return False

    async def restart(self):
        """
        Restart this Docker container.
        """

        await self.manager.query("POST", f"containers/{self._cid}/restart")
        log.info("Docker container '{name}' [{image}] restarted".format(name=self._name, image=self._image))

    async def _clean_servers(self):
        """
        Clean the list of running console servers
        """

        if len(self._telnet_servers) > 0:
            for telnet_server in self._telnet_servers:
                telnet_server.close()
                await telnet_server.wait_closed()
            self._telnet_servers = []

    async def stop(self):
        """
        Stops this Docker container.
        """

        try:
            await self._clean_servers()
            await self._stop_ubridge()

            try:
                state = await self._get_container_state()
            except DockerHttp404Error:
                self.status = "stopped"
                return

            if state == "paused":
                await self.unpause()

            if not self._permissions_fixed:
                await self._fix_permissions()

            state = await self._get_container_state()
            if state != "stopped" or state != "exited":
                # t=5 number of seconds to wait before killing the container
                try:
                    await self.manager.query("POST", f"containers/{self._cid}/stop", params={"t": 5})
                    log.info(f"Docker container '{self._name}' [{self._image}] stopped")
                except DockerHttp304Error:
                    # Container is already stopped
                    pass
        # Ignore runtime error because when closing the server
        except RuntimeError as e:
            log.debug(f"Docker runtime error when closing: {str(e)}")
            return
        self.status = "stopped"

    async def pause(self):
        """
        Pauses this Docker container.
        """

        await self.manager.query("POST", f"containers/{self._cid}/pause")
        self.status = "suspended"
        log.info(f"Docker container '{self._name}' [{self._image}] paused")

    async def unpause(self):
        """
        Unpauses this Docker container.
        """

        await self.manager.query("POST", f"containers/{self._cid}/unpause")
        self.status = "started"
        log.info(f"Docker container '{self._name}' [{self._image}] unpaused")

    async def close(self):
        """
        Closes this Docker container.
        """

        self._closing = True
        if not (await super().close()):
            return False
        await self.reset()

    async def reset(self, release_nio_udp_ports=True):

        try:
            state = await self._get_container_state()
            if state == "paused" or state == "running":
                await self.stop()

            if self.console_type == "vnc":
                if self._vncconfig_process:
                    try:
                        self._vncconfig_process.terminate()
                        await self._vncconfig_process.wait()
                    except ProcessLookupError:
                        pass
                if self._vnc_process:
                    try:
                        self._vnc_process.terminate()
                        await self._vnc_process.wait()
                    except ProcessLookupError:
                        pass
                if self._xvfb_process:
                    try:
                        self._xvfb_process.terminate()
                        await self._xvfb_process.wait()
                    except ProcessLookupError:
                        pass

                if self._display:
                    display = f"/tmp/.X11-unix/X{self._display}"
                    try:
                        if os.path.exists(display):
                            os.remove(display)
                    except OSError as e:
                        log.warning(f"Could not remove display {display}: {e}")

            # v – 1/True/true or 0/False/false, Remove the volumes associated to the container. Default false.
            # force - 1/True/true or 0/False/false, Kill then remove the container. Default false.
            try:
                await self.manager.query("DELETE", f"containers/{self._cid}", params={"force": 1, "v": 1})
            except DockerError:
                pass
            log.info("Docker container '{name}' [{image}] removed".format(name=self._name, image=self._image))

            if release_nio_udp_ports:
                for adapter in self._ethernet_adapters:
                    if adapter is not None:
                        for nio in adapter.ports.values():
                            if nio and isinstance(nio, NIOUDP):
                                self.manager.port_manager.release_udp_port(nio.lport, self._project)
        # Ignore runtime error because when closing the server
        except (DockerHttp404Error, RuntimeError) as e:
            log.debug(f"Docker error when closing: {str(e)}")
            return

    async def _add_ubridge_connection(self, nio, adapter_number):
        """
        Creates a connection in uBridge.

        :param nio: NIO instance or None if it's a dummy interface (if an interface is missing in ubridge you can't see it via ifconfig in the container)
        :param adapter_number: adapter number
        """

        try:
            adapter = self._ethernet_adapters[adapter_number]
        except IndexError:
            raise DockerError(
                "Adapter {adapter_number} doesn't exist on Docker container '{name}'".format(
                    name=self.name, adapter_number=adapter_number
                )
            )

        for index in range(4096):
            if f"tap-gns3-e{index}" not in psutil.net_if_addrs():
                adapter.host_ifc = f"tap-gns3-e{str(index)}"
                break
        if adapter.host_ifc is None:
            raise DockerError(
                "Adapter {adapter_number} couldn't allocate interface on Docker container '{name}'. Too many Docker interfaces already exists".format(
                    name=self.name, adapter_number=adapter_number
                )
            )
        bridge_name = f"bridge{adapter_number}"
        await self._ubridge_send(f"bridge create {bridge_name}")
        self._bridges.add(bridge_name)
        await self._ubridge_send(
            "bridge add_nio_tap bridge{adapter_number} {hostif}".format(
                adapter_number=adapter_number, hostif=adapter.host_ifc
            )
        )
        log.debug("Move container %s adapter %s to namespace %s", self.name, adapter.host_ifc, self._namespace)
        try:
            await self._ubridge_send(
                "docker move_to_ns {ifc} {ns} eth{adapter}".format(
                    ifc=adapter.host_ifc, ns=self._namespace, adapter=adapter_number
                )
            )
        except UbridgeError as e:
            raise UbridgeNamespaceError(e)

        if nio:
            await self._connect_nio(adapter_number, nio)

    async def _get_namespace(self):

        result = await self.manager.query("GET", f"containers/{self._cid}/json")
        return int(result["State"]["Pid"])

    async def _connect_nio(self, adapter_number, nio):

        bridge_name = f"bridge{adapter_number}"
        await self._ubridge_send(
            "bridge add_nio_udp {bridge_name} {lport} {rhost} {rport}".format(
                bridge_name=bridge_name, lport=nio.lport, rhost=nio.rhost, rport=nio.rport
            )
        )

        if nio.capturing:
            await self._ubridge_send(
                'bridge start_capture {bridge_name} "{pcap_file}"'.format(
                    bridge_name=bridge_name, pcap_file=nio.pcap_output_file
                )
            )
        await self._ubridge_send(f"bridge start {bridge_name}")
        await self._ubridge_apply_filters(bridge_name, nio.filters)

    async def adapter_add_nio_binding(self, adapter_number, nio):
        """
        Adds an adapter NIO binding.

        :param adapter_number: adapter number
        :param nio: NIO instance to add to the slot/port
        """

        try:
            adapter = self._ethernet_adapters[adapter_number]
        except IndexError:
            raise DockerError(
                "Adapter {adapter_number} doesn't exist on Docker container '{name}'".format(
                    name=self.name, adapter_number=adapter_number
                )
            )

        if self.status == "started" and self.ubridge:
            await self._connect_nio(adapter_number, nio)

        adapter.add_nio(0, nio)
        log.info(
            "Docker container '{name}' [{id}]: {nio} added to adapter {adapter_number}".format(
                name=self.name, id=self._id, nio=nio, adapter_number=adapter_number
            )
        )

    async def adapter_update_nio_binding(self, adapter_number, nio):
        """
        Update an adapter NIO binding.

        :param adapter_number: adapter number
        :param nio: NIO instance to update the adapter
        """

        if self.ubridge:
            bridge_name = f"bridge{adapter_number}"
            if bridge_name in self._bridges:
                await self._ubridge_apply_filters(bridge_name, nio.filters)

    async def adapter_remove_nio_binding(self, adapter_number):
        """
        Removes an adapter NIO binding.

        :param adapter_number: adapter number

        :returns: NIO instance
        """

        try:
            adapter = self._ethernet_adapters[adapter_number]
        except IndexError:
            raise DockerError(
                "Adapter {adapter_number} doesn't exist on Docker VM '{name}'".format(
                    name=self.name, adapter_number=adapter_number
                )
            )

        await self.stop_capture(adapter_number)
        if self.ubridge:
            nio = adapter.get_nio(0)
            bridge_name = f"bridge{adapter_number}"
            await self._ubridge_send(f"bridge stop {bridge_name}")
            await self._ubridge_send(
                "bridge remove_nio_udp bridge{adapter} {lport} {rhost} {rport}".format(
                    adapter=adapter_number, lport=nio.lport, rhost=nio.rhost, rport=nio.rport
                )
            )

        adapter.remove_nio(0)

        log.info(
            "Docker VM '{name}' [{id}]: {nio} removed from adapter {adapter_number}".format(
                name=self.name, id=self.id, nio=adapter.host_ifc, adapter_number=adapter_number
            )
        )

    def get_nio(self, adapter_number):
        """
        Gets an adapter NIO binding.

        :param adapter_number: adapter number

        :returns: NIO instance
        """

        try:
            adapter = self._ethernet_adapters[adapter_number]
        except KeyError:
            raise DockerError(
                "Adapter {adapter_number} doesn't exist on Docker VM '{name}'".format(
                    name=self.name, adapter_number=adapter_number
                )
            )

        nio = adapter.get_nio(0)

        if not nio:
            raise DockerError(f"Adapter {adapter_number} is not connected")

        return nio

    @property
    def adapters(self):
        """
        Returns the number of Ethernet adapters for this Docker VM.

        :returns: number of adapters
        :rtype: int
        """

        return len(self._ethernet_adapters)

    @adapters.setter
    def adapters(self, adapters):
        """
        Sets the number of Ethernet adapters for this Docker container.

        :param adapters: number of adapters
        """

        if len(self._ethernet_adapters) == adapters:
            return

        self._ethernet_adapters.clear()
        for adapter_number in range(0, adapters):
            self._ethernet_adapters.append(EthernetAdapter())

        log.info(
            'Docker container "{name}" [{id}]: number of Ethernet adapters changed to {adapters}'.format(
                name=self._name, id=self._id, adapters=adapters
            )
        )

    async def pull_image(self, image):
        """
        Pulls an image from Docker repository
        """

        def callback(msg):
            self.project.emit("log.info", {"message": msg})

        await self.manager.pull_image(image, progress_callback=callback)

    async def _start_ubridge_capture(self, adapter_number, output_file):
        """
        Starts a packet capture in uBridge.

        :param adapter_number: adapter number
        :param output_file: PCAP destination file for the capture
        """

        adapter = f"bridge{adapter_number}"
        if not self.ubridge:
            raise DockerError("Cannot start the packet capture: uBridge is not running")
        await self._ubridge_send(f'bridge start_capture {adapter} "{output_file}"')

    async def _stop_ubridge_capture(self, adapter_number):
        """
        Stops a packet capture in uBridge.

        :param adapter_number: adapter number
        """

        adapter = f"bridge{adapter_number}"
        if not self.ubridge:
            raise DockerError("Cannot stop the packet capture: uBridge is not running")
        await self._ubridge_send(f"bridge stop_capture {adapter}")

    async def start_capture(self, adapter_number, output_file):
        """
        Starts a packet capture.

        :param adapter_number: adapter number
        :param output_file: PCAP destination file for the capture
        """

        nio = self.get_nio(adapter_number)
        if nio.capturing:
            raise DockerError(f"Packet capture is already activated on adapter {adapter_number}")

        nio.start_packet_capture(output_file)
        if self.status == "started" and self.ubridge:
            await self._start_ubridge_capture(adapter_number, output_file)

        log.info(
            "Docker VM '{name}' [{id}]: starting packet capture on adapter {adapter_number}".format(
                name=self.name, id=self.id, adapter_number=adapter_number
            )
        )

    async def stop_capture(self, adapter_number):
        """
        Stops a packet capture.

        :param adapter_number: adapter number
        """

        nio = self.get_nio(adapter_number)
        if not nio.capturing:
            return
        nio.stop_packet_capture()
        if self.status == "started" and self.ubridge:
            await self._stop_ubridge_capture(adapter_number)

        log.info(
            "Docker VM '{name}' [{id}]: stopping packet capture on adapter {adapter_number}".format(
                name=self.name, id=self.id, adapter_number=adapter_number
            )
        )

    async def _get_log(self):
        """
        Returns the log from the container

        :returns: string
        """

        result = await self.manager.query("GET", f"containers/{self._cid}/logs", params={"stderr": 1, "stdout": 1})
        return result

    async def delete(self):
        """
        Deletes the VM (including all its files).
        """

        await self.close()
        await super().delete()<|MERGE_RESOLUTION|>--- conflicted
+++ resolved
@@ -112,13 +112,9 @@
         self._console_websocket = None
         self._extra_hosts = extra_hosts
         self._extra_volumes = extra_volumes or []
-<<<<<<< HEAD
         self._memory = memory
         self._cpus = cpus
-        self._permissions_fixed = False
-=======
         self._permissions_fixed = True
->>>>>>> 0d25727c
         self._display = None
         self._closing = False
 
