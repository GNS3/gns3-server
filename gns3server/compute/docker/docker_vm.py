--- conflicted
+++ resolved
@@ -482,21 +482,15 @@
 
         if self._console_type == "vnc":
             await self._start_vnc()
-<<<<<<< HEAD
             params["Env"].append(
                 "QT_GRAPHICSSYSTEM=native"
             )  # To fix a Qt issue: https://github.com/GNS3/gns3-server/issues/556
             params["Env"].append(f"DISPLAY=:{self._display}")
             params["HostConfig"]["Mounts"].append({
                 "Type": "bind",
-                "Source": "/tmp/.X11-unix/",
-                "Target": "/tmp/.X11-unix/"
+                "Source": f"/tmp/.X11-unix/X{self._display}",
+                "Target": f"/tmp/.X11-unix/X{self._display}"
             })
-=======
-            params["Env"].append("QT_GRAPHICSSYSTEM=native")  # To fix a Qt issue: https://github.com/GNS3/gns3-server/issues/556
-            params["Env"].append("DISPLAY=:{}".format(self._display))
-            params["HostConfig"]["Binds"].append("/tmp/.X11-unix/X{0}:/tmp/.X11-unix/X{0}:ro".format(self._display))
->>>>>>> 285b19d9
 
         if self._extra_hosts:
             extra_hosts = self._format_extra_hosts(self._extra_hosts)
