#
# Copyright (C) 2015 GNS3 Technologies Inc.
#
# This program is free software: you can redistribute it and/or modify
# it under the terms of the GNU General Public License as published by
# the Free Software Foundation, either version 3 of the License, or
# (at your option) any later version.
#
# This program is distributed in the hope that it will be useful,
# but WITHOUT ANY WARRANTY; without even the implied warranty of
# MERCHANTABILITY or FITNESS FOR A PARTICULAR PURPOSE.  See the
# GNU General Public License for more details.
#
# You should have received a copy of the GNU General Public License
# along with this program.  If not, see <http://www.gnu.org/licenses/>.

"""
Docker container instance.
"""

import sys
import asyncio
import shutil
import psutil
import shlex
import aiohttp
import subprocess
import os
import re

from gns3server.utils.asyncio.telnet_server import AsyncioTelnetServer
from gns3server.utils.asyncio.raw_command_server import AsyncioRawCommandServer
from gns3server.utils.asyncio import wait_for_file_creation
from gns3server.utils.asyncio import monitor_process
from gns3server.utils.get_resource import get_resource
from gns3server.utils.hostname import is_rfc1123_hostname_valid
from gns3server.utils import macaddress_to_int, int_to_macaddress

from gns3server.compute.ubridge.ubridge_error import UbridgeError, UbridgeNamespaceError
from ..base_node import BaseNode

from ..adapters.ethernet_adapter import EthernetAdapter
from ..nios.nio_udp import NIOUDP
from .docker_error import DockerError, DockerHttp304Error, DockerHttp404Error

import logging

log = logging.getLogger(__name__)


class DockerVM(BaseNode):
    """
    Docker container implementation.

    :param name: Docker container name
    :param node_id: Node identifier
    :param project: Project instance
    :param manager: Manager instance
    :param image: Docker image
    :param console: TCP console port
    :param console_type: console type
    :param aux: TCP aux console port
    :param aux_type: auxiliary console type
    :param console_resolution: Resolution of the VNC display
    :param console_http_port: Port to redirect HTTP queries
    :param console_http_path: Url part with the path of the web interface
    :param extra_hosts: Hosts which will be written into /etc/hosts into docker conainer
    :param extra_volumes: Additional directories to make persistent
    """

<<<<<<< HEAD
    def __init__(
        self,
        name,
        node_id,
        project,
        manager,
        image,
        console=None,
        aux=None,
        start_command=None,
        adapters=None,
        mac_address="",
        environment=None,
        console_type="telnet",
        aux_type="none",
        console_resolution="1024x768",
        console_http_port=80,
        console_http_path="/",
        extra_hosts=None,
        extra_volumes=[],
        memory=0,
        cpus=0,
    ):

        if not is_rfc1123_hostname_valid(name):
            raise DockerError(f"'{name}' is an invalid name to create a Docker node")

        super().__init__(
            name, node_id, project, manager, console=console, console_type=console_type, aux=aux, aux_type=aux_type
        )
=======
    def __init__(self, name, node_id, project, manager, image, console=None, aux=None, start_command=None,
                 adapters=None, environment=None, console_type="telnet", aux_type="none", console_resolution="1024x768",
                 console_http_port=80, console_http_path="/", extra_hosts=None, extra_volumes=[]):

        super().__init__(name, node_id, project, manager, console=console, console_type=console_type, aux=aux, aux_type=aux_type)
>>>>>>> f1294cf2

        # force the latest image if no version is specified
        if ":" not in image:
            image = f"{image}:latest"
        self._image = image
        self._start_command = start_command
        self._environment = environment
        self._cid = None
        self._ethernet_adapters = []
        self._temporary_directory = None
        self._telnet_servers = []
        self._vnc_process = None
        self._vncconfig_process = None
        self._console_resolution = console_resolution
        self._console_http_path = console_http_path
        self._console_http_port = console_http_port
        self._console_websocket = None
        self._extra_hosts = extra_hosts
        self._extra_volumes = extra_volumes or []
        self._memory = memory
        self._cpus = cpus
        self._permissions_fixed = True
        self._display = None
        self._closing = False

        self._volumes = []
        # Keep a list of created bridge
        self._bridges = set()

        if adapters is None:
            self.adapters = 1
        else:
            self.adapters = adapters

        self.mac_address = mac_address

        log.debug(
            "{module}: {name} [{image}] initialized.".format(
                module=self.manager.module_name, name=self.name, image=self._image
            )
        )

    def asdict(self):
        return {
            "name": self._name,
            "usage": self.usage,
            "node_id": self._id,
            "container_id": self._cid,
            "project_id": self._project.id,
            "image": self._image,
            "adapters": self.adapters,
            "mac_address": self.mac_address,
            "console": self.console,
            "console_type": self.console_type,
            "console_resolution": self.console_resolution,
            "console_http_port": self.console_http_port,
            "console_http_path": self.console_http_path,
            "aux": self.aux,
            "aux_type": self.aux_type,
            "start_command": self.start_command,
            "status": self.status,
            "environment": self.environment,
            "node_directory": self.working_path,
            "extra_hosts": self.extra_hosts,
            "extra_volumes": self.extra_volumes,
            "memory": self.memory,
            "cpus": self.cpus,
        }

    def _get_free_display_port(self):
        """
        Search a free display port
        """
        display = 100
        if not os.path.exists("/tmp/.X11-unix/"):
            return display
        while True:
            if not os.path.exists(f"/tmp/.X11-unix/X{display}"):
                return display
            display += 1

    @BaseNode.name.setter
    def name(self, new_name):
        """
        Sets the name of this Qemu VM.

        :param new_name: name
        """

        if not is_rfc1123_hostname_valid(new_name):
            raise DockerError(f"'{new_name}' is an invalid name to rename Docker container '{self._name}'")
        super(DockerVM, DockerVM).name.__set__(self, new_name)

    @property
    def ethernet_adapters(self):
        return self._ethernet_adapters

    @property
    def mac_address(self):
        """
        Returns the MAC address for this Docker container.

        :returns: adapter type (string)
        """

        return self._mac_address

    @mac_address.setter
    def mac_address(self, mac_address):
        """
        Sets the MAC address for this Docker container.

        :param mac_address: MAC address
        """

        if not mac_address:
            # use the node UUID to generate a random MAC address
            self._mac_address = "02:42:%s:%s:%s:00" % (self.id[2:4], self.id[4:6], self.id[6:8])
        else:
            self._mac_address = mac_address

        log.info('Docker container "{name}" [{id}]: MAC address changed to {mac_addr}'.format(
            name=self._name,
            id=self._id,
            mac_addr=self._mac_address)
        )

    @property
    def start_command(self):
        return self._start_command

    @start_command.setter
    def start_command(self, command):
        if command:
            command = command.strip()
        if command is None or len(command) == 0:
            self._start_command = None
        else:
            self._start_command = command

    @property
    def console_resolution(self):
        return self._console_resolution

    @console_resolution.setter
    def console_resolution(self, resolution):
        self._console_resolution = resolution

    @property
    def console_http_path(self):
        return self._console_http_path

    @console_http_path.setter
    def console_http_path(self, path):
        self._console_http_path = path

    @property
    def console_http_port(self):
        return self._console_http_port

    @console_http_port.setter
    def console_http_port(self, port):
        self._console_http_port = port

    @property
    def environment(self):
        return self._environment

    @environment.setter
    def environment(self, command):
        self._environment = command

    @property
    def extra_hosts(self):
        return self._extra_hosts

    @extra_hosts.setter
    def extra_hosts(self, extra_hosts):
        self._extra_hosts = extra_hosts

    @property
    def extra_volumes(self):
        return self._extra_volumes

    @extra_volumes.setter
    def extra_volumes(self, extra_volumes):
        self._extra_volumes = extra_volumes

    @property
    def memory(self):
        return self._memory

    @memory.setter
    def memory(self, memory):
        self._memory = memory

    @property
    def cpus(self):
        return self._cpus

    @cpus.setter
    def cpus(self, cpus):
        self._cpus = cpus

    async def _get_container_state(self):
        """
        Returns the container state (e.g. running, paused etc.)

        :returns: state
        :rtype: str
        """

        try:
            result = await self.manager.query("GET", f"containers/{self._cid}/json")
        except DockerError:
            return "exited"

        if result["State"]["Paused"]:
            return "paused"
        if result["State"]["Running"]:
            return "running"
        return "exited"

    async def _get_image_information(self):
        """
        :returns: Dictionary information about the container image
        """

        result = await self.manager.query("GET", f"images/{self._image}/json")
        return result

    def _mount_binds(self, image_info):
        """
        :returns: Return the path that we need to map to local folders
        """

        try:
            resources_path = self.manager.resources_path()
        except OSError as e:
            raise DockerError(f"Cannot access resources: {e}")

        log.info(f'Mount resources from "{resources_path}"')
        binds = [{
            "Type": "bind",
            "Source": resources_path,
            "Target": "/gns3",
            "ReadOnly": True
        }]

        # We mount our own etc/network
        try:
            self._create_network_config()
        except OSError as e:
            raise DockerError(f"Could not create network config in the container: {e}")
        volumes = ["/etc/network"]

        volumes.extend((image_info.get("Config", {}).get("Volumes") or {}).keys())
        for volume in self._extra_volumes:
            if not volume.strip() or volume[0] != "/" or volume.find("..") >= 0:
                raise DockerError(
                    f"Persistent volume '{volume}' has invalid format. It must start with a '/' and not contain '..'."
                )
        volumes.extend(self._extra_volumes)

        self._volumes = []
        # define lambdas for validation checks
        nf = lambda x: re.sub(r"//+", "/", (x if x.endswith("/") else x + "/"))
        generalises = lambda v1, v2: nf(v2).startswith(nf(v1))
        for volume in volumes:
            # remove any mount that is equal or more specific, then append this one
            self._volumes = list(filter(lambda v: not generalises(volume, v), self._volumes))
            # if there is nothing more general, append this mount
            if not [v for v in self._volumes if generalises(v, volume)]:
                self._volumes.append(volume)

        for volume in self._volumes:
            source = os.path.join(self.working_dir, os.path.relpath(volume, "/"))
            os.makedirs(source, exist_ok=True)
            binds.append({
                "Type": "bind",
                "Source": source,
                "Target": "/gns3volumes{}".format(volume)
            })

        return binds

    def _create_network_config(self):
        """
        If network config is empty we create a sample config
        """
        path = os.path.join(self.working_dir, "etc", "network")
        os.makedirs(path, exist_ok=True)
        open(os.path.join(path, ".gns3_perms"), "a").close()
        os.makedirs(os.path.join(path, "if-up.d"), exist_ok=True)
        os.makedirs(os.path.join(path, "if-down.d"), exist_ok=True)
        os.makedirs(os.path.join(path, "if-pre-up.d"), exist_ok=True)
        os.makedirs(os.path.join(path, "if-post-down.d"), exist_ok=True)
        os.makedirs(os.path.join(path, "interfaces.d"), exist_ok=True)

        if not os.path.exists(os.path.join(path, "interfaces")):
            with open(os.path.join(path, "interfaces"), "w+") as f:
                f.write("""#
# This is a sample network config, please uncomment lines to configure the network
#

# Uncomment this line to load custom interface files
# source /etc/network/interfaces.d/*
""")
                for adapter in range(0, self.adapters):
                    f.write(
                        """
# Static config for eth{adapter}
#auto eth{adapter}
#iface eth{adapter} inet static
#\taddress 192.168.{adapter}.2
#\tnetmask 255.255.255.0
#\tgateway 192.168.{adapter}.1
#\tup echo nameserver 192.168.{adapter}.1 > /etc/resolv.conf

# DHCP config for eth{adapter}
#auto eth{adapter}
#iface eth{adapter} inet dhcp
#\thostname {hostname}
""".format(adapter=adapter, hostname=self._name))
        return path

    async def create(self):
        """
        Creates the Docker container.
        """

        if ":" in os.path.splitdrive(self.working_dir)[1]:
            raise DockerError("Cannot create a Docker container with a project directory containing a colon character (':')")

        #await self.manager.install_resources()

        try:
            image_infos = await self._get_image_information()
        except DockerHttp404Error:
            log.info(f"Image '{self._image}' is missing, pulling it from Docker hub...")
            await self.pull_image(self._image)
            image_infos = await self._get_image_information()

        if image_infos is None:
            raise DockerError(f"Cannot get information for image '{self._image}', please try again.")

        available_cpus = psutil.cpu_count(logical=True)
        if self._cpus > available_cpus:
            raise DockerError(
                f"You have allocated too many CPUs for the Docker container "
                f"(max available is {available_cpus} CPUs)"
            )

        params = {
            "Hostname": self._name,
            "Image": self._image,
            "NetworkDisabled": True,
            "Tty": True,
            "OpenStdin": True,
            "StdinOnce": False,
            "HostConfig": {
                "CapAdd": ["ALL"],
                "Privileged": True,
                "Mounts": self._mount_binds(image_infos),
                "Memory": self._memory * (1024 * 1024),  # convert memory to bytes
                "NanoCpus": int(self._cpus * 1e9),  # convert cpus to nano cpus
            },
            "UsernsMode": "host",
            "Volumes": {},
            "Env": ["container=docker"],  # Systemd compliant: https://github.com/GNS3/gns3-server/issues/573
            "Cmd": [],
            "Entrypoint": image_infos.get("Config", {"Entrypoint": []}).get("Entrypoint"),
        }

        if params["Entrypoint"] is None:
            params["Entrypoint"] = []
        if self._start_command:
            try:
                params["Cmd"] = shlex.split(self._start_command)
            except ValueError as e:
                raise DockerError(f"Invalid start command '{self._start_command}': {e}")
        if len(params["Cmd"]) == 0:
            params["Cmd"] = image_infos.get("Config", {"Cmd": []}).get("Cmd")
            if params["Cmd"] is None:
                params["Cmd"] = []
        if len(params["Cmd"]) == 0 and len(params["Entrypoint"]) == 0:
            params["Cmd"] = ["/bin/sh"]
        params["Entrypoint"].insert(0, "/gns3/init.sh")  # FIXME /gns3/init.sh is not found?

        # Give the information to the container on how many interface should be inside
        params["Env"].append(f"GNS3_MAX_ETHERNET=eth{self.adapters - 1}")
        # Give the information to the container the list of volume path mounted
        params["Env"].append("GNS3_VOLUMES={}".format(":".join(self._volumes)))

        # Pass user configured for image to init script
        if image_infos.get("Config", {"User": ""}).get("User"):
            params["User"] = "root"
            params["Env"].append("GNS3_USER={}".format(image_infos.get("Config", {"User": ""})["User"]))

        variables = self.project.variables
        if not variables:
            variables = []

        for var in variables:
            formatted = self._format_env(variables, var.get("value", ""))
            params["Env"].append("{}={}".format(var["name"], formatted))

        if self._environment:
            for e in self._environment.strip().split("\n"):
                e = e.strip()
                if e.split("=")[0] == "":
                    self.project.emit("log.warning", {"message": f"{self.name} has invalid environment variable: {e}"})
                    continue
                if not e.startswith("GNS3_"):
                    formatted = self._format_env(variables, e)
                    vm_name = self._name.replace(",", ",,")
                    project_path = self.project.path.replace(",", ",,")
                    formatted = formatted.replace("%vm-name%", '"' + vm_name.replace('"', '\\"') + '"')
                    formatted = formatted.replace("%vm-id%", self._id)
                    formatted = formatted.replace("%project-id%", self.project.id)
                    formatted = formatted.replace("%project-path%", '"' + project_path.replace('"', '\\"') + '"')
                    params["Env"].append(formatted)

        if self._console_type == "vnc":
            await self._start_vnc()
            params["Env"].append(
                "QT_GRAPHICSSYSTEM=native"
            )  # To fix a Qt issue: https://github.com/GNS3/gns3-server/issues/556
            params["Env"].append(f"DISPLAY=:{self._display}")
            params["HostConfig"]["Mounts"].append({
                "Type": "bind",
                "Source": f"/tmp/.X11-unix/X{self._display}",
                "Target": f"/tmp/.X11-unix/X{self._display}",
                "ReadOnly": True
            })

        if self._extra_hosts:
            extra_hosts = self._format_extra_hosts(self._extra_hosts)
            if extra_hosts:
                params["Env"].append(f"GNS3_EXTRA_HOSTS={extra_hosts}")

        result = await self.manager.query("POST", "containers/create", data=params)
        self._cid = result["Id"]
        log.info(f"Docker container '{self._name}' [{self._id}] created")
        if self._cpus > 0:
            log.info(f"CPU limit set to {self._cpus} CPUs")
        if self._memory > 0:
            log.info(f"Memory limit set to {self._memory} MB")
        return True

    def _format_env(self, variables, env):
        for variable in variables:
            env = env.replace("${" + variable["name"] + "}", variable.get("value", ""))
        return env

    def _format_extra_hosts(self, extra_hosts):
        lines = [h.strip() for h in self._extra_hosts.split("\n") if h.strip() != ""]
        hosts = []
        try:
            for host in lines:
                hostname, ip = host.split(":")
                hostname = hostname.strip()
                ip = ip.strip()
                if hostname and ip:
                    hosts.append((hostname, ip))
        except ValueError:
            raise DockerError(f"Can't apply `ExtraHosts`, wrong format: {extra_hosts}")
        return "\n".join([f"{h[1]}\t{h[0]}" for h in hosts])

    async def update(self):
        """
        Destroy and recreate the container with the new settings
        """

        # We need to save the console and state and restore it
        console = self.console
        aux = self.aux
        state = await self._get_container_state()

        # reset the docker container, but don't release the NIO UDP ports
        await self.reset(False)
        await self.create()
        self.console = console
        self.aux = aux
        if state == "running":
            await self.start()

    async def start(self):
        """
        Starts this Docker container.
        """

        await self.manager.install_resources()

        try:
            state = await self._get_container_state()
        except DockerHttp404Error:
            raise DockerError(
                "Docker container '{name}' with ID {cid} does not exist or is not ready yet. Please try again in a few seconds.".format(
                    name=self.name, cid=self._cid
                )
            )
        if state == "paused":
            await self.unpause()
        elif state == "running":
            return
        else:

            if self._console_type == "vnc" and not self._vnc_process:
                # restart the vnc process in case it had previously crashed
                await self._start_vnc_process(restart=True)
                monitor_process(self._vnc_process, self._vnc_callback)

            if self._console_websocket:
                await self._console_websocket.close()
                self._console_websocket = None
            await self._clean_servers()

            await self.manager.query("POST", f"containers/{self._cid}/start")
            self._namespace = await self._get_namespace()

            await self._start_ubridge(require_privileged_access=True)

            for adapter_number in range(0, self.adapters):
                nio = self._ethernet_adapters[adapter_number].get_nio(0)
                async with self.manager.ubridge_lock:
                    try:
                        await self._add_ubridge_connection(nio, adapter_number)
                    except UbridgeNamespaceError:
                        log.error("Container %s failed to start", self.name)
                        await self.stop()

                        # The container can crash soon after the start, this means we can not move the interface to the container namespace
                        logdata = await self._get_log()
                        for line in logdata.split("\n"):
                            log.error(line)
                        raise DockerError(logdata)

            if self.console_type == "telnet":
                await self._start_console()
            elif self.console_type == "http" or self.console_type == "https":
                await self._start_http()

            if self.aux_type != "none":
                await self._start_aux()

        self._permissions_fixed = False
        self.status = "started"
        log.info(
            "Docker container '{name}' [{image}] started listen for {console_type} on {console}".format(
                name=self._name, image=self._image, console=self.console, console_type=self.console_type
            )
        )

    async def _start_aux(self):
        """
        Start an auxiliary console
        """

        # We can not use the API because docker doesn't expose a websocket api for exec
        # https://github.com/GNS3/gns3-gui/issues/1039
        try:
            process = await asyncio.subprocess.create_subprocess_exec(
                "script",
                "-qfc",
                f"docker exec -i -t {self._cid} /gns3/bin/busybox sh -c 'while true; do TERM=vt100 /gns3/bin/busybox sh; done'",
                "/dev/null",
                stdout=asyncio.subprocess.PIPE,
                stderr=asyncio.subprocess.STDOUT,
                stdin=asyncio.subprocess.PIPE,
            )
        except OSError as e:
            raise DockerError(f"Could not start auxiliary console process: {e}")
        server = AsyncioTelnetServer(reader=process.stdout, writer=process.stdin, binary=True, echo=True)
        try:
            self._telnet_servers.append(
                await asyncio.start_server(server.run, self._manager.port_manager.console_host, self.aux)
            )
        except OSError as e:
            raise DockerError(
                f"Could not start Telnet server on socket {self._manager.port_manager.console_host}:{self.aux}: {e}"
            )
        log.debug(f"Docker container '{self.name}' started listen for auxiliary telnet on {self.aux}")

    async def _fix_permissions(self):
        """
        Because docker run as root we need to fix permission and ownership to allow user to interact
        with it from their filesystem and do operation like file delete
        """

        state = await self._get_container_state()
        log.info(f"Docker container '{self._name}' fix ownership, state = {state}")
        if state == "stopped" or state == "exited":
            # We need to restart it to fix permissions
            await self.manager.query("POST", f"containers/{self._cid}/start")

        for volume in self._volumes:
            log.debug(
                "Docker container '{name}' [{image}] fix ownership on {path}".format(
                    name=self._name, image=self._image, path=volume
                )
            )

            try:
                process = await asyncio.subprocess.create_subprocess_exec(
                    "docker",
                    "exec",
                    self._cid,
                    "/gns3/bin/busybox",
                    "sh",
                    "-c",
                    "("
                    '/gns3/bin/busybox find "{path}" -depth -print0'
                    " | /gns3/bin/busybox xargs -0 /gns3/bin/busybox stat -c '%a:%u:%g:%n' > \"{path}/.gns3_perms\""
                    ")"
                    ' && /gns3/bin/busybox chmod -R u+rX "{path}"'
                    ' && /gns3/bin/busybox chown {uid}:{gid} -R "{path}"'.format(
                        uid=os.getuid(), gid=os.getgid(), path=volume
                    ),
                )
            except OSError as e:
                raise DockerError(f"Could not fix permissions for {volume}: {e}")
            await process.wait()
            self._permissions_fixed = True

    async def _start_vnc_process(self, restart=False):
        """
        Starts the VNC process.
        """

        self._display = self._get_free_display_port()
        tigervnc_path = shutil.which("Xtigervnc") or shutil.which("Xvnc")

        if not tigervnc_path:
            raise DockerError("Please install TigerVNC server before using VNC support")

        if tigervnc_path:
            with open(os.path.join(self.working_dir, "vnc.log"), "w") as fd:
                self._vnc_process = await asyncio.create_subprocess_exec(tigervnc_path,
                                                                         "-extension", "MIT-SHM",
                                                                         "-geometry", self._console_resolution,
                                                                         "-depth", "16",
                                                                         "-interface", self._manager.port_manager.console_host,
                                                                         "-rfbport", str(self.console),
                                                                         "-AlwaysShared",
                                                                         "-SecurityTypes", "None",
                                                                         ":{}".format(self._display),
                                                                         stdout=fd, stderr=subprocess.STDOUT)

    async def _start_vnc(self):
        """
        Starts a VNC server for this container
        """

        self._display = self._get_free_display_port()
        tigervnc_path = shutil.which("Xtigervnc") or shutil.which("Xvnc")
        if not tigervnc_path:
            raise DockerError("Please install TigerVNC server before using VNC support")
        await self._start_vnc_process()
        x11_socket = os.path.join("/tmp/.X11-unix/", f"X{self._display}")
        try:
            await wait_for_file_creation(x11_socket)
        except asyncio.TimeoutError:
            raise DockerError(f'x11 socket file "{x11_socket}" does not exist')

        if not hasattr(sys, "_called_from_test") or not sys._called_from_test:
            # Start vncconfig for tigervnc clipboard support, connection available only after socket creation.
            tigervncconfig_path = shutil.which("vncconfig")
            if tigervnc_path and tigervncconfig_path:
                self._vncconfig_process = await asyncio.create_subprocess_exec(
                    tigervncconfig_path, "-display", f":{self._display}", "-nowin"
                )

        # sometimes the VNC process can crash
        monitor_process(self._vnc_process, self._vnc_callback)

    def _vnc_callback(self, returncode):
        """
        Called when the process has stopped.

        :param returncode: Process returncode
        """

        if returncode != 0 and self._closing is False:
            self.project.emit(
                "log.error",
                {
                    "message": f"The vnc process has stopped with return code {returncode} for node '{self.name}'. Please restart this node."
                },
            )
            self._vnc_process = None

    async def _start_http(self):
        """
        Starts an HTTP tunnel to container localhost. It's not perfect
        but the only way we have to inject network packet is using nc.
        """

        log.debug("Forward HTTP for %s to %d", self.name, self._console_http_port)
        command = [
            "docker",
            "exec",
            "-i",
            self._cid,
            "/gns3/bin/busybox",
            "nc",
            "127.0.0.1",
            str(self._console_http_port),
        ]
        # We replace host and port in the server answer otherwise some link could be broken
        server = AsyncioRawCommandServer(
            command,
            replaces=[
                (
                    b"://127.0.0.1",  # {{HOST}} mean client host
                    b"://{{HOST}}",
                ),
                (
                    f":{self._console_http_port}".encode(),
                    f":{self.console}".encode(),
                ),
            ],
        )
        self._telnet_servers.append(
            await asyncio.start_server(server.run, self._manager.port_manager.console_host, self.console)
        )

    async def _window_size_changed_callback(self, columns, rows):
        """
        Called when the console window size has been changed.
        (when naws is enabled in the Telnet server)

        :param columns: number of columns
        :param rows: number of rows
        """

        # resize the container TTY.
        await self._manager.query("POST", f"containers/{self._cid}/resize?h={rows}&w={columns}")

    async def _start_console(self):
        """
        Starts streaming the console via telnet
        """

        class InputStream:
            def __init__(self):
                self._data = b""

            def write(self, data):
                self._data += data

            async def drain(self):
                if not self.ws.closed:
                    await self.ws.send_bytes(self._data)
                self._data = b""

        output_stream = asyncio.StreamReader()
        input_stream = InputStream()
        telnet = AsyncioTelnetServer(
            reader=output_stream,
            writer=input_stream,
            echo=True,
            naws=True,
            window_size_changed_callback=self._window_size_changed_callback,
        )
        try:
            self._telnet_servers.append(
                await asyncio.start_server(telnet.run, self._manager.port_manager.console_host, self.console)
            )
        except OSError as e:
            raise DockerError(
                f"Could not start Telnet server on socket {self._manager.port_manager.console_host}:{self.console}: {e}"
            )

        self._console_websocket = await self.manager.websocket_query(
            f"containers/{self._cid}/attach/ws?stream=1&stdin=1&stdout=1&stderr=1"
        )
        input_stream.ws = self._console_websocket
        output_stream.feed_data(self.name.encode() + b" console is now available... Press RETURN to get started.\r\n")
        asyncio.ensure_future(self._read_console_output(self._console_websocket, output_stream))

    async def _read_console_output(self, ws, out):
        """
        Reads Websocket and forward it to the telnet

        :param ws: Websocket connection
        :param out: Output stream
        """

        while True:
            msg = await ws.receive()
            if msg.type == aiohttp.WSMsgType.TEXT:
                out.feed_data(msg.data.encode())
            elif msg.type == aiohttp.WSMsgType.BINARY:
                out.feed_data(msg.data)
            elif msg.type == aiohttp.WSMsgType.ERROR:
                log.critical(f"Docker WebSocket Error: {ws.exception()}")
            else:
                out.feed_eof()
                await ws.close()
                break

    async def reset_console(self):
        """
        Reset the console.
        """

        if self._console_websocket:
            await self._console_websocket.close()
        await self._clean_servers()
        await self._start_console()

    async def is_running(self):
        """
        Checks if the container is running.

        :returns: True or False
        :rtype: bool
        """

        state = await self._get_container_state()
        if state == "running":
            return True
        if self.status == "started":  # The container crashed we need to clean
            await self.stop()
        return False

    async def restart(self):
        """
        Restart this Docker container.
        """

        await self.manager.query("POST", f"containers/{self._cid}/restart")
        log.info("Docker container '{name}' [{image}] restarted".format(name=self._name, image=self._image))

    async def _clean_servers(self):
        """
        Clean the list of running console servers
        """

        if len(self._telnet_servers) > 0:
            for telnet_server in self._telnet_servers:
                telnet_server.close()
                await telnet_server.wait_closed()
            self._telnet_servers = []

    async def stop(self):
        """
        Stops this Docker container.
        """

        try:
            if self._console_websocket:
                await self._console_websocket.close()
                self._console_websocket = None
            await self._clean_servers()
            await self._stop_ubridge()

            try:
                state = await self._get_container_state()
            except DockerHttp404Error:
                self.status = "stopped"
                return

            if state == "paused":
                await self.unpause()

            if not self._permissions_fixed:
                await self._fix_permissions()

            state = await self._get_container_state()
            if state != "stopped" or state != "exited":
                # t=5 number of seconds to wait before killing the container
                try:
                    await self.manager.query("POST", f"containers/{self._cid}/stop", params={"t": 5})
                    log.info(f"Docker container '{self._name}' [{self._image}] stopped")
                except DockerHttp304Error:
                    # Container is already stopped
                    pass
        # Ignore runtime error because when closing the server
        except RuntimeError as e:
            log.debug(f"Docker runtime error when closing: {str(e)}")
            return
        self.status = "stopped"

    async def pause(self):
        """
        Pauses this Docker container.
        """

        await self.manager.query("POST", f"containers/{self._cid}/pause")
        self.status = "suspended"
        log.info(f"Docker container '{self._name}' [{self._image}] paused")

    async def unpause(self):
        """
        Unpauses this Docker container.
        """

        await self.manager.query("POST", f"containers/{self._cid}/unpause")
        self.status = "started"
        log.info(f"Docker container '{self._name}' [{self._image}] unpaused")

    async def close(self):
        """
        Closes this Docker container.
        """

        self._closing = True
        if not (await super().close()):
            return False
        await self.reset()

    async def reset(self, release_nio_udp_ports=True):

        try:
            state = await self._get_container_state()
            if state == "paused" or state == "running":
                await self.stop()

            if self.console_type == "vnc":
                if self._vncconfig_process:
                    try:
                        self._vncconfig_process.terminate()
                        await self._vncconfig_process.wait()
                    except ProcessLookupError:
                        pass
                if self._vnc_process:
                    try:
                        self._vnc_process.terminate()
                        await self._vnc_process.wait()
                    except ProcessLookupError:
                        pass

                if self._display:
                    display = f"/tmp/.X11-unix/X{self._display}"
                    try:
                        if os.path.exists(display):
                            os.remove(display)
                    except OSError as e:
                        log.warning(f"Could not remove display {display}: {e}")

            # v – 1/True/true or 0/False/false, Remove the volumes associated to the container. Default false.
            # force - 1/True/true or 0/False/false, Kill then remove the container. Default false.
            try:
                await self.manager.query("DELETE", f"containers/{self._cid}", params={"force": 1, "v": 1})
            except DockerError:
                pass
            log.info("Docker container '{name}' [{image}] removed".format(name=self._name, image=self._image))

            if release_nio_udp_ports:
                for adapter in self._ethernet_adapters:
                    if adapter is not None:
                        for nio in adapter.ports.values():
                            if nio and isinstance(nio, NIOUDP):
                                self.manager.port_manager.release_udp_port(nio.lport, self._project)
        # Ignore runtime error because when closing the server
        except (DockerHttp404Error, RuntimeError) as e:
            log.debug(f"Docker error when closing: {str(e)}")
            return

    async def _add_ubridge_connection(self, nio, adapter_number):
        """
        Creates a connection in uBridge.

        :param nio: NIO instance or None if it's a dummy interface (if an interface is missing in ubridge you can't see it via ifconfig in the container)
        :param adapter_number: adapter number
        """

        try:
            adapter = self._ethernet_adapters[adapter_number]
        except IndexError:
            raise DockerError(
                "Adapter {adapter_number} doesn't exist on Docker container '{name}'".format(
                    name=self.name, adapter_number=adapter_number
                )
            )

        for index in range(4096):
            if f"tap-gns3-e{index}" not in psutil.net_if_addrs():
                adapter.host_ifc = f"tap-gns3-e{str(index)}"
                break
        if adapter.host_ifc is None:
            raise DockerError(
                "Adapter {adapter_number} couldn't allocate interface on Docker container '{name}'. Too many Docker interfaces already exists".format(
                    name=self.name, adapter_number=adapter_number
                )
            )
        bridge_name = f"bridge{adapter_number}"
        await self._ubridge_send(f"bridge create {bridge_name}")
        self._bridges.add(bridge_name)
        await self._ubridge_send(
            "bridge add_nio_tap bridge{adapter_number} {hostif}".format(
                adapter_number=adapter_number, hostif=adapter.host_ifc
            )
        )

        mac_address = int_to_macaddress(macaddress_to_int(self._mac_address) + adapter_number)
        custom_adapter = self._get_custom_adapter_settings(adapter_number)
        custom_mac_address = custom_adapter.get("mac_address")
        if custom_mac_address:
            mac_address = custom_mac_address

        try:
            await self._ubridge_send('docker set_mac_addr {ifc} {mac}'.format(ifc=adapter.host_ifc, mac=mac_address))
        except UbridgeError:
            log.warning(f"Could not set MAC address {mac_address} on interface {adapter.host_ifc}")


        log.debug(f"Move container {self.name} adapter {adapter.host_ifc} to namespace {self._namespace}")
        try:
            await self._ubridge_send(
                "docker move_to_ns {ifc} {ns} eth{adapter}".format(
                    ifc=adapter.host_ifc, ns=self._namespace, adapter=adapter_number
                )
            )
        except UbridgeError as e:
            raise UbridgeNamespaceError(e)
        else:
            log.info(f"Created adapter {adapter_number} with MAC address {mac_address} in namespace {self._namespace}")

        if nio:
            await self._connect_nio(adapter_number, nio)

    async def _get_namespace(self):

        result = await self.manager.query("GET", f"containers/{self._cid}/json")
        return int(result["State"]["Pid"])

    async def _connect_nio(self, adapter_number, nio):

        bridge_name = f"bridge{adapter_number}"
        await self._ubridge_send(
            "bridge add_nio_udp {bridge_name} {lport} {rhost} {rport}".format(
                bridge_name=bridge_name, lport=nio.lport, rhost=nio.rhost, rport=nio.rport
            )
        )

        if nio.capturing:
            await self._ubridge_send(
                'bridge start_capture {bridge_name} "{pcap_file}"'.format(
                    bridge_name=bridge_name, pcap_file=nio.pcap_output_file
                )
            )
        await self._ubridge_send(f"bridge start {bridge_name}")
        await self._ubridge_apply_filters(bridge_name, nio.filters)

    async def adapter_add_nio_binding(self, adapter_number, nio):
        """
        Adds an adapter NIO binding.

        :param adapter_number: adapter number
        :param nio: NIO instance to add to the slot/port
        """

        try:
            adapter = self._ethernet_adapters[adapter_number]
        except IndexError:
            raise DockerError(
                "Adapter {adapter_number} doesn't exist on Docker container '{name}'".format(
                    name=self.name, adapter_number=adapter_number
                )
            )

        if self.status == "started" and self.ubridge:
            await self._connect_nio(adapter_number, nio)

        adapter.add_nio(0, nio)
        log.info(
            "Docker container '{name}' [{id}]: {nio} added to adapter {adapter_number}".format(
                name=self.name, id=self._id, nio=nio, adapter_number=adapter_number
            )
        )

    async def adapter_update_nio_binding(self, adapter_number, nio):
        """
        Update an adapter NIO binding.

        :param adapter_number: adapter number
        :param nio: NIO instance to update the adapter
        """

        if self.ubridge:
            bridge_name = f"bridge{adapter_number}"
            if bridge_name in self._bridges:
                await self._ubridge_apply_filters(bridge_name, nio.filters)

    async def adapter_remove_nio_binding(self, adapter_number):
        """
        Removes an adapter NIO binding.

        :param adapter_number: adapter number

        :returns: NIO instance
        """

        try:
            adapter = self._ethernet_adapters[adapter_number]
        except IndexError:
            raise DockerError(
                "Adapter {adapter_number} doesn't exist on Docker VM '{name}'".format(
                    name=self.name, adapter_number=adapter_number
                )
            )

        await self.stop_capture(adapter_number)
        if self.ubridge:
            nio = adapter.get_nio(0)
            bridge_name = f"bridge{adapter_number}"
            await self._ubridge_send(f"bridge stop {bridge_name}")
            await self._ubridge_send(
                "bridge remove_nio_udp bridge{adapter} {lport} {rhost} {rport}".format(
                    adapter=adapter_number, lport=nio.lport, rhost=nio.rhost, rport=nio.rport
                )
            )

        adapter.remove_nio(0)

        log.info(
            "Docker VM '{name}' [{id}]: {nio} removed from adapter {adapter_number}".format(
                name=self.name, id=self.id, nio=adapter.host_ifc, adapter_number=adapter_number
            )
        )

    def get_nio(self, adapter_number):
        """
        Gets an adapter NIO binding.

        :param adapter_number: adapter number

        :returns: NIO instance
        """

        try:
            adapter = self._ethernet_adapters[adapter_number]
        except KeyError:
            raise DockerError(
                "Adapter {adapter_number} doesn't exist on Docker VM '{name}'".format(
                    name=self.name, adapter_number=adapter_number
                )
            )

        nio = adapter.get_nio(0)

        if not nio:
            raise DockerError(f"Adapter {adapter_number} is not connected")

        return nio

    @property
    def adapters(self):
        """
        Returns the number of Ethernet adapters for this Docker VM.

        :returns: number of adapters
        :rtype: int
        """

        return len(self._ethernet_adapters)

    @adapters.setter
    def adapters(self, adapters):
        """
        Sets the number of Ethernet adapters for this Docker container.

        :param adapters: number of adapters
        """

        if len(self._ethernet_adapters) == adapters:
            return

        self._ethernet_adapters.clear()
        for adapter_number in range(0, adapters):
            self._ethernet_adapters.append(EthernetAdapter())

        log.info(
            'Docker container "{name}" [{id}]: number of Ethernet adapters changed to {adapters}'.format(
                name=self._name, id=self._id, adapters=adapters
            )
        )

    async def pull_image(self, image):
        """
        Pulls an image from Docker repository
        """

        def callback(msg):
            self.project.emit("log.info", {"message": msg})

        await self.manager.pull_image(image, progress_callback=callback)

    async def _start_ubridge_capture(self, adapter_number, output_file):
        """
        Starts a packet capture in uBridge.

        :param adapter_number: adapter number
        :param output_file: PCAP destination file for the capture
        """

        adapter = f"bridge{adapter_number}"
        if not self.ubridge:
            raise DockerError("Cannot start the packet capture: uBridge is not running")
        await self._ubridge_send(f'bridge start_capture {adapter} "{output_file}"')

    async def _stop_ubridge_capture(self, adapter_number):
        """
        Stops a packet capture in uBridge.

        :param adapter_number: adapter number
        """

        adapter = f"bridge{adapter_number}"
        if not self.ubridge:
            raise DockerError("Cannot stop the packet capture: uBridge is not running")
        await self._ubridge_send(f"bridge stop_capture {adapter}")

    async def start_capture(self, adapter_number, output_file):
        """
        Starts a packet capture.

        :param adapter_number: adapter number
        :param output_file: PCAP destination file for the capture
        """

        nio = self.get_nio(adapter_number)
        if nio.capturing:
            raise DockerError(f"Packet capture is already activated on adapter {adapter_number}")

        nio.start_packet_capture(output_file)
        if self.status == "started" and self.ubridge:
            await self._start_ubridge_capture(adapter_number, output_file)

        log.info(
            "Docker VM '{name}' [{id}]: starting packet capture on adapter {adapter_number}".format(
                name=self.name, id=self.id, adapter_number=adapter_number
            )
        )

    async def stop_capture(self, adapter_number):
        """
        Stops a packet capture.

        :param adapter_number: adapter number
        """

        nio = self.get_nio(adapter_number)
        if not nio.capturing:
            return
        nio.stop_packet_capture()
        if self.status == "started" and self.ubridge:
            await self._stop_ubridge_capture(adapter_number)

        log.info(
            "Docker VM '{name}' [{id}]: stopping packet capture on adapter {adapter_number}".format(
                name=self.name, id=self.id, adapter_number=adapter_number
            )
        )

    async def _get_log(self):
        """
        Returns the log from the container

        :returns: string
        """

        result = await self.manager.query("GET", f"containers/{self._cid}/logs", params={"stderr": 1, "stdout": 1})
        return result

    async def delete(self):
        """
        Deletes the VM (including all its files).
        """

        await self.close()
        await super().delete()<|MERGE_RESOLUTION|>--- conflicted
+++ resolved
@@ -68,7 +68,6 @@
     :param extra_volumes: Additional directories to make persistent
     """
 
-<<<<<<< HEAD
     def __init__(
         self,
         name,
@@ -99,13 +98,6 @@
         super().__init__(
             name, node_id, project, manager, console=console, console_type=console_type, aux=aux, aux_type=aux_type
         )
-=======
-    def __init__(self, name, node_id, project, manager, image, console=None, aux=None, start_command=None,
-                 adapters=None, environment=None, console_type="telnet", aux_type="none", console_resolution="1024x768",
-                 console_http_port=80, console_http_path="/", extra_hosts=None, extra_volumes=[]):
-
-        super().__init__(name, node_id, project, manager, console=console, console_type=console_type, aux=aux, aux_type=aux_type)
->>>>>>> f1294cf2
 
         # force the latest image if no version is specified
         if ":" not in image:
