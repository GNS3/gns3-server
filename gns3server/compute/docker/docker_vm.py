--- conflicted
+++ resolved
@@ -239,12 +239,8 @@
         binds.append("{}:/gns3volumes/etc/network:rw".format(network_config))
 
         self._volumes = ["/etc/network"]
-<<<<<<< HEAD
 
         volumes = image_info.get("Config", {}).get("Volumes")
-=======
-        volumes = image_infos.get("Config", {}).get("Volumes")
->>>>>>> e4a6db8e
         if volumes is None:
             return binds
         for volume in volumes.keys():
@@ -468,11 +464,7 @@
     @asyncio.coroutine
     def _start_aux(self):
         """
-<<<<<<< HEAD
-        Starts an auxiliary console
-=======
         Start an auxiliary console
->>>>>>> e4a6db8e
         """
 
         # We can not use the API because docker doesn't expose a websocket api for exec
