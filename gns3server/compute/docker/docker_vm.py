--- conflicted
+++ resolved
@@ -437,11 +437,7 @@
         try:
             image_infos = await self._get_image_information()
         except DockerHttp404Error:
-<<<<<<< HEAD
-            log.info(f"Image '{self._image}' is missing, pulling it from Docker hub...")
-=======
             log.info("Image '{}' is missing, pulling it from Docker repository...".format(self._image))
->>>>>>> 0e89ff56
             await self.pull_image(self._image)
             image_infos = await self._get_image_information()
 
