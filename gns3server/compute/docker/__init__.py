#
# Copyright (C) 2015 GNS3 Technologies Inc.
#
# This program is free software: you can redistribute it and/or modify
# it under the terms of the GNU General Public License as published by
# the Free Software Foundation, either version 3 of the License, or
# (at your option) any later version.
#
# This program is distributed in the hope that it will be useful,
# but WITHOUT ANY WARRANTY; without even the implied warranty of
# MERCHANTABILITY or FITNESS FOR A PARTICULAR PURPOSE.  See the
# GNU General Public License for more details.
#
# You should have received a copy of the GNU General Public License
# along with this program.  If not, see <http://www.gnu.org/licenses/>.

"""
Docker server module.
"""

import os
import sys
import json
import asyncio
import logging
import aiohttp
import shutil
import platformdirs

from gns3server.utils import parse_version
from gns3server.utils.asyncio import locking
from gns3server.compute.base_manager import BaseManager
from gns3server.compute.docker.docker_vm import DockerVM
from gns3server.compute.docker.docker_error import DockerError, DockerHttp304Error, DockerHttp404Error

log = logging.getLogger(__name__)


# Be careful to keep it consistent
DOCKER_MINIMUM_API_VERSION = "1.25"
DOCKER_MINIMUM_VERSION = "1.13"
DOCKER_PREFERRED_API_VERSION = "1.30"
CHUNK_SIZE = 1024 * 8  # 8KB


class Docker(BaseManager):

    _NODE_CLASS = DockerVM

    def __init__(self):

        super().__init__()
        self._server_url = "/var/run/docker.sock"
        self._connected = False
        # Allow locking during ubridge operations
        self.ubridge_lock = asyncio.Lock()
        self._connector = None
        self._session = None
        self._api_version = DOCKER_MINIMUM_API_VERSION

    @staticmethod
    async def install_busybox(dst_dir):

        dst_busybox = os.path.join(dst_dir, "bin", "busybox")
        if os.path.isfile(dst_busybox):
            return
        for busybox_exec in ("busybox-static", "busybox.static", "busybox"):
            busybox_path = shutil.which(busybox_exec)
            if busybox_path:
                try:
                    # check that busybox is statically linked
                    # (dynamically linked busybox will fail to run in a container)
                    proc = await asyncio.create_subprocess_exec(
                        "ldd",
                        busybox_path,
                        stdout=asyncio.subprocess.PIPE,
                        stderr=asyncio.subprocess.DEVNULL
                    )
                    stdout, _ = await proc.communicate()
                    if proc.returncode == 1:
                        # ldd returns 1 if the file is not a dynamic executable
                        log.info(f"Installing busybox from '{busybox_path}' to '{dst_busybox}'")
                        shutil.copy2(busybox_path, dst_busybox, follow_symlinks=True)
                        return
                    else:
                        log.warning(f"Busybox '{busybox_path}' is dynamically linked\n"
                                    f"{stdout.decode('utf-8', errors='ignore').strip()}")
                except OSError as e:
                    raise DockerError(f"Could not install busybox: {e}")
        raise DockerError("No busybox executable could be found")

    @staticmethod
    def resources_path():
        """
        Get the Docker resources storage directory
        """

        appname = vendor = "GNS3"
        docker_resources_dir = os.path.join(platformdirs.user_data_dir(appname, vendor, roaming=True), "docker", "resources")
        os.makedirs(docker_resources_dir, exist_ok=True)
        return docker_resources_dir

    async def install_resources(self):
        """
        Copy the necessary resources to a writable location and install busybox
        """

        try:
            dst_path = self.resources_path()
            log.info(f"Installing Docker resources in '{dst_path}'")
            from gns3server.controller import Controller
            Controller.instance().install_resource_files(dst_path, "compute/docker/resources")
            await self.install_busybox(dst_path)
        except OSError as e:
            raise DockerError(f"Could not install Docker resources to {dst_path}: {e}")

    async def _check_connection(self):

        if not self._connected:
            try:
                self._connected = True
                version = await self.query("GET", "version")
            except (aiohttp.ClientError, FileNotFoundError):
                self._connected = False
                raise DockerError("Can't connect to docker daemon")

            docker_version = parse_version(version["ApiVersion"])

            if docker_version < parse_version(DOCKER_MINIMUM_API_VERSION):
                raise DockerError(
                    f"Docker version is {version['Version']}. "
                    f"GNS3 requires a minimum version of {DOCKER_MINIMUM_VERSION}"
                )

            preferred_api_version = parse_version(DOCKER_PREFERRED_API_VERSION)
            if docker_version >= preferred_api_version:
                self._api_version = DOCKER_PREFERRED_API_VERSION

    def connector(self):

        if self._connector is None or self._connector.closed:
            if not sys.platform.startswith("linux"):
                raise DockerError("Docker is supported only on Linux")
            try:
                self._connector = aiohttp.connector.UnixConnector(self._server_url, limit=None)
            except (aiohttp.ClientError, FileNotFoundError):
                raise DockerError("Can't connect to docker daemon")
        return self._connector

    async def unload(self):

        await super().unload()
        if self._connected:
            if self._connector and not self._connector.closed:
                await self._connector.close()
        if self._session and not self._session.closed:
            await self._session.close()

    async def query(self, method, path, data={}, params={}):
        """
        Makes a query to the Docker daemon and decode the request

        :param method: HTTP method
        :param path: Endpoint in API
        :param data: Dictionary with the body. Will be transformed to a JSON
        :param params: Parameters added as a query arg
        """

        response = await self.http_query(method, path, data=data, params=params)
        body = await response.read()
        response.close()
        if body and len(body):
            if response.headers.get('CONTENT-TYPE') == 'application/json':
                body = json.loads(body.decode("utf-8"))
            else:
                body = body.decode("utf-8")
        log.debug("Query Docker %s %s params=%s data=%s Response: %s", method, path, params, data, body)
        return body

    async def http_query(self, method, path, data={}, params={}, timeout=300):
        """
        Makes a query to the docker daemon

        :param method: HTTP method
        :param path: Endpoint in API
        :param data: Dictionnary with the body. Will be transformed to a JSON
        :param params: Parameters added as a query arg
        :param timeout: Timeout
        :returns: HTTP response
        """

        data = json.dumps(data)
        if timeout is None:
            timeout = 60 * 60 * 24 * 31  # One month timeout

<<<<<<< HEAD
        if path == "version":
            url = "http://docker/v1.12/" + path  # API of docker v1.0
=======
        if path == 'version':
            url = "http://docker/v1.24/" + path
>>>>>>> 0a08031d
        else:
            url = "http://docker/v" + DOCKER_MINIMUM_API_VERSION + "/" + path
        try:
            if path != "version":  # version is use by check connection
                await self._check_connection()
            if self._session is None or self._session.closed:
                connector = self.connector()
                self._session = aiohttp.ClientSession(connector=connector)
            response = await self._session.request(
                method,
                url,
                params=params,
                data=data,
                headers={
                    "content-type": "application/json",
                },
                timeout=timeout,
            )
        except aiohttp.ClientError as e:
            raise DockerError(f"Docker has returned an error: {e}")
        except asyncio.TimeoutError:
            raise DockerError("Docker timeout " + method + " " + path)
        if response.status >= 300:
            body = await response.read()
            try:
                body = json.loads(body.decode("utf-8"))["message"]
            except ValueError:
                pass
            log.debug(f"Query Docker {method} {path} params={params} data={data} Response: {body}")
            if response.status == 304:
                raise DockerHttp304Error(f"Docker has returned an error: {response.status} {body}")
            elif response.status == 404:
                raise DockerHttp404Error(f"Docker has returned an error: {response.status} {body}")
            else:
                raise DockerError(f"Docker has returned an error: {response.status} {body}")
        return response

    async def websocket_query(self, path, params={}):
        """
        Opens a websocket connection

        :param path: Endpoint in API
        :param params: Parameters added as a query arg
        :returns: Websocket
        """

        url = "http://docker/v" + self._api_version + "/" + path
        connection = await self._session.ws_connect(url, origin="http://docker", autoping=True)
        return connection

    @locking
    async def pull_image(self, image, progress_callback=None):
        """
        Pulls an image from the Docker repository

        :params image: Image name
        :params progress_callback: A function that receive a log message about image download progress
        """

        try:
            await self.query("GET", f"images/{image}/json")
            return  # We already have the image skip the download
        except DockerHttp404Error:
            pass

        if progress_callback:
            progress_callback(f"Pulling '{image}' from docker hub")
        try:
            response = await self.http_query("POST", "images/create", params={"fromImage": image}, timeout=None)
        except DockerError as e:
            raise DockerError(
                f"Could not pull the '{image}' image from Docker Hub, "
                f"please check your Internet connection (original error: {e})"
            )
        # The pull api will stream status via an HTTP JSON stream
        content = ""
        while True:
            try:
                chunk = await response.content.read(CHUNK_SIZE)
            except aiohttp.ServerDisconnectedError:
                log.error(f"Disconnected from server while pulling Docker image '{image}' from docker hub")
                break
            except asyncio.TimeoutError:
                log.error(f"Timeout while pulling Docker image '{image}' from docker hub")
                break
            if not chunk:
                break
            content += chunk.decode("utf-8")

            try:
                while True:
                    content = content.lstrip(" \r\n\t")
                    answer, index = json.JSONDecoder().raw_decode(content)
                    if "progress" in answer and progress_callback:
                        progress_callback("Pulling image {}:{}: {}".format(image, answer["id"], answer["progress"]))
                    content = content[index:]
            except ValueError:  # Partial JSON
                pass
        response.close()
        if progress_callback:
            progress_callback(f"Success pulling image {image}")

    async def list_images(self):
        """
        Gets Docker image list.

        :returns: list of dicts
        :rtype: list
        """

        images = []
        for image in await self.query("GET", "images/json", params={"all": 0}):
            if image["RepoTags"]:
                for tag in image["RepoTags"]:
                    if tag != "<none>:<none>":
                        images.append({"image": tag})
        return sorted(images, key=lambda i: i["image"])<|MERGE_RESOLUTION|>--- conflicted
+++ resolved
@@ -193,13 +193,8 @@
         if timeout is None:
             timeout = 60 * 60 * 24 * 31  # One month timeout
 
-<<<<<<< HEAD
-        if path == "version":
-            url = "http://docker/v1.12/" + path  # API of docker v1.0
-=======
         if path == 'version':
             url = "http://docker/v1.24/" + path
->>>>>>> 0a08031d
         else:
             url = "http://docker/v" + DOCKER_MINIMUM_API_VERSION + "/" + path
         try:
