--- conflicted
+++ resolved
@@ -110,11 +110,7 @@
         body = await response.read()
         response.close()
         if body and len(body):
-<<<<<<< HEAD
-            if response.headers["CONTENT-TYPE"] == "application/json":
-=======
             if response.headers.get('CONTENT-TYPE') == 'application/json':
->>>>>>> 0d25727c
                 body = json.loads(body.decode("utf-8"))
             else:
                 body = body.decode("utf-8")
