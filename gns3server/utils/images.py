--- conflicted
+++ resolved
@@ -23,14 +23,12 @@
 from typing import List, AsyncGenerator
 from ..config import Config
 from . import force_unix_path
-<<<<<<< HEAD
+from io import DEFAULT_BUFFER_SIZE
 
 import gns3server.db.models as models
 from gns3server.db.repositories.images import ImagesRepository
 from gns3server.utils.asyncio import wait_run_in_executor
-=======
-from io import DEFAULT_BUFFER_SIZE
->>>>>>> 35e15190
+
 
 import logging
 
@@ -257,11 +255,7 @@
                 if stopped_event is not None and stopped_event.is_set():
                     log.error(f"MD5 sum calculation of `{path}` has stopped due to cancellation")
                     return
-<<<<<<< HEAD
-                buf = f.read(1024)
-=======
                 buf = f.read(DEFAULT_BUFFER_SIZE)
->>>>>>> 35e15190
                 if not buf:
                     break
                 m.update(buf)
