--- conflicted
+++ resolved
@@ -83,17 +83,9 @@
                                 with open(os.path.join(root, filename), "rb") as f:
                                     # read the first 7 bytes of the file.
                                     elf_header_start = f.read(7)
-<<<<<<< HEAD
-                                # valid IOS images must start with the ELF magic number, be 32-bit, big endian and have an ELF version of 1
-                                if (
-                                    not elf_header_start == b"\x7fELF\x01\x02\x01"
-                                    and not elf_header_start == b"\x7fELF\x01\x01\x01"
-                                ):
-=======
                                 # valid IOU or IOS images must start with the ELF magic number, be 32-bit or 64-bit,
                                 # little endian and have an ELF version of 1
                                 if elf_header_start != b'\x7fELF\x02\x01\x01' and elf_header_start != b'\x7fELF\x01\x01\x01':
->>>>>>> 0561aba9
                                     continue
 
                             images.append(
