#
# Copyright (C) 2014 GNS3 Technologies Inc.
#
# This program is free software: you can redistribute it and/or modify
# it under the terms of the GNU General Public License as published by
# the Free Software Foundation, either version 3 of the License, or
# (at your option) any later version.
#
# This program is distributed in the hope that it will be useful,
# but WITHOUT ANY WARRANTY; without even the implied warranty of
# MERCHANTABILITY or FITNESS FOR A PARTICULAR PURPOSE.  See the
# GNU General Public License for more details.
#
# You should have received a copy of the GNU General Public License
# along with this program.  If not, see <http://www.gnu.org/licenses/>.

import re
import copy
import asyncio
import asyncio.subprocess

import logging

log = logging.getLogger(__name__)

READ_SIZE = 4096


class AsyncioRawCommandServer:
    """
    Expose a process on the network his stdoud and stdin will be forward
    on network
    """

    def __init__(self, command, replaces=[]):
        """
        :param command: Command to run
        :param replaces: List of tuple to replace in the output ex: [(b":8080", b":6000")]
        """
        self._command = command
        self._replaces = replaces
        # We limit number of process
        self._lock = asyncio.Semaphore(value=4)

    async def run(self, network_reader, network_writer):
        await self._lock.acquire()
        process = await asyncio.subprocess.create_subprocess_exec(
            *self._command,
            stdout=asyncio.subprocess.PIPE,
            stderr=asyncio.subprocess.STDOUT,
            stdin=asyncio.subprocess.PIPE
        )
        try:
            await self._process(network_reader, network_writer, process.stdout, process.stdin)
        except ConnectionResetError:
            network_writer.close()
        if process.returncode is None:
            process.kill()
        await process.wait()
        self._lock.release()

    async def _process(self, network_reader, network_writer, process_reader, process_writer):
        replaces = []
        # Server host from the client point of view
        host = network_writer.transport.get_extra_info("sockname")[0]
        for replace in self._replaces:
            if b"{{HOST}}" in replace[1]:
                replaces.append(
                    (
                        replace[0],
                        replace[1].replace(b"{{HOST}}", host.encode()),
                    )
                )
            else:
                replaces.append(
                    (
                        replace[0],
                        replace[1],
                    )
                )

        network_read = asyncio.ensure_future(network_reader.read(READ_SIZE))
        reader_read = asyncio.ensure_future(process_reader.read(READ_SIZE))
        timeout = 30

        while True:
            done, pending = await asyncio.wait(
                [network_read, reader_read], timeout=timeout, return_when=asyncio.FIRST_COMPLETED
            )
            if len(done) == 0:
                raise ConnectionResetError()
            for coro in done:
                data = coro.result()
                if coro == network_read:
                    if network_reader.at_eof():
                        raise ConnectionResetError()

                    network_read = asyncio.ensure_future(network_reader.read(READ_SIZE))

                    process_writer.write(data)
                    await process_writer.drain()
                elif coro == reader_read:
                    if process_reader.at_eof():
                        raise ConnectionResetError()

                    reader_read = asyncio.ensure_future(process_reader.read(READ_SIZE))

                    for replace in replaces:
                        data = data.replace(replace[0], replace[1])
                    timeout = 2  # We reduce the timeout when the process start to return stuff to avoid problem with server not closing the connection

                    network_writer.write(data)
                    await network_writer.drain()


if __name__ == "__main__":
    logging.basicConfig(level=logging.DEBUG)
    loop = asyncio.get_event_loop()

    command = ["nc", "localhost", "80"]
<<<<<<< HEAD
    server = AsyncioRawCommandServer(
        command,
        replaces=[
            (
                b"work",
                b"{{HOST}}",
            )
        ],
    )
    coro = asyncio.start_server(server.run, "0.0.0.0", 4444, loop=loop)
=======
    server = AsyncioRawCommandServer(command, replaces=[(b"work", b"{{HOST}}", )])
    coro = asyncio.start_server(server.run, '0.0.0.0', 4444)
>>>>>>> 59a89c5f
    s = loop.run_until_complete(coro)

    try:
        loop.run_forever()
    except KeyboardInterrupt:
        pass
    # Close the server
    s.close()
    loop.run_until_complete(s.wait_closed())
    loop.close()<|MERGE_RESOLUTION|>--- conflicted
+++ resolved
@@ -118,7 +118,6 @@
     loop = asyncio.get_event_loop()
 
     command = ["nc", "localhost", "80"]
-<<<<<<< HEAD
     server = AsyncioRawCommandServer(
         command,
         replaces=[
@@ -128,11 +127,7 @@
             )
         ],
     )
-    coro = asyncio.start_server(server.run, "0.0.0.0", 4444, loop=loop)
-=======
-    server = AsyncioRawCommandServer(command, replaces=[(b"work", b"{{HOST}}", )])
-    coro = asyncio.start_server(server.run, '0.0.0.0', 4444)
->>>>>>> 59a89c5f
+    coro = asyncio.start_server(server.run, "0.0.0.0", 4444)
     s = loop.run_until_complete(coro)
 
     try:
