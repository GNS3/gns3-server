# Change Log

<<<<<<< HEAD
## 3.0.0a3 27/12/2022

* Add web-ui v3.0.0a3
* Add config option to change the server name. Ref #2149
* Option to disable image discovery and do not scan parent directory
* Allow raw images by default. Fixes https://github.com/GNS3/gns3-server/issues/2097
* Fix bug when creating Dynamips router with chassis setting
* Stricter checks to create/update an Ethernet switch and add tests
* Fix schema for removing WICs from Cisco routers. Fixes #3392
* Fix issues with VMnet interface on macOS >= 11.0. Ref #3381
* Use importlib_resources instead of pkg_resources and install built-in appliances in config dir.
* Fix console vnc don't use configured ports in some case. Fixes #2111
* Add missing VMware settings in gns3_server.conf
* Make version PEP 440 compliant
* Support for Python 3.11
* Allow for more dependency versions at patch level
* Replace deprecated distro.linux_distribution() call
* Update gns3.service.systemd
* Fix some issues with HTTP notification streams
* gns3.service.openrc: make openrc script posix compliant
* fix: use exact match to find interface in windows to avoid get wrong interface
=======
## 2.2.36 04/01/2023

* Install web-ui v2.2.36
* Add Trusted Platform Module (TPM) support for Qemu VMs
* Require Dynamips 0.2.23 and bind Dynamips hypervisor on 127.0.0.1
* Delete the built-in appliance directory before installing updated files
* Use a stock BusyBox for the Docker integration
* Overwrite built-in appliance files when starting a more recent version of the server
* Fix reset console. Fixes #1619
* Only use importlib_resources for Python <= 3.9. Fixes #2147
* Support when the user field defined in Docker container is an ID. Fixes #2134
>>>>>>> f8f5d7ec

## 2.2.35.1 10/11/2022

* Re-release Web-Ui v2.2.35

## 2.2.35 08/11/2022

* Release web-ui v2.2.35
* Fix issues with VMnet interface on macOS >= 11.0. Ref #3381
* Use importlib_resources instead of pkg_resources and install built-in appliances in config dir.
* Fix console vnc don't use configured ports in some case. Fixes #2111
* Add missing VMware settings in gns3_server.conf
* Make version PEP 440 compliant
* Support for Python 3.11
* Allow for more dependency versions at patch level
* Replace deprecated distro.linux_distribution() call
* Update gns3.service.systemd
* gns3.service.openrc: make openrc script posix compliant
* fix: use exact match to find interface in windows to avoid get wrong interface

## 3.0.0a2 06/09/2022

* Add web-ui v3.0.0a2
* Upgrade FastAPI to v0.82.0
* API endpoint to get the locked status of a project
* Global project lock and unlock
* Update appliance files
* Require name for custom adapters. Fixes #2098
* Allow empty adapter slots for Dynamips templates. Ref https://github.com/GNS3/gns3-gui/issues/3373
* Use original $PATH in init.sh for Docker containers. Ref #2069

## 3.0.0a1 04/08/2022

* Bundle gns3-web-ui v3.0.0a1
* Use default symbol theme if none is provided when loading appliances
* Allow default symbol theme to be configured in config file
* Optionally allow Qemu raw images
* Ignore image detection for IOU user libraries in image directory
* Don't show optional token param in API docs
* Fix check for 32-bit in ELF header
* Checks for valid hostname on server side for Dynamips, IOU, Qemu and Docker nodes
* Only check files (not directories) when looking for new images on file system.
* Support user defined loader/libraries to run IOU
* Make 'vendor_url' and 'maintainer_email' optional for template validation.
* Allow auth token to be passed as a URL param
* HTTP middleware create issues when streaming project archive
* Add zstandard compression support for project export
* Make sure that the temporary image file is removed after uploading an image
* Do not cache to md5sum file in some situations
* Detect new images added to the default image directory. * Images can be present before the server starts or while it is running * Images are recorded in the database
* Support delete Qemu disk image from API Return the real disk image name in the 'hdx_disk_image_backed' property for Qemu VMs
* Handle creating Qemu disk images and resizing
* Finish to clean up local setting usage. Ref #1460
* "Local" command line parameter is only for stopping a server that has been started by the desktop GUI
* Fix AsyncSession handling after breaking changes in FastAPI 0.74.0 See https://github.com/tiangolo/fastapi/releases/tag/0.74.0 for details.
* Detect image type instead of requesting it from user
* Drop Python 3.6 support and require Python >= 3.7
* Drop Windows support
* Add connect endpoint for computes Param to connect to compute after creation Report compute unauthorized HTTP errors to client
* Replace CORS origins by origin regex
* Change default config settings
* Update Docker image for tests
* Fix calls to static methods in server.py
* Do not require the local server param to open a .gns3 file. Fixes https://github.com/GNS3/gns3-gui/issues/2421 Ref #1460
* Do not automatically install appliance after uploading image
* Ignore OSError when closing websocket
* Allow empty compute_id. Ref #1657
* Secure controller to compute communication using HTTP basic authentication
* Secure websocket endpoints
* Fix issue when updating a template
* Allocate compute when compute_id is unset
* Return the current controller hostname/IP from any compute
* Remove Qemu legacy networking support
* Add a custom version to an appliance
* Appliance management refactoring: * Install an appliance based on selected version * Each template have unique name and version * Allow to download an appliance file
* Finalize image management refactoring and auto install appliance if possible
* Sqlite doesn't allow BigInteger to be used as an primary key with autoincrement
* Add isolate and unisolate endpoints. Ref https://github.com/GNS3/gns3-gui/issues/3190
* Small db tables adjustments
* Add index for "name" field in role table
* Allow images to be stored in subdirs and used by templates.
* Option to prune images when deleting template.
* Associate images when creating or updating a template.
* Add prune images endpoint. Use many-to-many relationship between images and templates.
* Check if user has the right to add a permission
* Only use the necessary HTTP methods for default permissions
* Add /permissions/prune to delete orphaned permissions
* Check a permission matches an existing route before it is allowed to be created.
* Remove busybox and copy system busybox in setup.py
* Save image size + start to automatic template creation based on image checksum.
* Upgrade dependencies
* Fix "-machine accel=tcg" check
* Allow logged in user to change some of its data. Administrators can lock users using the `is_active` field.
* Symbols endpoints (except upload) don't require authentication.
* Update to the udhcpc wrapper script. Ref #1890
* Fix link style merge
* Start refactoring for images management
* Allow controller to be reloaded using the API. Fixes #1743
* Use a stock BusyBox for the Docker Integration
* Move "/{project_id}/templates/{template_id}" endpoint.
* Add last login info for users.
* Change RBAC field names from builtin to is_builtin
* Add user permissions + RBAC tests.
* Add description for user permission.
* Save/restore appliances Etag.
* Allow to set the initial super admin username / password in server config file. Ref #1857
* Require authentication for get_user_memberships endpoint.
* Change method to prevent forbidden directory traversal. Ref #1894
* Add user groups support.
* Add delete cascade on foreign keys for appliance table
* Enable SQL foreign key support for SQLite
* Add missing CORS origins.
* Show topology path when check topology schema fails.
* Protect controller notification endpoints. Ref #1888 (WebSocket endpoint is not secured, it takes an optional token).
* Use uuid5 to create new compute_id. Fixes #1641 #1887
* Protect the API and add alternative authentication endpoint.
* Secure users API and handle manual password recovery.
* Add default super admin account in controller db.
* Complete type annotations for API endpoints.
* Detect the app is exiting and avoid reconnecting to computes.
* Move schemas between compute and controller subpackages
* Remove traceng code.
* Move error responses to API routers.
* Wait for local compute to be started. Don't reconnect to local compute when server is being stopped.
* Rename ssl and auth configuration file settings. Add enable SSL config validator. Strict configuration file validation: any error will prevent the server to start. Core server logic moved to a Server class.
* Generate new config for each test. Fixes tests.
* Use Pydantic to validate the server config file.
* Add symbol dimensions endpoint and SSL support for packet capture with remote HTTPS server.
* Save computes to database
* Generate a new list in template schema defaults.
* Generate JWT secret key if none is configured in the config file. Change location of the database.
* User authentication with tests.
* Refactor tests and start work on database integration.
* Move endpoints to routes & preparations to use a database.
* Providing the path to create a project is now deprecated.
* Add back script to create a self-signed SSL certificate.
* Make sure all HTTP exceptions return JSON with a "message" field instead of "detail"
* Make Swagger Ui the default for API documentation
* Move to version 3 of the REST API. Rename packet capture endpoints.
* Use pydantic for data validation (instead of jsonschema) Fix/improve various pydantic schema models.
* Automate API documentation publishing.
* Publish API documentation generated by FastAPI.
* Overwrite uvicorn loggers.
* Do not automatically connect to local compute.
* Add HTTP client to reuse the aiohttp session where needed. Remove unnecessary aiohttp exceptions.
* Warn not to use the private compute API. Fixes #1593.
* Migrate PCAP streaming code to work with FastAPI.
* Refactor WebSocket console code to work with FastAPI. Fix endpoint routes.
* Use dependencies and group common HTTP responses in endpoints.
* Migration to FastAPI
* Prioritize the config disk over HD-D for Qemu VMs. Fixes https://github.com/GNS3/gns3-gui/issues/3036
* Create config disk property false by default for Qemu templates
* Set default disk interface type to "none". Fail-safe: use "ide" if an image is set but no interface type is configured. Use the HDA disk interface type if none has been configured for HDD.
* Add explicit option to automatically create or not the config disk. Off by default.
* Auxiliary console support for Qemu. Ref #2873 Improvements for auxiliary console support for Docker and Dynamips.
* Fix AUX console not allocated for Dynamips IOS routers.
* Disallow to rename a running node. Fixes https://github.com/GNS3/gns3-gui/issues/2499
* Support to reset all console connections. Ref https://github.com/GNS3/gns3-server/issues/1619
* Support to reset links. Fixes https://github.com/GNS3/gns3-server/issues/1620
* Add maxcpus property for Qemu VMs. Ref #1674
* QEMU config disk support
* Read folder structure correctly for custom symbols. Fixes https://github.com/GNS3/gns3-gui/issues/2856
* Add total RAM, CPUs and disk size to servers summary as well as disk usage in percent. Fixes https://github.com/GNS3/gns3-server/issues/1532
* Resource constraints for Docker VMs.
* Update IOUtools. Ref #1627
* Use parent directory as working directory for project duplication and snapshots. Fixes https://github.com/GNS3/gns3-gui/issues/2909
* Support for "usage" for "Cloud" nodes. Fixes https://github.com/GNS3/gns3-gui/issues/2887 Allow "usage" for all builtin nodes (not exposed in Ui).

## 2.2.34 28/08/2022

* Use original $PATH in init.sh for Docker containers. Ref #2069
* Support pytest-asyncio 0.19.0
* Upgrade dev dependencies and fix issues after upgrading to pytest-aiohttp v1.0.4
* Update compute.py

## 2.2.33.1 21/06/2022

* Add missing file for web-ui v2.2.33

## 2.2.33 20/06/2022

* Release web-ui v2.2.33
* Upgrade sentry-sdk and psutil
* Remove parameter "Name" not useful to create a Docker container
* Support to reset all console connections. Ref https://github.com/GNS3/gns3-server/issues/1619
* Config option to disable built-in templates
* Add hostname entry to sample network config for Docker nodes. Fixes #2039
* Run Xtigervnc with MIT-SHM extension disabled for Docker VNC console support. Fixes #2071
* Added OpenRC init script

## 2.2.32 27/04/2022

* Docker: load custom interface files from /etc/network/interfaces (commented by default). Ref #2052
* Release web UI 2.2.32
* Create `/etc/network/interfaces.d` in Docker container. Fixes #2052
* Prettify Docker '/etc/network/interfaces' file. Ref #2040
* Use public DSNs for Sentry
* Fix VMware Fusion VM does not start on macOS >= 11. Fixes #2027
* Include conf file in MANIFEST.in Ref #2044
* Use Python 3.7 to publish API documentation
* Development on 2.2.32dev1

## 2.2.31 26/02/2022

* Install setuptools v59.6.0 when using Python 3.6

## 2.2.30 25/02/2022

* Support GNS3 variables in Docker environment variables. Fixes #2033
* Release web UI 2.2.30
* Set setuptools to v60.6.0
* qemu_vm.py Linked node test.
* Fix dead link in README.rst Fixes #2022

## 2.2.29 08/01/2022

* Release web UI 2.2.29
* Add NixOS in list of distributions with a package

## 2.2.28 15/12/2021

* Fix compute Docker test. Fixes #2003
* Release web UI 2.2.28
* Simpler Systemd service file. Ref #1996

## 2.2.27 12/11/2021

* Release web UI 2.2.27
* Fix unhandled KeyError exception when starting Docker container. Ref #1991

## 2.2.26 08/10/2021

* Release web UI 2.2.26
* Sort symbols by theme. Fixes https://github.com/GNS3/gns3-gui/issues/3230
* Fix memory percentage left warning. Fixes #1966
* Update affinity symbols. Fixes https://github.com/GNS3/gns3-gui/issues/3232

## 2.2.25 14/09/2021

* Release web UI 2.2.25
* Fix issue preventing to use custom nested symbols. Fixes #1969
* Updated affinity symbols
* Fix qemu-img rebase code to support Qemu 6.1. Ref https://github.com/GNS3/gns3-server/pull/1962
* Reinstate qemu-img rebase
* Return disk usage for partition that contains the default project directory. Fixes #1947
* Explicitly require setuptools, utils/get_resource.py imports pkg_resources

## 2.2.24 25/08/2021

* Release web UI 2.2.24
* Fix issue when searching for image with relative path. Fixes #1925
* Fix wrong error when NAT interface is not allowed. Fixes #1943
* Fix incorrect Qemu binary selected when importing template. Fixes https://github.com/GNS3/gns3-gui/issues/3216
* Fix error when updating a link style. Fixes https://github.com/GNS3/gns3-gui/issues/2461
* Some fixes for early support for Python3.10 The loop parameter has been removed from most of asyncio‘s high-level API following deprecation in Python 3.8.
* Early support for Python3.10 Fixes #1940
* Bump pywin32 from 300 to 301

## 2.2.23 05/08/2021

* Release web UI 2.2.23
* Fix hostname inconsistencies during script execution
* Add option `--without-kvm`
* Add a `reload` server endpoint. Fixes #1926
* Handle -no-kvm param deprecated in Qemu >= v5.2
* Fix binary websocket access to the console
* Change how to generate random MAC addresses
* setup.py: prevent installing tests directory
* Support cloning of encrypted qcow2 base image files
* Fix VMware VM support on Linux and Windows. Fixes #1919

## 2.2.22 10/06/2021

* Fix VMware support on macOS BigSur
* Link style support. Fixes https://github.com/GNS3/gns3-gui/issues/2461
* Release web UI version 2.2.22
* Preserve auto_start/auto_open/auto_close when restoring snapshot
* Fix uBridge errors for cloud nodes not visible in logs. Fixes #1895
* Prevent directory traversal. Fixes #1894

## 2.2.21 10/05/2021

* Release Web-Ui v2.2.21
* Improvements for get symbol dimensions endpoint. Ref #1885

## 2.2.20 09/04/2021

* Release Web UI version 2.2.20
* Fix packet capture with HTTPS remote server. Fixes #1882
* Sync appliance files and remove old ones after sync with online repo. Fixes #1876
* Upgrade dependencies
* Fix export for missing files
* Fix issue when trying to export temporary Dynamips files.

## 2.2.19 05/03/2021

* Launch projects marked for auto open after SIGHUP is received
* Release Web UI 2.2.19
* Fix console type error when creating Ethernet switch node. Fixes #1873
* Upgrade Jinja to version 2.11.3. Fixes #1865

## 2.2.18 16/02/2021

* SIGHUP: remove projects with an empty project directory.
* Release Web UI 2.2.18
* Catch OSError exception in psutil. Fixes https://github.com/GNS3/gns3-gui/issues/3127
* Expose 'auto_open' and 'auto_start' properties in API when creating project. Fixes https://github.com/GNS3/gns3-gui/issues/3119
* Add mtools package information. Ref https://github.com/GNS3/gns3-gui/issues/3076
* Fix warning: 'ide-drive' is deprecated when using recent version of Qemu. Fixes https://github.com/GNS3/gns3-gui/issues/3101
* Fix bug when starting of vpcs stopped with "quit". Fixes https://github.com/GNS3/gns3-gui/issues/3110
* Fix WinError 0 handling
* Stop uBridge if VPCS node has been terminated. Ref https://github.com/GNS3/gns3-gui/issues/3110
* Allow cloned QEMU disk images to be resized before the node starts, by cloning the disk image in response to a resize request instead of waiting until the node starts.
* Fix(readme): update python version from 3.5.3 to 3.6
* Use HDD disk image as startup QEMU config disk
* Create config disk property false by default for Qemu templates
* Set default disk interface type to "none".
* Add explicit option to automatically create or not the config disk. Off by default.
* QEMU config disk support


## 2.2.17 04/12/2020

* Close and remove projects deleted from disks after SIGHUP signal is received.
* Release Web Ui 2.2.17
* New config file options to configure the VNC console port range.
* Use asyncio.all_tasks instead of deprecated method for Python 3.9 compatibility.

## 2.2.16 05/11/2020

* Option to allocate or not the vCPUs and RAM settings for the GNS3 VM. Fixes https://github.com/GNS3/gns3-gui/issues/3069
* Release Web UI version 2.2.16
* Fix wrong defaults for images_path, configs_path, appliances_path. Fixes #1829
* Use EnvironmentFile for Systemd service. Ref https://github.com/GNS3/gns3-gui/issues/3048
* Fix SSL support for controller and local compute. Fixes #1826
* Prevent WIC to be added/removed while Dynamips router is running. Fixes https://github.com/GNS3/gns3-gui/issues/3082
* Fix bug with application id allocation for IOU nodes. Fixes #3079
* Allow commas in image paths and VM name for Qemu VMs. Fixes https://github.com/GNS3/gns3-gui/issues/3065

## 2.2.15 07/10/2020

* Fix symbol retrieval issue. Ref #1824
* Fixes update() missing 2 required positional arguments: 'name' and 'value'. Fixes #1821 #1825
* Fix Hyper-V based GNS3 VM WMI issue. Fixes #1822
* Release Web-Ui version 2020.4.0-beta.1

## 2.2.14 14/09/2020

* Release Web-Ui version 2020.3.0-beta.4
* Add '-smp sockets=1' by default for Qemu VMs. Ref https://github.com/GNS3/gns3-gui/issues/3047
* Implement full restart if user reload a Qemu VM which has been updated. Fixes https://github.com/GNS3/gns3-gui/issues/3038

## 2.2.13 04/09/2020

* Release Web-Ui 2020.3.0-beta.3
* Fix issue when resuming Qemu VM. Fixes https://github.com/GNS3/gns3-gui/issues/3027

## 2.2.12 07/08/2020

* Release Web-Ui version 2020.3.0-beta.2
* Catch exception when psutil returns OSError
* Downgrade psutil to version 5.6.7
* Use parent directory as working directory for project duplication and snapshots. Fixes https://github.com/GNS3/gns3-gui/issues/2909
* Fix Key Error "vendor_id" is missing when configuring GNS3 VM with VirtualBox. Fixes https://github.com/GNS3/gns3-gui/issues/3018

## 2.2.11 09/07/2020

* Fix crash when project sets 'auto_open' option and a remote GNS3 VM is used. Fixes https://github.com/GNS3/gns3-gui/issues/3014
* Fix Dynamips ghost image support when project contains a space. Fixes #3015
* Release Web-Ui version 2020.3.0-beta.1
* Fix issue when cannot skip slots for Dynamips routers. Fixes https://github.com/GNS3/gns3-gui/issues/3000
* Allow tests to be run by root. Fixes #1784
* Update classifiers in setup.py

## 2.2.10 18/06/2020

* Add pytest-aiohttp to tests_require in setup.py
* Don't require hardware acceleration. Fixes #1780
* Release Web-Ui version 2020.2.0-beta.5
* Tests can be run with Python 3.8
* Wait longer for x11 socket file to be created. Ref #1761
* Allow Hyper-V to run on AMD when Windows 10 build 19640 or later is detected. Fixes #1777
* Show error message if IPv6 is not enabled when using SPICE console. Fixes #1772
* Move jsonschema 2.6.0 requirement in build repository.
* Only use jsonschema 2.6.0 on Windows and macOS.
* Disable default integrations for sentry sdk.
* Remove unused bytes2human function.

## 2.2.9 04/06/2020

* Release Web-Ui version 2020.2.0-beta.4
* Support to activate/deactive network connection state replication in Qemu.
* Possible fix for problem connecting to the GNS3 VM. Ref https://github.com/GNS3/gns3-gui/issues/2969 #1760
* Option to reset or not all MAC addresses when exporting or duplicating a project.
* Fix bug when changing properties for closed project. Fixes #1754
* Fix issues with crash reporting & bump version to 2.2.9dev2. Ref https://github.com/GNS3/gns3-server/issues/1758
* Lock listing VMs. Ref #1755
* Try to fix error when listing Hyper-V VMs. Ref #1755
* Catch VirtualBox errors when listing VMs. Fixes #1759
* Deprecate running with Python 3.5
* aiocontextvars is only necessary for Python < 3.7
* Replace Raven by Sentry SDK. Fixes https://github.com/GNS3/gns3-server/issues/1758
* Require setuptools>=17.1 in setup.py. Ref https://github.com/GNS3/gns3-server/issues/1751 This is to support environmental markers. https://github.com/pypa/setuptools/blob/master/CHANGES.rst#171

## 2.2.8 07/05/2020

* Release Web-Ui 2020.2.0-beta.3
* Default port set to 80 for server running in the GNS3 VM. Fixes #1737
* Make the Web UI the default page. Ref https://github.com/GNS3/gns3-server/issues/1737
* Support controller reloading for templates, appliances and projects. Ref #1743
* Return exit status 1 if server fails to start. Fixes #1744
* Use Environmental Markers to force jsonschema version. Fixes https://github.com/GNS3/gns3-gui/issues/2849 Version 3.2.0 with Python >= 3.8 Version 2.6.0 with Python < 3.8
* Use Environmental Markers to force jsonschema version 2.6.0 on Windows/macOS. Ref https://github.com/GNS3/gns3-gui/issues/2849
* Implement a minimum interval between cpu_percent() calls. Fixes #1738
* Add clipboard support for TigerVnc
* Sort snapshots by (created_at, name)
* Unprotected access for websocket consoles. Ref https://github.com/GNS3/gns3-gui/issues/2883#issuecomment-580677552
* Support for WebSocket consoles
* Return array for controller statistics endpoint
* Server statistics implementation

## 2.2.7 07/04/2020

* Release 2020.2.0-beta.1
* Fix uBrigde error popups when Docker image has stopped. Fixes https://github.com/GNS3/gns3-gui/issues/2957
* Fix warning that you are explicitly comparing literals

## 2.2.6 26/03/2020

* Remove --local when starting Docker dev server.
* Release 2020.1.0-alpha.1
* Monitor ubrige processes.
* Add Xvnc command to the VNC servers list. Fixes #172
* Allow controller to reconnect to compute if communication is lost. Ref #1634
* Improvement of support for docker USER directive. Fixes #1727.
* Fix cannot delete Dynamips router the content of the "usage" field. Fixes https://github.com/GNS3/gns3-gui/issues/2947
* Prevent locked drawings to be deleted. Fixes https://github.com/GNS3/gns3-gui/issues/2948
* Fix issues with empty project variables. Fixes https://github.com/GNS3/gns3-gui/issues/2941
* Upgrade psutil to version 5.6.6 due to CVE-2019-18874 https://github.com/advisories/GHSA-qfc5-mcwq-26q8
* Remove 'format=raw' from the Qemu options of the disk interfaces. Ref #1699
* Allocate application IDs for IOU nodes on the controller. An application ID is used by IOU to generate its interface Mac addresses. They must be unique across all opened projects sharing the same computes to avoid Mac address collisions.
* Require VirtualBox >= 6.0 on AMD and >= 6.1 on Intel processors (for GNS3 VM only). Fixes #1610
* Add nvme disk interface and fix scsi disk interface for Qemu VMs.
* Disallow using "legacy networking mode" with Qemu >= 2.9.0
* Add latest Qemu nic models.
* Attempt to fix error when loading wmi module. Fixes #1712
* Handle "aborted" state for VirtualBox VMs. Fixes #1702
* Change how Hyper-V VMs are found. Ref #1612

## 2.2.5 09/01/2020

* No changes

## 2.2.4 08/01/2020

* Accept a node name when creating a node from a template using the API. Fixes #1708
* Disallow to modify a template if changes cannot be written on disk. Fixes #1695
* Fix renaming IOL hostname replaces %h only in a single place. Fixes #1707
* Add symbols_path
* Bundle Web Ui version 2019.2.0-alpha.11
* Change the default UDP port range to be 20000 to 30000 in gns3_server.conf Ref #1271
* Fix cannot power on VirtualBox VM in saved state. Ref #1702

## 2.2.3 12/11/2019

* Improved how the path to the config file is actually determined
* Return HTTP status code 204 in API when project successfully closed. Fixes #1689
* Python3.8 support. Ref https://github.com/GNS3/gns3-gui/issues/2895
* Make sure still support Python >= 3.5.3
* Added workaround for #1690. Added venv/ to .gitignore
* Fix exception when adding VirtualBox VM. Fixes #1685.
* Set psutil to version 5.6.3 in requirements.txt
* Add `LimitNOFILE=16384` to GNS3 service. Ref #1678
* Change the default UDP port range to be 20000 to 30000. Ref #1271

## 2.2.2 04/11/2019

* Release 2019.2.0-alpha.10
* Fix how PCI bridges are created for Qemu VMs with greater than 32 interfaces.
* Fix broken support for cloned VirtualBox VMs. Fixes https://github.com/GNS3/gns3-gui/issues/2889
* Handle builtin entry does not exist when adding node from template (new fix).
* Let systemd directly supervises the GNS3 service. Fixes #1678

## 2.2.1 01/11/2019

* Handle builtin entry does not exist when adding node from template.
* Upgrade aiohttp to version 3.6.2
* Fix issue when linking to more than one NAT node with allowed_interface option enabled. Fixes #1671
* Prevent deleting a GNS3 project outside the project directory. Ref #1669
* Do not send "console_type" property to computes for all builtin nodes excepting Ethernet switches. Fixes https://github.com/GNS3/gns3-gui/issues/2882
* Fix QEMU link detection flaky on last port. Fixes #1666
* Use compatible shlex_quote to handle case where Windows needs double quotes around file names, not single quotes. Ref https://github.com/GNS3/gns3-gui/issues/2866
* Use 0.0.0.0 by default for server host. Fixes https://github.com/GNS3/gns3-server/issues/1663
* Improvement to validate HTTP authentication config. Ref #1662
* Use versioned config directory for profiles. Fixes #1664
* Enable nested hardware virtualization by default for GNS3 VM running in VirtualBox. Fixes #1377 No error is sent by VBoxManage is this feature is not available, for instance with Intel processors.
* Set default host to "localhost". Fixes https://github.com/GNS3/gns3-server/issues/1663
* Improve process to get guest IP address from GNS3 VM running in VMware workstation/player. Ref https://github.com/GNS3/gns3-gui/issues/2866
* Fix error with console type in Ethernet switch schema. Fixes #1659

## 2.2.0 30/09/2019

* Add debug message for what directory is checked for Qemu binaries. Ref #1655
* Release 2019.2.0-alpha.8
* Fix single quote is not closed. Fixes #1654
* Fix wrong Dynamips command used to rename an ATM switch. Fixes #1651
* Don't specify the PCI bus for AHCI device
* Add id value to all Qemu drives

## 2.2.0rc5 09/09/2019

* Fix AttributeError: Cannot set attribute '%s'. Fixes #1646

## 2.2.0rc4 30/08/2019

* Release 2019.2.0-alpha.7
* Check that vcpus value for GNS3 VM is an integer. Fixes #1636
* Make x,y optional for creating links via API. Fixes #1630
* Set default_name_format for some builtin nodes.
* Allow "none" for compute_id in templates.

## 2.2.0rc3 12/08/2019

* Revert to jsonschema 2.6.0 due to packaging problem.

## 2.2.0rc2 10/08/2019

* Bump jsonschema to version 3.0.2
* List Hyper-V VMs on non-english OSes. Fixes #1612
* Add missing default values in Cloud schema.
* Release 2019.2.0-alpha.5
* Fix redirection to web-ui bundled server

## 2.2.0b4 11/07/2019

* Requires a project to be opened to start/stop/suspend all nodes. Fixes #1609
* Fix issue when starting GNS3 VM for Hyper-V
* Set defaults for custom cloud nodes.
* Fix issue when trying to rename a Dynamips node that is already powered on. Fixes #2824
* Remove deprecated Qemu parameter to run legacy ASA VMs. Fixes #2827
* Add debug message when searching for an image. Ref https://github.com/GNS3/gns3-gui/issues/2828

## 2.2.0b3 15/06/2019

* Fix template migration issues from GUI to controller. Fixes https://github.com/GNS3/gns3-gui/issues/2803
* Refresh mounted media after ISO switch.
* Resolve conflicts in docker volumes instead of error. Fixes https://github.com/GNS3/gns3-server/issues/1595
* %guest-cid% variable implementation for Qemu VMs. Fixes https://github.com/GNS3/gns3-gui/issues/2804
* Fix KeyError: 'usage' exception when configuring IOU template. Fixes https://github.com/GNS3/gns3-gui/issues/2806

## 2.2.0b2 29/05/2019

* Ignore Unicode errors when reading base config file contents.
* Sync appliances.
* Support snapshots for portable projects. Fixes https://github.com/GNS3/gns3-gui/issues/2792
* Update the GNS3 version in topology file if converted. Ref https://github.com/GNS3/gns3-gui/issues/2798
* Support for log rotation and compression. Fixes #1586
* Do not start QEMU console if QEMU process is not started. Fixes https://github.com/GNS3/gns3-gui/issues/2712
* Avoid sending warning message all the time for Ethernet switch.
* Support to include snapshots in portable projects.

## 2.1.20 29/05/2019

* Ignore Unicode errors when reading base config file contents.

## 2.1.19 28/05/2019

* Sync appliances.
* Remove yarl from requirements.txt since it is installed by aiohttp.
* Drop typing dependency.

## 2.1.18 22/05/2019

* Revert "Force aiohttp version to 2.3.10 and aiohttp-cors version to 0.5.3" Ref https://github.com/GNS3/gns3-server/issues/1583 Ref https://github.com/GNS3/gns3-server/issues/1592
* Fix invalid reStructuredText for long description in setup.py

## 2.2.0b1 21/05/2019

* Upgrade GNS3 Web UI to v2019.2.0-alpha.3
* Change behavior when an IOU license is verified. Fixes https://github.com/GNS3/gns3-server/issues/1555
* Fix Qemu VM state support after closing a project and check for JSON data returned by qemu-img. Fixes #1591
* Ensure Qemu monitor commands are executed. Ref #1582.
* Set console type to "none" by default for Ethernet switches and add a warning if trying to use "telnet". Fixes https://github.com/GNS3/gns3-gui/issues/2776
* Add %console-port% variable for additional Qemu options. Fixes https://github.com/GNS3/gns3-gui/issues/2786
* Fix invalid reStructuredText for long description in setup.py
* Support for additional persistent docker volumes

## 2.2.0a5 15/04/2019

* Back to the major.minor version for config files. Ref https://github.com/GNS3/gns3-gui/issues/2756
* Fix templates missing after server restart. Fixes https://github.com/GNS3/gns3-gui/issues/2769
* Fix bug when GNS3 VM were not saved. Fix tests.
* Some adjustments with compute WebSocket handling. Ref https://github.com/GNS3/gns3-server/issues/1564
* Fix broken embedded console for Ethernet switch. Fixes #1574
* Prevent locked nodes to be deleted. Fixes https://github.com/GNS3/gns3-gui/issues/2764
* Remove old unused argument option. Fixes #1569

## 2.1.17 17/05/2019

* Force aiohttp version to 2.3.10 and aiohttp-cors version to 0.5.3 This is to fix build issue for Ubuntu 19.04 package on Launchpad. Ref #1583 https://github.com/GNS3/gns3-gui/issues/2774

## 2.1.16 15/04/2019

* Fix broken embedded console for Ethernet switch. Fixes #1574
* Remove old unused argument option. Fixes #1569

## 2.2.0a4 05/04/2019

* Use the full version number for path to config files. Ref https://github.com/GNS3/gns3-gui/issues/2756
* Support for docker images that set the USER directive. Changes the docker user to root for the init script to configure the network, then drops to the configured user (or root if one is not defined) for continuing booting the image.
* Fix packet filter not working for Ethernet switch and Ethernet hub. Fixes https://github.com/GNS3/gns3-gui/issues/2754
* Fix remote packet capture for Dynamips.
* Fix remote packet capture and make sure packet capture is stopped when deleting an NIO. Fixes https://github.com/GNS3/gns3-gui/issues/2753
* Store config files in version specific location
* Update pytest from 4.3.1 to 4.4.0
* Fix opening previously saved 2.1 project grid overlapping. Fixes #2734
* Fix empty theme name in symbol selection dialog. Fixes https://github.com/GNS3/gns3-gui/issues/2751
* Bundle v2019.1.0-alpha.3 web-ui

## 2.2.0a3 25/03/2019

* Fix traceback when starting packet capture on builtin nodes. Fixes https://github.com/GNS3/gns3-gui/issues/2743
* Load v2019.1.0-alpha.2 of WebUI
* Fetch tags for update-bundled-web-ui.sh
* Fix mimetype for javascript, #1559
* Serve WebUI via get_resource for freezed app
* Deactivate the embedded shell for Ethernet switch. Ref #1424 #1556
* Fix VBoxManage fails if VM has specific special characters in name. Fixes #2739
* Fix IOU symlink issue on remote servers.
* Fix vcpus configuration for GNS3 VM on VMware. Ref #2738.
* Fix issue when images are not uploaded from appliance wizard. Ref https://github.com/GNS3/gns3-gui/issues/2738
* Save the GNS3 VM settings even if the GNS3 VM cannot be stopped.
* Fix exception when emitting event from controller. Ref https://github.com/GNS3/gns3-gui/issues/2737

## 2.1.15 21/03/2019

* Fix IOU symlink issue on remote servers.
* Fix vcpus configuration for GNS3 VM on VMware. Ref #2738.

## 2.2.0a2 14/03/2019

* Web-UI v2019.1.0-alpha.1
* Update docs for update-bundled-web-ui.sh
* Fix issue when loading and quickly closing a project and opening it again. Fixes #1501.
* Disable unreliable nested virtualization check.
* Fix issue not checking build number on Windows.
* Change Hyper-V requirement checks.
* Early support for symbol themes.
* Re-order handlers in order to prevent CORS
* Download custom appliance symbols from GitHub Fix symbol cache issue. Ref https://github.com/GNS3/gns3-gui/issues/2671 Fix temporary directory for symbols was not deleted Fix temporary appliance file was not deleted
* Option to export snapshots.
* Support tags versioned WebUI when bundling
* Support selecting a compression type when exporting a project.
* Change how VPCS executable is searched.
* Use aiofiles where relevant.
* Update paths for binaries moved to the MacOS directory in GNS3.app
* Locked state should not be used when duplicating a node.
* Handle locking/unlocking items independently from the layer position.
* Use aiozipstream for snapshots. Fix tests.
* Project duplication support.

## 2.2.0a1 29/01/2019

* Restore reload support for nodes.
* Tune how to get the size of SVG images. Ref https://github.com/GNS3/gns3-gui/issues/2674. * Default for missing height/width is "100%" as defined in the SVG specification * Better error message, if viewBox attribute is missing * Removal of "%" in percent more fault tolerant by using rstrip("%")
* Fix DeprecationWarning: invalid escape sequence. Fixes https://github.com/GNS3/gns3-gui/issues/2670
* Fix issue with coroutine not awaited. Fixes #1499
* Remove "deprecated" node for VirtualBox based GNS3 VM support. Ref #1377
* Fix wrong controller method call.
* Move appliance and template management code in their own classes.
* Try to delete saved VM state only if a snapshot has been saved.
* Set socket options SO_KEEPALIVE and TCP_NODELAY for embedded Telnet server. Ref #1335
* Fix issue with notification queue that prevented to properly close projects. Fix #1493
* Fix issue with "usage" variable for Dynamips VMs. Fixes #1495
* New node information dialog to display general, usage and command line information. Ref https://github.com/GNS3/gns3-gui/issues/2662 https://github.com/GNS3/gns3-gui/issues/2656
* Support "usage" field for Dynamips, IOU, VirtualBox and VMware. Fixes https://github.com/GNS3/gns3-gui/issues/2657
* Automatically create a symbolic link to the IOU image in the IOU working directory. Fixes #1484
* Merge remote-tracking branch 'origin/2.1' into 2.1
* Fix link pause/filters only work for the first interface of Docker containers. Fixes #1482
* Fix ConnectionResetError issues and switch to aiohttp version 3.4.4. Fixes #1474.
* Fix server authentication.
* Fix issue when there is no gns3_controller.conf. Fixes https://github.com/GNS3/gns3-gui/issues/2644
* Fix non responsive console for Docker VMs. Fixes https://github.com/GNS3/gns3-gui/issues/2645
* Back to classic symbol theme. Ref https://github.com/GNS3/gns3-gui/issues/2644
* docker_vm: fix x11vnc not starting
* Use "template" to name what we use to create new nodes.
* Use project instead of topology where appropriate.
* Make sure nothing is named "compute server".
* Allow usage property in Docker appliance.
* Use "node" instead of "appliance" for grid support.
* Telnet console resize support for Docker VM.
* Allow appliances to be loaded from file without the appliance id.
* Update schema to allow for drawing grid size to be part of project.
* Avoid _fix_permissions() to be called twice when stopping Docker VM. Ref #1428
* Fix _fix_permissions() garbles permissions in Docker VM. Ref #1428
* Fix "None is not of type 'integer'" when opening project containing a Qemu VM. Fixes #2610.
* Remove useless warning.
* Normalize symbol ID on Windows.
* Use POSIX path for symbol ID.
* Early support for symbol themes.
* Fix broken examples in API documentation.
* Add more information about appliances to the API documentation.
* Use Python3.6 to build the API documentation.
* Add missing files for API documentation.
* Restore previously removed test.
* Update API documentation for appliance endpoints. Ref https://github.com/GNS3/gns3-gui/issues/2630
* Require privileged access for uBridge when using VMware VMs and Docker containers. Fixes #1461.
* Only require privileged access for uBridge when connecting a cloud to an Ethernet/TAP interface. Fixes #1461.
* Allow virtual machines to use files in project directory as disk images.
* Support to duplicate an appliance.
* Fix mac address schema validation for Qemu VM appliance. Fixes https://github.com/GNS3/gns3-gui/issues/2629
* Support "L1 keepalives" in IOU appliance schema.
* Remove problematic test when run on Travis.
* Change test that randomly fails on Travis.
* Fix small bugs when using the new appliance management API.
* Fix bug with custom adapters and categories for Docker VM. Fixes https://github.com/GNS3/gns3-gui/issues/2613
* Handle custom adapters in schemas.
* Reorganize how appliance creation is validated against JSON schemas. This allows for clearer error messages when validation fails.
* Use schema to set appliance default values and better schema validation error messages.
* Schema validation for appliance API. Ref #1427.
* Remove generic controller settings API endpoint.
* Working dedicated appliance management API. Ref https://github.com/GNS3/gns3-server/issues/1427
* Support Xtigervnc restart.
* Only require Xtigervnc or Xvfb+x11vnc for Docker with vnc console. Ref #1438
* Support tigervnc in Docker VM. Ref #1438
* Base for dedicated appliance management API. Ref https://github.com/GNS3/gns3-server/issues/1427
* Reorder routes in order to get working CORS
* Fix CORS response on node deletion, Fixes: #1446
* Disable CORS cache, Fixes: #1445
* Refactor how clients access PCAP capture files. Fixes https://github.com/GNS3/gns3-gui/issues/2438.
* Remove static dir configuration
* FIX PUT CORS for nodes, Fixes: #1434
* Fix installation with Python 3.7. Fixes #1414. Fix deprecated use of aiohttp.Timeout. Fixes #1296. Use "async with" with aiohttp.ClientSession(). Make sure websocket connections are properly closed, see https://docs.aiohttp.org/en/stable/web_advanced.html#graceful-shutdown Finish to drop Python 3.4.
* Drop Python 3.4 and switch to async / await syntax for asyncio. Fixes #1425
* Added "/sbin" to init script PATH variable so that its possible to use more sophosticated dhcp clients (compared to the udhcpc that is provided by busybox) by installing them into the docker image in the normal way.
* Notify users if x11vnc process has crashed. Fix #1401.
* Return compute port information via API. Ref #1420.
* Fix platform.linux_distribution() is deprecated. Fixes https://github.com/GNS3/gns3-gui/issues/2578
* Update minimum VIX version requirements for VMware. Ref #1415.
* Disable static directory. Ref https://github.com/GNS3/gns3-gui/issues/2558.
* Include HTTP error code when reporting an error while download appliance templates from GitHub repository.
* Optimize appliance templates update from GitHub repository by only downloading when the repository has been updated. Ref https://github.com/GNS3/gns3-gui/issues/2490
* Fix appliance template tests.
* Update appliance templates from online registry. Ref #2490.
* Add missing doc pages.
* Update docs for controller_notifications and project_notifications.
* The server has now 2 notification streams * A new one for controller related events (compute, appliance templates etc.) * The existing one for project related events (links, nodes etc.)
* Allow custom symbols to be sub-directories.
* Add affinity symbols. Ref https://github.com/GNS3/gns3-gui/issues/2488
* ACPI shutdown for GNS3 VM running on Hyper-V. Ref https://github.com/GNS3/gns3-gui/issues/763
* Hyper-V support for GNS3 VM. Fixes https://github.com/GNS3/gns3-gui/issues/763
* Get IP address from guest Hyper-V VM. Ref https://github.com/GNS3/gns3-gui/issues/763
* Early Hyper-V support to run the GNS3 VM. Ref https://github.com/GNS3/gns3-gui/issues/763.
* Add appliance UUID added to the node data. Fixes #1334.
* Clean GNS3 close if one remote server is down. Fixes #1357.
* Mark VirtualBox support for running the GNS3 VM as deprecated. Ref #1377.
* Change default z value for nodes to 1
* Re-enable static directory
* Disable static/ dir, Ref: #2532
* Fix tests on Windows
* Use mocked dir for web-ui redirection test
* Use mocked dir of web-ui for tests
* Gitkeep for web-ui directory
* Serve WebUI handlers and update-bundled-web-ui script, Ref: #1362
* Support /static/ files serving, Ref: #1362
* Console support for clouds (to connect to external devices or services).
* Fix switching console type from telnet to VNC throws error. Fixes #2489.
* Fix saved VM state was not deleted correctly.
* Fix problem with VM saved stated.
* Returns the ports' adapter types and mac addresses when available.
* Support for console auto start.
* Possibility to customize port names and adapter types for Qemu, VirtualBox, VMware and Docker. Fixes #2361. MAC addresses can customized for Qemu as well.
* Allow to have projects with the same name in different locations.
* Save state feature for VirtualBox and VMware. New "On close" setting to select the action to execute when closing/stopping a Qemu/VirtualBox/VMware VM.
* Support for suspend to disk / resume (Qemu).
* Fix bug with 'none' console type for Ethernet switch. Fix some tests related to traceng.
* Allow to resize a Qemu VM disk (extend only).
* Allow to select the default NAT interface in preferences for local server.
* Spice with agent support for Qemu VMs.
* Check if the HAXM service is running when starting a Qemu VM with hardware acceleration. Ref #1242.
* Support for console type "none".
* Support for none console type (Qemu & Docker only)
* Fix bug and add optimizations when connecting and sending commands to QEMU monitor after starting a VM. Fixes #2336.
* Check if HAXM support is installed on macOS. Ref #1242.
* Fix some issues with hardware acceleration support for Qemu.
* Support Qemu with HAXM acceleration. Ref #1242.
* Fix packet filters for Dynamips.
* Fix link filters/suspend tests.
* Improve suspend a link for Qemu and VirtualBox VMs. A suspended link will be unplugged allowing the VMs to be notified of the change.
* Qemu VM support to detect when a link is plugged/unplugged.
* Allow to configure the interface to be used by the NAT node. Fixes #1175.
* Restrict the list of available Ethernet/TAP adapters. Fixes #352.
* Basic project stats.
* Filter snapshots directory during the snapshot, Fixes: #1297
* Calculate MD5 on thread and before json response, Ref. gui#2239
* Cancellable md5sum calculation on thread, Ref. gui#2239
* Compute md5sum on thread and don't block main server, Ref. gui#2239
* Replace asyncio.async with ensure_future because of deprecation, Fixes: #1269
* Implement #1153 into 2.2 branch.
* Pin prompt-toolkit to latest version 1.0.15

## 2.1.14 27/02/2019

* Fix issue when setting cpuid.corespersocket for the GNS3 VM. Fixes https://github.com/GNS3/gns3-gui/issues/2723
* Bump ACPI Shutdown Timeout to 120 seconds. Ref #1536

## 2.1.13 26/02/2019

* Force jsonschema dependency to 2.6.0
* Less aggressive connections to uBridge. Ref #1289
* Fix topology images (Pictures) disappearing from projects. Fixes #1514.
* Reset MAC addresses when duplicating a project. Fixes #1522
* Fix API call to create a node from an appliance doesn't return the new node data. Fixes #1527
* Detect invalid environment variable and send a warning when creating a Docker node. Ref #2683
* Do not export/import symlinks for projects. Fixes #2699
* Fix symlink not being created for duplicated IOU devices. Fixes https://github.com/GNS3/gns3-gui/issues/2699
* Configure coresPerSocket value in VMX file for the GNS3 VM. Fixes https://github.com/GNS3/gns3-gui/issues/2688
* Count logical CPUs to detect if the number of vCPUs is too high when configuring the GNS3 VM. Fixes #2688.
* Add explicit error when trying to pull a Docker image from Docker Hub without Internet access. Fixes #1506.
* Fixes double display output in GRUB in QEMU v3.1. Fixes #1516.

## 2.1.12 23/01/2019

* Tune how to get the size of SVG images. Ref https://github.com/GNS3/gns3-gui/issues/2674.
* Automatically create a symbolic link to the IOU image in the IOU working directory. Fixes #1484
* Fix link pause/filters only work for the first interface of Docker containers. Fixes #1482
* Telnet console resize support for Docker VM.
* Fix _fix_permissions() garbles permissions in Docker VM. Ref #1428
* Fix "None is not of type 'integer'" when opening project containing a Qemu VM. Fixes #2610.
* Only require Xtigervnc or Xvfb+x11vnc for Docker with vnc console. Ref #1438
* Support tigervnc in Docker VM. Ref #1438
* Update minimum VIX version requirements for VMware. Ref #1415.

## 2.1.11 28/09/2018

* Catch some exceptions.

## 2.1.10 15/09/2018

* Include locale information and GNS3 VM version in crash reports.
* Fix small errors like unhandled exceptions etc.
* Import encodings.idna to avoid LookupError when standard library is in a zip file.
* Catch exceptions in various locations to fix small issues reported by Sentry.
* Check if serial pipe can be opened for VMware and VirtualBox VMs.
* Improve the invalid port format detection. Fixes https://github.com/GNS3/gns3-gui/issues/2580
* Update aiohttp verion requirement in order to support Python 3.7. Fixes https://github.com/GNS3/gns3-gui/issues/2566
* Update setup.py and fix minor issues.
* Catch asyncio.CancelledError when shutting down the server.
* Report GNS3 VM errors to the GUI server summary. Ref #1359.
* Replace vboxnet0 (if it does not exist) by the first available vboxnet interface on Windows. Fixes https://github.com/GNS3/gns3-vm/issues/102
* Check if the VirtualBox host-only network exists when starting a GNS3 VM running on VirtualBox. Ref https://github.com/GNS3/gns3-vm/issues/102
* Change file timestamps if necessary because ZIP does not support timestamps before 1980. Fixes #1360.
* Add missing coroutine decorator Ref https://github.com/GNS3/gns3-gui/issues/2566
* Refactor asyncio locking system for Python 3.7 support. Ref https://github.com/GNS3/gns3-gui/issues/2566 Ref https://github.com/GNS3/gns3-gui/issues/2568
* Use asyncio.ensure_future() instead of asyncio.async() with conservative approach to support Python < 3.4.4. Fixes https://github.com/GNS3/gns3-gui/issues/2566
* Forbid controller and computes to be different versions. Report last compute error to clients and display in the server summary.
* Fix exception with short names for Dynamips interfaces. Fixes #1386.
* Add missing Qemu boot priority values. Fixes https://github.com/GNS3/gns3-server/issues/1385

## 2.1.9 13/08/2018

* Fix some more problems with interface short names. Fixes https://github.com/GNS3/gns3-gui/issues/2562
* Fix incorrect short port names in topology summary. Fixes https://github.com/GNS3/gns3-gui/issues/2562
* Set lower process priority when computing idle-pc value on Windows. Ref #2522.
* Catch exception: ZIP does not support timestamps before 1980. Ref #1360.
* Sync appliances

## 2.1.8 14/06/2018

* 'caplog.text()' syntax is deprecated, use 'caplog.text' property instead.
* Remove problematic pytest-capturelog dev dependency.
* Fix API status code for start/stop/suspend/reload a node. Fixes #1353. Fix issues with test. Update documentation.
* Don't send variables to computes where are empty, Ref: #1340

## 2.1.7 12/06/2018

* Don't release NIO UDP ports when updating docker container.
* Timeout for stream file.
* Fix switching console type from telnet to VNC throws error.
* Fix timeout error with "save as" for large projects.
* Update API documentation
* Add API endpoint to return all links attached to a node.
* Fix issue with some SVG symbols that could not be used in GNS3. This was due to the height and width values being percentages.
* Show correct free disk space value.
* Force prompt-toolkit to version 1.0.15
* Remove unwanted trailing characters and other white spaces when reading .md5sum files.
* Change order to find vnetlib on Windows (PATH -> Registry -> Default directories).

## 2.1.6 22/05/2018

* Locks down async-timeout<3.0.0 for P3.4 support; Fixes: #1331
* Create/update project on compute when variables changes
* Support for nested global variables
* Don't clean logo images when applied to the project
* Support of supplier and variables in topology
* Project global variables
* Add command information when uBridge has an error. Ref #1289
* Handle asyncio timeouts. Ref #1307.
* Fix bug with export project. Ref #1187 #1307.
* Offload slow file operations to threads for snapshots and project "save as". Ref #1187 #1307.
*  support based on init.sh, Ref: #2482
* Fix exception from send_signal() on Windows.
* Add support of ExtraHosts for Docker, Ref. gns3-gui#2482

## 2.1.5 18/04/2018

* Set the first byte to 0C when generating a random MAC address for a Qemu VM. Ref #1267.
* Update appliance files.
* Do not use VMnet0 when allocating VMnet adapters.
* Use SO_REUSEADDR before calling bind() where missing. Fixes #1289.
* Do not fail a Dynamips project conversion if a file being used.
* Catch exceptions when using AsyncioTelnetServer. Fixes #1321.
* Grid size support for projects.
* Remove 'include INSTALL' from MANIFEST.
* Fix issue with start all.
* Check for valid IP address and prevent to run on non-Windows platforms.
* Enable UDP tunnel option and use ICMP probing by default.
* Use the configured IP address to trace.
* Have TraceNG start without needing cmd.exe

## 2.1.4 12/03/2018

* Add Juniper JunOS space appliance.
* Sync checkpoint gaia appliance template.
* Sync appliance templates.
* Make sure we use an IPv4 address in the remote install script.
* Delete old pcap file when starting a new packet capture.
* Fix bug preventing to export portable projects with IOU images.
* Ignore invalid BPF filters. Ref #1290.
* Different approach to handle no data returned by uBridge hypervisors. Fixes #1289.
* Do not raise exception if Dynamips or uBridge hypervisor don't return data and are still running. Fixes #1289
* Fix Dynamips private config not loaded into nvram when starting a router. Fixes #1313.
* Make sure we don't try to read when opening a file in binary more. Fixes #1301.
* Compatybility with controller, default_symbol and hover_symbol, Fixes: #2444
* Filter snapshots directory during the snapshot, Fixes: #1297
* Handle docker env with last empty line, Fixes: #2420
* Require uBridge version 0.9.14 on Linux
* Pywin32 instead of pypiwin32, Ref. #1276
* Fix missing 'locales' package in base image
* Implement a minimum interval between psutil calls. Fixes #2262
* Fix error when appliance template is broken (missing fields). Fixes #1287.
* Fix "Change of linked base VM doesn't work with templates migrated from 2.0"
* Fix "Unable to override non-custom VMware adapter".
* Let a project be opened when a port cannot be found (can happens if a project is corrupted).
* Add an error message when Docker container is not ready to be started. Ref #1281.
* Update documentation.
* Sync appliance files.
* Fix issue when running multiple project containing IOU nodes on the same server. Ref #1239.
* Set first byte to 52 when generating a random MAC address for a Qemu VM. Ref #1267.
* Update link state and save project when a link is suspended or filters are added/removed (without node properties set).
* More generic dependency for pypiwin32, Ref. #1276

## 2.1.3 19/01/2018

* Update appliance files.
* Suspend for Docker nodes.
* Unlock yarl version and multidict
* Fix same MAC address for duplicated Qemu nodes.
* Fix same base MAC for duplicated IOS routers. Fixes #1264.
* Fix "Creating multiple IOU nodes at once assigns the same application id". Fixes #1239.
* Fix "Transport selection via DSN is deprecated" message. Sync is configured with HTTPTransport.
* Refresh CPU/RAM info every 1 second. Ref #2262.
* Rename ethernet switch arp command to mac
* Fix error while getting appliance list. Fixes #1258.
* Fix UnboundLocalError: local variable 'node' referenced before assignment. Fixes #1256.
* Default symbol must be computer.svg
* Compatibility for old node templates (those with default_symbol and hover_symbol properties).
* Fix problem when searching for VBoxManage. Fixes #1261.
* Improve the search for VBoxManage.
* Fixing race condition when starting the GNS3 VM.
* Default VPCS name format is now PC-{0}.

## 2.1.2 08/01/2018

* Do not show log message if configuration file doesn't exist. Fixes #1206.
* Update API documentation
* Update API documentation. Fixes #1253.
* GNS3-API: implement GET for specific drawing and link Fixes #1249

## 2.1.1 22/12/2017

* Protect variable replacement for Qemu options. Escape double quotes.
* Add proper exception when cannot find tunnel on QEMU, Fixes: #1241
* Increase timeout for creation of image, Ref. #2239
* Protect variable replacement for Qemu options.
* Do not overwrites persistent Docker volumes. Fixes #2358.
* Allow users to see an error when the server cannot stream a PCAP file.
* Fix issue with Qemu + SPICE when IPv4 is not enabled.
* Warn users if the GNS3 VM and local server are not in the same subnet. Fixes #1231.
* Add missing appliance files.
* Update appliance files.
* Fix auto idle-pc from preferences.
* Keep consistance of aiohttp.web.HTTPForbidden() execution
* Make sure connected links are removed when a node is deleted.
* Validate idle-pc values for auto idle-pc feature.
* Fix error when updating packet filter on stopped Docker link. Fixes #1229.
* Remotely close telnet console. Ref #2330
* EthernetSwitch closing connections, Ref: gui/#2330
* Export files from remote server, Fixes: gui/#2271
* New option: require KVM. If false, Qemu VMs will not be prevented to run without KVM.
* Implement variable replacement for Qemu VM options.
* Avoid duplicate "-nographic" option.
* Show qemu-img stdout in case of an error.
* Use the correct NVRAM amount when pushing private config to IOU.
* Check and fix corrupt Qemu disk images. Fixes #2301.
* Update warning messages when connecting to non custom adapter for VMware VMs.
* Fix "Can't use VirtualBox VM when an interface is managed by VirtualBox". Fixes #2335.
* Add low disk space warning when creating a new project.

## 2.1.0 09/11/2017

* Fix typo in vcpus on VirtualBoxVM, fixes: #1213

## 2.1.0rc4 07/11/2017

* Fix GNS3VM vCPUs control on VMware, fixes: #2324
* Fix typo in sample gns3_server.conf. Fixes #1210.
* Warning for getting endpoint of compute
* Enable debug mode on async loop only in dev/debug mode
* Add warning when using IOU with a hostname length above 15 characters.
* Improve VMware VMs discovery process. Ref #1201.
* Improve error message when IOU VM process is unexpectedly stopped.
* Improved error message when the number of network adapters is above the maximum for VirtualBox VMs. Better support for potential future chipsets in addition of PIIX3 and ICH9.
* Added localhost and gns3.github.io CORS

## 2.1.0rc3 19/10/2017

* Set vhv.enable before run for VMWare 14. Fixes #1184
* Tweak how VMware VMs are found with fallback to search in the default location for VMs.
* QEMU: fix logging of base mac address when creating a new node
* Sync appliance files.
* Fix creation of an VMware VM failed with invalid JSON. Fixes #2282.
* Endpoint for obtaining direct action on compute
* Fix IOU detection of layer 1 keepalive support. Fixes #1183.
* Fixes path normalization during file upload on nodes (Fixes: #2276)

## 2.1.0rc2 04/10/2017

* Don't create directory structure during json dump. Fixes #2270
* Add more information when qemu-img fails.
* Fix issue with multidict when upgrading GNS3 VM to use dev channel.
* Restore file permissions fails for volumes with soft links. Fixes #1180.
* Use RAW sockets by default on Linux.
* Add missing https console keyword in JSON schema. Fixes #1179.
* Allow projects to be opened even when a node port is already used.

## 2.1.0rc1 13/09/2017

* Fix NAT node not working on Windows. Fixes #1163.
* Do not prevent a project to be deleted. Fixes #2237.

## 2.1.0b2 05/09/2017

* Round-robin nodes across all available compute resources. Fixes #1165.
* Try to improve error reporting when streaming a PCAP file. Ref #2235.
* Use Npcap DLL on Windows when checking for uBridge version.
* Fixes running switch console inside PyCharm terminal (Ref. #1172)
* Load meta of the project on loading time (Fixes #2225)
* Added checking if NIO exists (Fixes #1160)
* Fixes NAT node not working on Windows (#1163)
* Fixes loading project when link_id is not set (#1159)
* Return platform value on appliances list (Fixes #2211)
* Fixes not known category in Appliances (Fixes #1156)

## 2.1.0b1 04/08/2017

* Sync appliances
* Interface starting with gns3 are not display by default in the cloud
* Catch error when something that is not the GNS3 server answer to virtualbox requests
* Catch KeyError: <aiohttp.connector._TransportPlaceholder
* Add a warning when you try to load and the server is not started with --local
* Sync appliances
* Fix permission on exited container

## 2.1.0a2 31/07/2017

* Handle invalid appliances files
* Sync appliances
* Fix naming of node with a number in the name
* Fix race condition in startup of capture
* Fix bug when exporting debug information with multiple remote servers
* Fix OSError when uploading images
* Fix an error when a symbol is not available on filesystem
* Fix ServerDisconnectedError for stop_all
* This fix the images always included in portable project
* Fix support of docker appliance with a usage
* Duplicate API for ATM, Ethernet Hub and Frame Relay Switch
* History support for console and telnet application
* Fix IOU image upload
* Duplicate IOU
* Support duplicate for Docker
* Duplicate support for qemu

## 2.1.0a1 24/07/2017

* Packet filtering
* Suspend a link
* Duplicate a node
* Move config to central server
* Appliance templates on server

## 2.0.3 13/06/2017

* Fixes #1068 - handle zipfile encoding issues at project duplication
* Fix: #1066 - Catching parsing errors at linked vbox file
* Ignoring virtualenv directory at gitignore
* Escaping VPCS name in regex #1067
* Fix racecondition when listing interface
* Fix Qemu disk creation with unicode characters not supported by local filesystem #1058 (#1063)
* Fix when config file doesn't have computes section (#1062)
* Check aiohttp version

## 2.0.2 30/05/2017

* Set correct permission on ubridge when doing a remote installation
* Remote install script should be totally non interactive
* Duplicate project on remote server use UUID
* Fix import of some old topologies from 1.3
* Fix error in logging of error during starting GNS3 VM
* Fix an error when logging Docker container fail to start
* Use docker version in error message of outdated docker installation
* Support images created by "docker commit". Fixes #1039
* Do not wait auto start to finish in order to complete project opening
* Improve logging for remote server connection lost

## 2.0.1 16/05/2017

* Handle HTTP 504 errors from compute node
* When connecting to a compute node ask for qemu images list
* When importing portable project NAT node is loaded on GNS3 VM
* Fix port numbering for Wic slot 1 & 2
* Fixes issue with connections when loading an ATM switch.
* Fixes ATM mapping.
* Fixes Frame-relay VC mapping.
* Fix export project is looking into the wrong directory
* Fix a race condition in logging when ubridge exit fast
* Fix conversion issue with old topology with C3640
* Fix error when you have a directory in your symbols directory
* Catch VMWare errors when getting status after GNS3 VM start
* Make sure upstart LANG is utf8
* Always install typing module (compat with python 3.4 on ubuntu)
* Fix KeyError: 'filename'
* Catch missing function listxattr on some Linux host.
* Sort image list
* Handle a race condition at project closing
* Fix unicode error when reading ios configuration
* Fix AttributeError: 'NoneType' object has no attribute 'send'
* Fix a conversion issue with some 1.3 topologies
* Fix an error with ethernetswitch when ethertype is null
* Raise an error if we can't create the dynamips configuration directory
* Catch timeout error when loading virtualbox VM
* Handle broken compute at server startup
* Catch error when we can't backup the topology
* Catch error when writting the topology file on read only device
* Catch a race condition in VirtualBox when editing and linking
* Fix a race condition when editing a qemu vm and connecting it
* Docker aux console is a VT100 terminal

## 2.0.0 02/05/2017

* Fix connection to websocket with last docker release
* Lower docker requirements in tests also
* Docker minimum api is 1.25
* Handling server disconnect error when docker daemon die
* Handle some invalid SVG images

## 2.0.0rc4 20/04/2017

* Fix a race condition when handling error at project opening
* Fix an issue with editing network on windows
* Fix windows tests
* Catch timeout error on docker
* typing is already included in Py >= 3.5 (#979)
* Fix import of some old topologies
* Fix AttributeError: 'NoneType' object has no attribute 'returncode'
* Fix ghost vmware vms
* Fix required field in schema not use
* Catch error and log them when we can't write the config
* Fix bridge 'bridge0' already exist when we have trouble with a container
* Catch an error at startup when the remote GNS3 VM is not a real GNS3 VM
* Fixes Qemu sata option. Ref #875.
* Catch GNS3 VM loading error at startup

## 1.5.4 13/04/2017

* Fix VPCS tests for recent version
* Freeze server dependencies to the same version used for 1.5.3
* Fix 1.5: Error message, when stopping IOU router #769
* Drop color logging for remote install, seem to fail in some conditions
* Cleanup the remote install script
* Support for Xenial in remote install

## 2.0.0rc3 31/03/2017

* Support IOU image without .bin at the end
* Allow to change some properties of an already connected ethernet switch
* Ensure we start only one ubridge
* Catch some broken hostname for compute node
* Fix limit of 20 docker containers
* Fix race conditions in creation of Frame Relay Switch
* Fix conversion of project from 1.X with custom symbol for cloud
* Dissallow parallel pull of docker images
* Add a scripts for running current dev version on GNS3 VM
* Fix a crash with missing size in the svg files
* Fix an utf8 error in auth code
* Improve vmrun timeout message
* Support utf-8 characters in user and password for auth
* Handle password configuration change on remote servers
* Fix Bug when delete fake-running VMBox
* Fix Can't connect to compute local on some computers
* Add a modification uuid to settings returned by the server
* Check python version in setup.py only for install
* Fix Session is closed when listing docker images
* Cleanup docker source code
* Use aiohttp session for docker queries
* Escape special characters from SVG text
* Fix some port short name display issues
* Catch server disconnected errors from computes
* Generate a node uuid if the uuid is missing in the .gns3
* Ensure to dump project before exporting it
* Fix return code check for SIGSEGV of IOU images
* Prevent vmname change for VirtualBox linked clone
* Upgrade to aiohttp 1.3.5 to solve issue with big file
* Handle some invalid svg
* Try to fix some 1.3 topology with corrupted data
* Fix ComputeError: Can't connect to Main server
* Catch error when the server as trouble to access to itself
* Catch a timeout error in docker
* Lock yarl version because 0.10 is not compatible with aiohttp 1.3
* Raise error if image are not avaible on main server during export
* Fix a race condition when killing ubridge
* If your settings from 1.X are broken with skip them at import
* Catch a permission error on symbols
* Catch unicode error when you try to duplicate a project with invalid characters
* Catch error when you try to put an invalid server url
* Fix an error when handling ubridge errors
* Fix crash when handling an error in project creation

## 2.0.0rc2 10/03/2017

* Drop color logging for remote install, seem to fail in some conditions
* Cleanup the remote install script
* Support for Xenial in remote install
* Fix GNS3VM settings are lost at startup
* When we receive settings from the client save them on disk

## 2.0.0 RC 1 06/03/2017

* Update the documentation
* Enable show in file manager for cloud
* Improve error log when you have trouble to load a topology
* Fix when qemu exit by itself clean other processes
* Fix an issue with some node name format
* Catch error when we can't save the settings
* Do not prevent the creation of a local server on a machine named gns3vm
* Load local server before anything else
* Remove noise from log when VMware is not installed
* Fix an error with some SVG
* Patch hostname in configuration file even if name is unsync
* If the GNS3 VM as failed to start reset his status
* Update the documentation
* Enable show in file manager for cloud
* Improve error log when you have trouble to load a topology
* Fix when qemu exit by itself clean other processes
* Fix an issue with some node name format
* Catch error when we can't save the settings
* Do not prevent the creation of a local server on a machine named gns3vm
* Load local server before anything else
* Remove noise from log when VMware is not installed
* Fix an error with some SVG
* Patch hostname in configuration file even if name is unsync
* If the GNS3 VM as failed to start reset his status
* Report aiohttp version in crash report
* Catch some invalid node name formatting
* Ensure we dump a .gns3 before exporting it
* Improve ACPI shutdown for virtualbox
* Fix an issue with serial capture for IOU
* Fix restoration of private config when using dynamips
* Avoid a crash when the connection with the server close
* Increase timeout for detecting VirtualBox GNS3 VM
* Fix headless startup of the GNS3 VM
* Do not crash at startup if local server as the same name as remote server
* Yarl 0.9.8 is require by aiohttp 1.3

## 2.0.0 beta 4 16/02/2017

* Lock aiohttp to 1.2.0 because 1.3 create bug with Qt
* Avoid a crash in some conditions when reading the serial console
* Disallow export of project with VirtualBox linked clone
* Fix linked_clone property lost during topology convert
* Catch permission error when restoring a snapshot
* Fix a rare crash when closing a project
* Fix error when you have error on your filesystem during project convertion
* Catch error when we can't access to a unix socket
* If we can't resolve compute name return 0.0.0.0
* Raise an error if you put an invalid key in node name
* Improve a lot project loading speed
* Fix a potential crash
* Fix the server don't start if a remote is unavailable
* Do not crash if you pass {name} in name
* Fix import/export of dynamips configuration
* Simplify conversion process from 1.3 to 2.0
* Prevent corruption of VM in VirtualBox when using linked clone
* Fix creation of qemu img
* Fix rare race condition when stopping ubridge
* Prevent renaming of a running VirtualBox linked VM
* Avoid crash when you broke your system permissions
* Do not crash when you broke permission on your file system during execution
* Fix a crash when you broke permission on your file system
* Fix a rare race condition when exporting debug informations
* Do not try to start the GNS3 VM if the name is none
* Fix version check for VPCS
* Fix pcap for PPP link with IOU
* Correct link are not connected to the correct ethernet switch port after conversion
* Fix an error if you don't have permissions on your symbols directory
* Fix an error when converting some topologies from 1.3

## 2.0.0 beta 3 19/01/2017

* Force the dependency on typing because otherwise it's broke on 3.4
* Fix sometimes you have an exception when closing GNS3
* Fix duplicate node names
* Fix bug with other directory of Qemu images
* Do not raise an error if no VM is selected for remote GNS3 VM
* Fix UnboundLocalError: local variable 'vmname' referenced before assignment
* Fix some race condition in project deletion
* If qemu status change internally we mirror it
* Fix hostname of VPCS is not changed
* Fix capture stop with Wireshark
* Drop a useless debug information
* Fix sometimes VirtualBox VM are not loading
* Drop NAT port from cloud from old topologies
* Fix Port labels for docker VMs incorrect
* Fix If cloud interface is down the project doesn't open
* Catch Timeout error from VirtualBox GNS3 VM
* Fix export of IOU configuration
* Fix a crash with VirtualBox in some conditions
* Sata disk interface support for Qemu VMs. (#862)
* Fix random error in the dynamips test suite after previous commit
* Support conversion to dynamips new directory layout on remote
* Catch error when a file is deleted during the compression of project
* Fix a crash with some docker images
* Fix Wrong slot numbering on IOS router
* Fix VPCS configuration is overwritten on project load
* Fix wrong short label for ethernet switch, hub & VPCS
* Fix binding console host for VMware and VirtualBox
* Fix resume of dynamips routers
* Fix sporadically systemd is unable to start gns3-server
* Fix RuntimeError: File size has increased during compressing
* Do not dump local compute configuration when saving topology
* Change directory layout for dynamips.
* Ensure we can't connect to occupy port
* Fix handling of UTF-8 in large SVG files
* Prevent a crash when you close a dynamips node and create a link at the same time
* Fix short label diplay instead of custom interface labels
* Improve error message about the netmask
* Do not mark VirtualBox adapter as connected when not connected to another node in GNS3.
* Add missing 'DLT_PPP_SERIAL' PCAP link type in schemas.
* Fix crash when converting topology with broken link
* Replace JSONDecodeError by ValueError (Python 3.4 compatibility)
* Catch an error when we can't create the IOU directory

## 1.5.3 12/01/2017

* Fix sporadically systemd is unable to start gns3-server

## 2.0.0 beta 2 20/12/2016

* Fix an error when docker hub failed to anwser
* Fix an issue with Docker and IOU packet capture
* Support aiohttp 1.2 (but not compatible with previous versions)
* Support UDP cloud from 1.5
* Relax permission check on OSX, it seem returning wrong info for setuid
* Fix start all create error if a docker container is already running
* Close project if one one the compute of the project is down
* Fix error when you upload an empty file
* Fix KeyError: 'color' when converting some 1.3 topologies
* Fix move a docker restart it
* Fix export of projects with docker with a / in the image name
* Fix an error on Linux during export
* Fix hot link issues in Docker
* Fix Can't delete link between docker VM after they were in use
* Fix hardware virtualization detection when an ethernet switch is running
* Trust user for host binding of link adress
* Code cleanup for docker interface creation
* Fix a rare crash when writing a file on a remote server
* Fix delete project on remote compute
* Fix trouble with builtin devices when we free ports
* When a dynamips command failed display the full command to the user
* Raise error when we can't found VboxManage at GNS3 VM startup
* Catch auth errors when adding a compute
* Do not block server startup if one project use non implemented conversion
* Fix an error when deleting a compute already deleted
* Catch cancelled error when you Ctrl-C during server initalisation
* Handle OSerror when listing images
* Fix a rare crash when stopping qemu
* Improve docker HTTP console
* Fix configuration lost during save as on remote server
* Add support for bios images
* Fix error when controller config file is corrupted

## 1.5.3 rc1 20/12/2016

* Support aiohttp 1.2 (but not compatible with previous versions)
* Explain that segfault on IOU is a issue with the image
* Fix an issue with finding vmrun and vboxmanage
* Support named remote servers for VPCS
* When checking for a free port check if the host and 0.0.0.0 are available
* smm=off is only for 64bits
* Fix set hostname on remote server
* Fix sending smm option to qemu
* Workaround a bug with KVM, Qemu >= 2.4 and Intel CPU
* Renable sleep at Vbox exit bug seem to be back
* Support large project (> 2GB) during export
* Fix Deleting running telnet docker VM shows error in log
* Fix when closing a container using VNC, root permission are not reset
* Use $PATH also for dynamips and cleanup some $PATH usages
* Fix a lock issue with some virtualbox vm
* Raise proper error when you try to load an empty qcow2 file
* Fix upload form crash
* Search bin from the $PATH for sample configuration file
* Updated systemd unit file and added sample configuration file

## 2.0.0 beta 1 07/12/2016

* Fix crash if at controller loading the remote server is not a GNS3 server
* Update the way we start controller to avoid hiding crash reports
* Fix when you switch console from VNC to telnet it's fail
* AttributeError: 'Project' object has no attribute 'emit'
* Improve autostart logging
* Fix warning when vmware is not installed
* If a VMware command fail retry
* Do not recurse scan for images in standard image directory
* When we restore snapshot on a fail project do not crash
* Catch error when qemuy can't connect to his console
* Catch error when no space left on disk during export
* Improve vmware error message for easier copy paste
* Catch error if you export a project deleted from disk
* Qemu UDP listen on all ips
* Force yarl version >= 0.7.0
* Ask user to refresh is user session if he just installed ubridge

## 2.0.0 alpha 4 24/11/2016

* Do not block traffic originating from an Ethernet interface in the cloud. Ref #771.
* Prevent capture on non running node
* Make the Ethernet side the source in uBridge connection and UDP tunnel the destination. Ref #771.
* IOURC is a text box instead of a file path
* Use vnetlib64.exe when possible
* Multiple improvements around starting the GNS3 VM
* Wait for the end of project loading before making new change
* Avoid crash due to permission error on the .backup file
* For security reason debug informations can only be exported from local server
* Add more debug informations if VM failed to start
* Fix opening a project whith the same non linked VM as current project
* Return default symbol if user asked for a non existing symbol
* Do not log warning at qemu exit on windows if it's normal
* Speed up interfaces listening on Windows
* Fix filtering special interfaces on Windows
* If server answer not found explain this could be due to the usage of 1.X server
* Do not reload a project via /load if the project is already opened
* Fix you can not pass auto close at project creation
* Fix traceback when sending invalid parameters to the server
* Require ubridge 0.9.7 this fix error with IOL bridge creation
* Display path of vnetlib during interface creations
* Catch errors when listing images
* Better handle compute unavailable errors
* Fix NameError: name 'available_ram' is not define
* If we can found a common subnet we return the host binding for link creation
* Do not connect GNS3 to remote server via 169.254.X.X
* Qemu telnet support multiple client connected
* Support multiple client connected to the same VPCS console
* Increase timeout for link creation
* Support for serial console for Virtual BOX and VMware using asyncio
* Fix timeout issues when starting VMware or VBox
* Ask for reboot if VBoxManage is not found
* Fix a crash with VirtualBox linked clone
* Replace iouyap by ubridge to handle IOU connections. Fixes #614.
* Lock VMware by VM instead of globally
* Support bridge in cloud
* Fix support of IOS images outside standard directories
* Raise clean error when node timeout when stopped
* Fix random VirtualBox creation error when using linked clone
* Drop console_type serial, and enable_remote_console for Vbox and VMware
* Do not dump iourc_content to .gns3 file
* Forward server disconnected errors
* Fix a crash when vboxmanage is not found
* Raise error if IOU image is not configured
* Fix crash when getting font
* Fix a crash when default font is missing
* Fix a crash when vmrun is not found

## 2.0.0 alpha 3 28/10/16

* Fix uuid of VirtualBox VM after a save as
* Explain that segfault on IOU is a issue with the image
* Fix crash when you import a corrupted SVG
* Fix Error while creating link: Port 0 is not allocated. when you have an invalid interface
* No timeout for listing images
* Handle 408 HTTP status code (request timeout)
* Move code for exposing VM ip to the VM itself. And display VM starting status
* Fix a crash when we have error during export project
* Improve remote server console host support when binding to 0.0.0.0
* Fix port naming for atm switch
* Fix port naming for FrameRelay switch
* Catch permission errors when listing images
* If we can't found the VMware version we use workstation
* CURL API sample for creating a dynamips router
* Fix crash in idlePC compute
* Add sample api call for creating a qemu node
* Try a different method in order to retrieve IP from VMware
* Fix naming of IOU serial interfaces
* Improve timeout management
* When exporting debug information export GNS3 VM vmx content
* /debug for exporting debug information
* Raise error if using a non linked clone VM twice
* Fix a possible deadlock at exit
* Fix import of some old dynamips topologies
* Fix a crash with some old virtualbox topologies
* Fix conflict issue between the GNS3VM and a remote server
* Fix typo in error message about the GNS3 VM
* Fix an error when importing old topology without color for label
* Use tap adapter instead of veth for docker (allow usage of vlan)
* Avoid crash during tests if VNC server run on host PC

## 2.0.0 alpha 2 20/10/2016
* Return md5sum and filesize in the list of images
* Disable binding to an IPV6
* Support symbol None (from old versions)
* Support named remote servers for VPCS
* Improve vmrun error messages
* If vmware raise an error about invalid host type we retry with player
* Do not trust client for the type of VMware host
* Improve error when default vm directory is not found
* Add a clear warning about /upload deprecated
* /duplicate support non opened projects
* Fix Snapshot restore does not work with IOS routers
* Use last zipstream version
* Strip space from all nodes names
* When checking for a free port check if the host and 0.0.0.0 are available
* If listen on all interface do not return localhost as console
* Fix HTTP console not working for docker containers
* Fix IPV6 server support
* Fix connection issue with IOU when a device as serial link
* Catch an error when docker is not running
* If docker container state failed to return we consider the container stopped
* Fix Error when converting some dynamips topologies from 1.3 => 2.0
* After conversion from 1.X check the topology before save to disk
* Keep forever .gns3 backup before version upgrade
* Update crash report key
* Fix save of topology size
* Missing busybox for docker
* GNS3 server can't be keep as zipped egg
* Check if GNS3 has access to all docker resssources
* Return the platform of a compute
* Handle errors when startup config path is wrong
* smm=off is only for 64bits
* Fix uploads of large images
* Stop raising error if VMware has not enough ram. Not working on some system
* Increase creation timeout for docker container
* Fix a rare crash in vbox
* Fix errors where free port as marked as used after an error
* Fix a bug when selecting a topology and deleting multiple linked device
* Set Qemu uuid for csr1000v
* Prevent connect a node to himself
* Fix BadZipFile: File is not a zip file
* The gns3_controller.conf is located in the same directory of gns3_server.conf
* Make sure the compute has an id
* Fix crash if you manually delete the project directory and use the delete button in interface
* Catch timeout error when closing project
* Fix a crash when importing some old topologies.
* Fix a crash if font information is missing

## 2.0.0 alpha 1 29/09/2016
* Save as you go
* Smart packet capture
* Capture on any link between any node
* Select where to run a VPCS node
* Delete a project from the GUI
* Project options
* The cloud is a real node
* Cloud templates
* New cloud interface
* VPCS / Ethernet Switch / Ethernet Hub templates
* Search OS images in multiple locations
* Periodic extraction of startup configs for Dynamips and IOU
* Custom cloud, Ethernet hub and Ethernet switch templates
* Snap to grid for all objects
* Synchronize the node templates when using multiple GUI
* Link label style
* New place holders in command line for opening consoles
* %i will be replaced by the project UUID
* %c will be replaced by the connection string
* Export a portable project from multiple remote servers
* New save as
* Snapshots with remote servers
* Better start / stop / suspend all nodes
* Edit config
* NAT node
* Support for colorblind users
* Support for non local server
* Support for profiles
* Suspend the GNS3VM when closing GNS3
* Edit the scene size
* New API

## 1.5.2 18/08/2016

* Move utils.vmnet to gns3 namespace
* Fix Exporting portable projects with QEMU includes base images even when selecting no.
* Catch error when md5sum file is corrupted
* requirements.txt : added support for newer aiohttp version
* Improve compaction of .gns3project
* Fix crash when winpcap is not installed

## 1.5.1 07/07/2016

* Increase the number of interface for docker
* Add the method in the bad request answer
* Fix a rare crash in IOU
* Fix a crash when docker is used but not installed
* Backport Docker node hot linking
* Allows hot-linking for Docker containers. Ref #267.

## 1.5.0 27/06/2016

* Fix import of project with no disk
* Allow for (a lot) more docker container ports. Fixes #593.
* Raise an error if you try to use Docker on non Linux host
* Fix a crash in Docker if daemon stop to respond
* Fix a crash if Dynamips router has no initial configuration
* Kill ghosts process at startup (Dynamips, VPCS, Ubridge)

## 1.5.0rc2 15/06/2016

* Fix black screen with Qt app in Docker container
* Detect when command in the container exit
* Docker when the aux console exit and restart it
* Pass by default the environment variable container=docker
* Fix busybox binary location
* Avoid loosing console port for Docker
* Workaround a crash in x11vnc
* Delete volume when dropping the container
* Catch connection reset in ioucon
* Delete vlan.dat for L2IOL during config import. Fixes #1285.
* Copy original ressources from VOLUMES

## 1.5.0rc1 01/06/2016

* Save an restore docker permission
* Export the list of volumes to a env variable accessible in the container
* Fix a crash when docker start command is None
* Ubridge 0.9.4 is require
* Generate a MAC address using the project + node UUID. Ref #522.
* Catch extra args in windows signal handler
* Allow to block network traffic originating from the host OS for vmnet interfaces (Windows only).
* Fix an import error when you have no GNS3 VM
* Warn if you can not export a file due to permission issue
* Do not delete adapters when stopping a VMware VM.  Ref #1066.
* Allocate a new vmnet interface if vmnet 0 1 or 8 is set to a custom adapter. Set adapter type to all adapters regardless if already configured or added by GNS3.
* Set default VMware VM adapter type to e1000.

## 1.5.0b1 23/05/2016

* Allow an IOS router to stop even the Dynamips hypervisor command fail to be sent. Ref #488.
* Extract private-config only when necessary (content is different than the default). Fixes #520.
* Fixes disabling the VPCS relay feature. Fixes #521.
* Fixes wrong exception in Docker VM implementation.
* Force Npcap DLL to be used first for Dynamips and uBridge (instead of the one from Winpcap if installed).
* Fixed startup-config is lost if you change any IOS router settings. Fixes #1233.
* Fixes check for NPF service and add check for NPCAP service on Windows.
* Fix ProcessLookupError X11VNC
* Force tag latest for docker image if no tag is specified
* Cleanup unbreakable space
* Do not raise error if vmrun.exe is named vmrun.EXE
* Load docker api only for Linux

## 1.5.0a2 10/05/2016

* Fix distribution on PyPi

## 1.5.0a1 10/05/2016

* Rebase Qcow2 disks when starting a VM if needed
* Docker support
* import / export portable projects (.gns3project)

## 1.4.6 28/04/2016

* More robust save/restore for VirtualBox linked clone VM hard disks.
* Prevent non linked cloned hard disks to be detached when using VirtualBox linked cloned VMs. Fixes #1184.
* Stricter checks to match VMware version to the right vmrun (VIX library) version. Also checks the VIX library version when only using the GNS3 VM running in VMware.
* Allow only .pcap to be downloaded from remote stream API
* Fix incrementation of qemu mac address
* Clear warnings about using linked clones with VMware Player.
* Alternative method to find the Documents folder on Windows.
* Add IOU support and install config in /etc

## 1.4.5 23/03/2016

* Stop the VMware VM if there is an error while setting up the network connections or console.
* Remote install on 14.04 ubuntu
* Include VMware VMs paths found preferences.ini
* Allow to stop a VMware VM from GNS3 even if halted within the VM. Fixes #1118.
* Keep Dynamips stdout log file in the project directory.
* Get MAC addresses for host interfaces to use for filtering frames from vmnet interfaces.
* Dynamips uuid hypervisor command is no longer supported.
* Restart NPF service after adding vmnet adapters on Windows.
* Support /etc/gns3/gns3_server.conf for the config
* Improve warning if fusion is not installed or in non standard location

## 1.4.4 23/02/2016
* Check if VMware Fusion is correctly installed when retrieving the VM list.

## 1.4.3 19/02/2016
* Nothing! (changes made in the GUI only).

## 1.4.2 17/02/2016
* Fix missing format in IOU export
* Fix number of arguments to the UDP errors on VBOX
* Add verification when UDP tunnel is created in a VirtualBox VM. Ref #899.
* Fixes VMware linked clone cleanup bug. Fixes #420.
* Removed docker support from 1.4 (drop unused code)
* Fix a crash if you create a file named IOS in the image dir
* Disallow creating project with " in the path
* Always look at the registry to find vmrun.exe on Windows.
* Check for VMware VIX library version. Fixes #413.
* Fixes VDE not working #345.
* Do not list qemu binary with -spice in the name
* Send command line used to start the VM to client
* Fix crash if you have a { in your user name

## 1.4.1 01/02/2016
* VMware raise error if version is not found
* For topologies before 1.4 manage qemu missing
* Fixes issue with packet capture on VMware VMs. Fixes #396.
* Fixes concurrency issue when closing multiple VMware linked clone VMs. Fixes #410.
* Fixes "can only use tap interfaces that both already exist and are up". Fixes #399.
* Send machine stats via the notification stream
* Check for /dev/kvm instead of kvm-ok
* Show a warning when starting ASA8
* Fix error when setting Qemu VM boot to 'cd' (HDD or CD/DVD-ROM)
* Fixed the VMware default VM location on Windows, so that it doesn't assume the "Documents" folder is within the %USERPROFILE% folder, and also support Windows Server's folder (which is "My Virtual Machines" instead of "Virtual Machines").
* Improve dynamips startup_config dump
* Dump environment to server debug log
* Fix usage of qemu 0.10 on Windows
* Show hostname when the hostname is missing in the iourc.txt

## 1.4.0 12/01/2016
* Release 1.4.0

## 1.4.0rc3 05/01/2016

* API documentation update
* Fix race condition when killing iouyap
* Catch exception if we can't change process priority on Windows
* Adds a handler for getting the Qemu related capabilities of the server. Currently includes just a check for KVM architectures.
* Fixed showing of Qemu hdb_disk_interface - it showed hda_disk_interface instead, which resulted in an odd visual glitch in the GUI.
* Made the gns3server.bat successfully start the server independent of the CWD at the time of running. It's now relative to the location of the .bat file itself.
* Add more informations in the debug status page
* Fix status link in GNS3 homepage
* Fix tests on Windows
* Fix missing boot priority order
* A debug status page embed in the server
* Fix test on Windows
* Update links for new website.
* Contributing instructions


## 1.3.13 11/12/2015

* Update links for new website.

## 1.3.12 11/12/2015

* Contributing instructions
* Correctly display log messages.
* Tentative fix for "WinError 64 The specified network name is no longer available" issues.
* Fix minor errors reported by codacy.com
* Add doc on how to got code coverage
* Raise an error when you use a port outside the ranges
* Fix asyncio error when closing the app
* Release UDP ports when closing a Qemu VM. Fixes #323.

## 1.4.0rc2 10/12/2015

* Add log about wher iou capture packet
* Replace by another TCP port if port is already used
* Fix ProcessLookupError in Qemu
* Increase vmrun timeout to 120 seconds. Ref #360.
* Fixes termination notification to indicate the right process name (IOU vs iouyap). Ref #359.
* Fixes error with non initialized uBridge. Fixes #367.
* Remove debug that can crash qemu
* Support VM usage for qemu
* Raise an error if psutil version is invalid

## 1.4.0rc1 12/11/2015

* Raise error if server received windows path
* Update sentry key
* Remove NIO FIFO and Mcast (unused). Fixes #348.
* Support VPCS 0.6.1
* Fix duplicate of -no-kvm options
* Raise an error if user send a non local path to remote server
* Fix minor issues
* Apply pep8 fix
* Sets console end port to 7000. Fixes #343.
* Drop netifaces (replaced by psutil). Fixes #344.
* Correctly display log messages.
* Tentative fix for "WinError 64 The specified network name is no longer available" issues.
* Return relative path for dynamips images
* Fix add existing IOS not working
* Correctly enable faulthandler for dev version
* Avoid test crash if GNS3 is running on the same computer
* Allow to return an empty project name because it's allowed in creation
* Test with python 3.5
* Add doc on how to got code coverage

## 1.4.0b5 02/11/2015

* Freeze requirements for aiohttp because 0.18 doesn't support Python 3.4.
* Fix crash in IOU config export.
* Raise an error when you use a port outside the ranges. Fixes #739.
* Fixes Windows named pipe issue. Fixes #340.

## 1.4.0b4 19/10/2015

* Support for modifications to a base Qemu VM (not a linked clone).
* Force canceling all task when shutdown server
* Update api documentation
* Enforce console port for VNC
* Fixes issue when loading a project using VMware vmnet interfaces. Fixes #319.
* Support for NAT connection with cloud for VMware VMs. Fixes #322.
* Change message when VMware is not installed on Linux. Ref #326.
* Send a warning notification if there is not enough RAM left to start a VM. Implements #329.
* Asyncio Qemu fix and raise error if coroutine not used
* Fix asyncio error when closing the app
* Removes VMware lock check. Fixes #328.
* Wait for pipe file to be created before starting the remote console for VMware and VirtualBox VMs. Fixes #331.
* Release UDP ports when closing a Qemu VM. Fixes #323.
* Escape other usage of glob
* Fix Dynamips identifier is already used by another router
* Protect Dynamips against bad glob.
* Fix issue with Qemu networking following merge.
* OVA file support
* Support listing images in subdirectories.
* Catch ProcessLookupError in Qemu VM.
* Fixes uncalled coroutine.
* Use the correct UDP tunnel Qemu syntax for version > 1.1.0 when legacy networking is enabled.
* VMware player linux support.
* Prevent launching a packet capture with a non-ASCII path when using Dynamips.
* Do not require a TAP interface to already exist. Fixes #321.
* Do not automatically delete Dynamips bootflash file because they are necessary to restore VLANs on the c3600 platform.

## 1.3.11 07/10/2015

* Escape other usage of glob
* Fix Dynamips identifier is already used by another router
* Protect dynamips against bad glob
* Catch ProcessLookupError in Qemu VM.
* Use the correct UDP tunnel Qemu syntax for version > 1.1.0 when legacy networking is enabled.
* Prevent launching a packet capture with a non-ASCII path when using Dynamips.
* Do not automatically delete Dynamips bootflash file because they are necessary to restore VLANs on the c3600 platform.
* Fix dynamips configuration lost when you delete a node
* Clarify error message when we got UTF-8 chars in the iourc file
* Check for valid FR or ATM switch mappings. Fixes #300.

## 1.4.0b3 22/09/2015

* Fix dynamips configuration lost when you delete a node
* Clarify error message when we got UTF-8 chars in the iourc file
* Use custom VMnet interfaces without host adapter when uBridge is not used. Fixes #673.
* Automatically add the -no-kvm option if -icount is detected to help with the migration of ASA VMs created before version 1.4
* Check for valid FR or ATM switch mappings. Fixes #300.
* Catch exception when a process cannot be killed. Fixes #296.


## 1.4.0beta2 17/09/2015

* Fix a crash at vmware stop
* Fix a crash when starting a VMware vm
* Add how to add vmnet interfaces explantion in the error message
* Fix path of VMinventory for fusion
* Force close the keep alive when sending a 401
* Do not automatically delete Dynamips bootflash file because they are necessary to restore VLANs on the c3600 platform.
* Wait that an user press a key to stop gns3vmnet.exe on Windows.
* Throw an error if ubridge as incorrect permissions. Fixes #312.
* This may fix "The semaphore timeout period has expired" error on Windows. #311.
* Fixes bug with VMware VM connections + moves some uBridge code to BaseVM.
* Support for packet capture on VMware VM links.
* Fix ProcessLookupError on _checkAlive Qemu
* VMware Fusion support with uBridge.
* Updates vmnet script to support Windows.
* Do not block on .lock for VMware OSX
* Require Dynamips version 0.2.16 to change the default QinQ Ethernet type.
* Initial Docker support from Google Summer of Code (not enabled)
* Check for valid FR or ATM switch mappings. Fixes #300.
* VirtualBox VMs can only be started if powered off. Fixes #299.
* Support of VPCS 0.8
* Allows VMware VMs to use vmnet interfaces for connections without using uBridge. Fixes #295.
* Fixes path to vmnet-cli on Mac OS X.
* Updates vmnet script to support Mac OS X.
* Fix closing project when multiple project is open
* Fix project not closing
* Qemu user options are at the end. It's allow user to add his own net interfaces
* Change the way we look for Qemu path
* Lock qemu vm during start / stop operations
* In the error message explain how to turn off KVM support
* Fix when you stop qemu on windows you have an error
* Fix Qemu cannot be used on Windows
* Allow to start server with python -m gns3server
* Should solve the BufferError by avoiding using thread
* Catch UnicodeEncodeError when passing unicode char as qemu options
* EthernetSwitch: Allow to choose ethertype for QinQ outer tag.
* Backport: fixes NAT NIO for Qemu VMs (do not launch any legacy scripts)
* Fixes NAT NIO for Qemu VMs (do not launch any legacy scripts)
* Lower VMware requirements to Workstation version 10 and Player version 6.
* Fixes Unicode error. Fixes #290.
* Don't delete Dynamips ROM files. They are used to restore the nvram.
* Adds pywin32 dependency in setup.py for Windows.

## 1.3.10 04/09/2015

* Catch exception when a process cannot be killed. Fixes #296.
* Backport: fixes NAT NIO for Qemu VMs (do not launch any legacy scripts)
* Fixes Unicode error. Fixes #290.
* Don't delete Dynamips ROM files. They are used to restore the nvram.

## 1.4.0beta1 07/08/2015

* Fix ram setting for Qemu
* Explicit set qemu memory as MB
* Turn off KVM for non x86 architectures
* Send an error when vmware executable cannot be found on Linux. Fixes #288.
* Support for CPUs setting for Qemu VMs.

## 1.4.0alpha4 04/08/2015

* Quote command in qemu debug logs so you can copy/paste them
* Support for Qemu disk interfaces, cd/dvd-rom image and boot priority. Fixes #278.
* Check for VMware Player version >= 7 and VMware Workstation >= 11. Fixes #286.
* Catch GeneratorExit exception when trying to create a Ghost IOS image.
* Backport: removes code that deletes IOS router instance files.

## 1.3.9 03/08/2015

* Backport: removes code that deletes IOS router instance files.

## 1.4.0alpha3 28/07/2015

* Raise error if qemu image already exist when creating disk
* Prevent user to create a qemu to a different directory on non local server
* VMnet manager on Linux: check that VMware has been installed.
* Fixes UnicodeDecodeError when reading a VMware file.
* Fixes KeyError: "ethernet0.connectiontype". Fixes #276.
* Fixes replace errors. Fixes #284.
* Catch ProcessLookupError when updating iouyap config. Fixes #255.
* API for creating a qemu disk image
* Prevent starting different hypervisors that leverage hardware virtualization (VT-x/AMD-V). Fixes #548.
* Fixes IOS adapters and WICS cannot be removed. Fixes #282.
* Makes sure the loop is running when closing the app.
* Catch Permission denied when writing to VMX file while closing VMware VM. Fixes #277.
* Catch GeneratorExit exception. Fixes #231.
* Fixes missing chipset info for VirtualBox VM (maybe some older VirtualBox version don't have it). Fixes #254.
* Changes how to look for the vmrun.exe location.
* Update documentation
* API for listing current projects

## 1.3.8 27/07/2015

* Catch ProcessLookupError when updating iouyap config. Fixes #255.
* Fixes IOS adapters and WICS cannot be removed. Fixes #282.
* Makes sure the loop is running when closing the app.
* Catch GeneratorExit exception. Fixes #231.
* Fixes missing chipset info for VirtualBox VM. Fixes #254.
* Fixes IOURC upload.
* Restore images & projects tarballs
* Allow users to backup projects and images.
* Update gns3.conf.upstart.
* Fix incorrect vboxmanage sudo command.
* Backport from 1.4: option to drop nvram & disk files for IOS routers in order to save disk space.
* Backport from 1.4: Remove timeout to wait for connections to finish.
* Backport from 1.4: Fixes RuntimeError: Event loop is closed.
* Backport from 1.4: Bind host on 0.0.0.0 when checking for a free UDP port.

## 1.4.0alpha2 22/07/2015

* Deactivate uBridge process monitoring (process returns 1 on Windows when stopping).
* Prevent using different hypervisors that leverage hardware virtualization. - Implemented for Qemu when a VMware or VirtualBox VM with hardware virtualization is already running. - Implemented for VirtualBox only when a Qemu VM with KVM is already running.
* Check for uBridge version and catch uBridge errors.
* Remove default FLASH when no hda disk for Qemu VMs. Fixes  #535.
* Use the registry to find vmrun if the default VMware install path does not exist.
* Bind host on 0.0.0.0 when checking for a free UDP port.
* Fixes RuntimeError: Event loop is closed. Fixes #266.
* Update gns3.conf.upstart
* Implements uBridge hypervisor.
* Take VMware file encoding into account. Fixes #261.

## 1.4.0alpha1 09/07/2015

* Update API documentation
* Allow to send the iourc when starting the VM
* Return stdout when a process crash for IOU, Dynamips, uBridge and VPCS.
* Adds -no-kvm to the ASA template and ignore -no-kvm on platforms other than Linux. Should resolve #472.
* Allow user to change the configuration file
* Fix double loading of config from working directory
* CORS support
* Support server config in current working directory
* List only valid existing IOS images (for IOS router wizard).
* Checks if IOS image exist at startup and not during node creation. Fixes #240.
* When a qemu VM crash send the log to the client.
* Add a vm_directory field
* Check for /dev/kvm. Fixes #245.
* Moves KVM setting to Qemu server preferences. Fixes #244.
* VNC console support for Qemu VMs.
* Test all IOU requirements at VM startup
* ACPI shutdown support for VMware VMs. Fixes #436.
* Compute a md5sum of images for futur purpose
* Adds gns3-netifaces to dependencies only if netifaces isn't already installed otherwise this requires a compilation and therefore the Python development files.
* Adds an IP address for each interface returned by the interfaces API method.
* Add log when we didn't close a project due to another client
* Limit file size during upload
* Convert old -enable-kvm to kvm settings for Qemu
* Cleanup SSL certificate support
* Improve memory consumption of file upload with the HTML form
* systemd start script 
* Enable KVM acceleration option.
* Check interface is up before connecting a NIO (Linux only). Fixes #277.
* IPv6 support.
* Import/Export support for IOU nvrams.
* Install qt5 for travis
* Option to drop nvram & disk files for IOS routers in order to save disk space.
* Drop python 3.3
* Support for base MAC address for Qemu VMs.
* ACPI shutdown support for Qemu VMs.
* ACPI shutdown support for VirtualBox VMs.
* Upload images API
* A notification stream with process monitoring
* VMware support 

## 1.3.7 22/06/2015

* Prevent install on Python 2

## 1.3.6 16/06/2015

* Fix an issue with 1.4dev compatibility

## 1.3.5 16/06/15

* Ignore invalid characters when reading the output of a process
* Turn on / off authentication
* Ensure no colored output on Windows
* Do not stop saving IOS router configs when there is an exception while a project is committed.
* Create a private config file if expected
* Distribute our own version of netifaces working with python 3
* Fix crash if a private config exist in IOS but no private config file
* Basic Auth support
* Fix crash when virtualbox list of VMS return an empty line

## 1.3.4 02/06/15

* Drop useless dependencie dateutil
* Check if port or adapter is connected before starting/stopping a packet capture. Fixes #196.
* Prevent users to add links to running Qemu VMs and start a capture on running VirtualBox VMs.
* Fixes bug: couldn't set PCMCIA disk1 size for IOS routers.
* Fix crash if you pass an invalid hostname
* Catch VPCS kill errors
* Raise a VirtualBox error if adapter doesn't exists
* Ignore VirtualBox VM Name with a carriage return in name
* Cleanup the temporary project after modules have been notified of the path change
* Do not return error if we can't remove the old project directory
* Catch encoding errors in windows logger
* Use setter for the qemu_path (allow to pass only the binary name)
* Fixes TAP connection when using VPCS.
* Fix crash launching qemu on OSX from another location.
* Adds NAT NIO in device schema validation so they can return an error that it is not supported.

## 1.3.3 14/05/15

* Check for empty iourc path.
* Fixes bugs with IOS router configs. Fixes #354.
* Use a temporary directory as egg cache
* Catch crash error in IOU in case of permission denied

## 1.3.3rc1 07/05/2015

* Return an error if an adapter slot doesn't exist on an IOS router.
* NIO NAT support for VirtualBox VMs.
* NIO NAT support for QEMU VMs (user mode back-end is used).
* Throw an error if user put an invalid port range in config file
* Turn off configuration parser interpolation
* Catch configuration file parsing errors
* Force closing the event loop to avoid warning with Python 3.4.3
* Catch error when you can't mark a project as no longer temporary
* Catch BrokenPipeError for OSX frozen server
* Match how IOU initial-config is set for VPCS VM.
* Refactors how startup-config and private-config are handled for IOS routers.
* Catch the "WinError 0 The operation completed successfully" exception at a higher level.
* Fix temporary project not cleanup with save as
* If image is not found in VM directory look in images folder
* Ordered MAC addresses for QEMU based VMs.
* Merge remote-tracking branch 'origin/master'
* Force utf-8 configuraton files reading
* Do not list file starting with a . in upload handler
* Do not crash when closing a project if VirtualBox is not accessible
* Catch connection reset errors


## 1.3.2 28/04/2015

* Cleanup the VirtualBox Media Manager after closing a project.
* Avoid Cygwin warning with VPCS on Windows.
* Close VirtualBox VM linked clone disks after the VM is unregistered.
* TAP interface support for QEMU VMs.
* Return an explicit error when a NIO type is not supported by a VM.
* Do not erase the IOU config
* Explicit utf-8 decoding.
* Check NIO exists when stopping an IOU capture.
* Fixes c7200 NPE setting.
* Fixes VPCS process termination.
* Catch FileNotFoundError exception in os.getcwd()
* Explicit utf-8 encoding where necessary to avoid Unicode errors on Windows (we require/set an utf-8 locale on other systems).
* Fixes #270. Relative paths management with empty ones.
* New crash report key and doesn't send report for developers
* Catch COM errors when connecting to WMI.
* Don't assume the PATH environment variable exists.
* Use UUIDs instead of the VM names for VirtualBox pipe paths.
* Add --log options for daemon support
* Basic upstart script
* Add qemu-kvm to the list of binary
* Fix IOU licence check flag
* Config paths are not used when updating Dynamips or IOU VM settings.
* Fixes initial-configs that were not restored when opening a project containing IOU VMs.
* Prevent parallel execution of VBox commands
* Fix a crash when in some cases you can't access to VBOX state
* Fix crash if VirtualBox doesn't return API version
* Fix a crash in VirtualBox vm creation
* Allocate random names for Dynamips NIOs.
* Explicitly delete Dynamips NIOs and unmap VCs for ATM and Frame-Relay switches.

## 1.3.1 11/04/2015

* Release

## 1.3.1rc4 09/04/2015

* Initial config file content can be empty (fix export issues)
* Fix crash if IOU initial config is emtpy
* Return more informations about bad requests for crash reports
* Allow less strict dependencies for easier install
* Missing project name in documentation
* Some spring cleaning


## 1.3.1rc3 07/04/2015

* Fix missing IOU documentation
* Add missing project name in curl documentation
* Look in old IOU images location in order to smooth transition

## 1.3.1rc2 06/04/2015

* Do not overwrite initial-config IOU if client send an empty
* Fix documentation about /ports/udp

## 1.3.1rc1 05/04/2015

* Fix issues with macos X dynamips not freeing UDP port
* Fix encoding error when saving dynamips configuration
* The upload web page return a 200 in case of error (IE compatibility)
* Do not crash if dynamips config contain non ascii chars
* Test path with chinese charcaters in Qemu
* Do not crash if no console port is available for VBox
* Raise a DynamipsError if we can't access to VM status
* Check name of the VBoxManage executable
* Exclude docs and tests package from distribution
* Catch error when qemu additional options are invalid
* Fix ClientDisconnectedError
* Fix crash when NIO doesn't exist
* Turn off crash report if raven not available
* Fix crash when IOU script file is incorrect

## 1.3.0 30/03/2015

* Fix issue when asyncio read is cancelled and data is still sent by Dynamips hypervisor.
* Fix unicode decode error when saving IOS router configs.
* Fix error when missing adapter in Dynamips IOS router.
* Fix crash if we call stop on dynamips on non started process.
* Fix use_default_iou_values param was not set.
* Fix issue when IOURC environment variable is set to None.
* Fix issue when exporting IOS router configs.
* Fix check if VPCS process is running.
* Fix bug when remove_nio() is not a coroutine for ATM and FR switches.
* Fix how to test if iou and iouyap are running.
* Allocate a random port for Qemu monitor. Fixes issue with pre 1.3 projects.
* Fix default chassis bug.

## 1.3.0rc2 23/03/2015

* Update sentry key
* Prevent error when suspend/resume is not supported in QEMU VM.
* Adds project id when requesting UDP port.
* Make sure used ports in a project are cleaned up when closing it.
* Save configs when project is committed.
* Initialize chassis when creating an IOS router. Fixes  #107.
* Lock the dynamips reader an writer

## 1.3.0rc1 19/03/2015

* Save IOS router config when saving the project
* Look in legacy IOU images directory
* Support IOURC upload
* Configuration on UNIX
* Support all QEMU status
* Bind tunnel UDP to the correct source index

## 1.3.0beta2 13/03/2015

* Fixed issue when VBoxManage returns an error.
* Server handler to shutdown a local server.
* List the iourc file in upload handler.
* Fixed hostid error.
* Support RAM setting for VirtualBox VMs.
* Alternative local server shutdown (intended for Windows).
* Request user permission to kill the local server if it cannot be stopped.

## 1.3.0beta1 11/03/2015

* Optional IOU license key check.
* Relative path support of IOU, IOS and Qemu images.
* Do not give attachment warning for generic attachments in VirtualBox.
* Support for HDC and HDD disk images in Qemu.
* Fixed bug when starting a packet capture in VirtualBox with the project path containing spaces.
* Renames server.conf and server.ini to gns3_server.conf and gns3_server.ini respectively.
* Use TCP instead of Telnet to communicate with Qemu monitor.
* Have the server look in the right place for relative image paths.
* Fixed bugs when checking if this is a local project.
* Concert old projects on remote servers.
* Properly restore configs for Dynamips routers.
* Fixed rename bug for linked clones in VirtualBox.
* Makes absolute path checks work on Windows.
* Upload IOURC file via the web interface
* Upload interface allows users to choose an image type.
* Fixed Qemu networking.
* Fixed suspend and resume for Qemu VMs.
* Fixed crash when you start capture on a non running IOU.
* Fixed Telnet server initialization issue in VirtualBox.
* Disconnect network cable if adapter is not attached in VirtualBox vNIC.

## 1.3.0alpha1 03/03/2015

* HTTP Rest API instead of WebSocket
* API documentation
* Create a dedicated configuration file for the server: server.conf
* Temporary projects are real project
* Use UUID instead of id

## 1.2.3 2015/01/17

* Fixed broken -netdev + legacy virtio in Qemu support.
* Ping and traceroute added to the IOU VM.

## 1.2.2 2015/01/16

### Small improvements / new features

* Auxiliary console support for IOS routers.
* Suspend / resume support for Qemu.
* Dynamically configure network connections of running Qemu VMs (only with recent Qemu versions).
* VPCS multi-host support (useful for old .net labs).
* Possibility to run VirtualBox as another user (Linux/OSX only).
* Support for IOURC file on the server side.
* Bumped the maximum network adapters to 32 for Qemu (depending on Qemu version you cannot go above 8 or even 28, Qemu will just not start).
* Added snapshot named 'reset' to linked cloned VirtualBox VMs.
* More network interface options to the Qemu VM configuration interface as well as descriptions for all NICs.
* More checks on minimum RAM for IOS routers and updates default values to match the latest IOS image requirements.
* Fixed bug when importing Host node with UDP NIOs.

## 1.2.1 2014/12/04

* Early support for IOSv and IOSv-L2 (with Qemu for now, which is slow on Windows/Mac OS X).
* Support for CPU throttling and process priority for Qemu.
* Fixed C7200 IO cards insert/remove issues and makes C7200-IO-FE the default.
* Updated the IOU VM with iouyap version 0.95 (packet capture).


## 1.2 2014/11/20

* New VirtualBox support
* New Telnet server for VirtualBox.
* Add detection of qemu and qemu.exe binaries.
* New host node (cloud with all available Ethernet & TAP interfaces added).
* Option to allow console connections to any local IP address when using the local server.
* VirtualBox linked clones support (experimental, still some problems with temporary projects).


## 1.1 2014/10/23

* Serial console for local VirtualBox.
<|MERGE_RESOLUTION|>--- conflicted
+++ resolved
@@ -1,6 +1,17 @@
 # Change Log
 
-<<<<<<< HEAD
+## 2.2.36 04/01/2023
+
+* Install web-ui v2.2.36
+* Add Trusted Platform Module (TPM) support for Qemu VMs
+* Require Dynamips 0.2.23 and bind Dynamips hypervisor on 127.0.0.1
+* Delete the built-in appliance directory before installing updated files
+* Use a stock BusyBox for the Docker integration
+* Overwrite built-in appliance files when starting a more recent version of the server
+* Fix reset console. Fixes #1619
+* Only use importlib_resources for Python <= 3.9. Fixes #2147
+* Support when the user field defined in Docker container is an ID. Fixes #2134
+
 ## 3.0.0a3 27/12/2022
 
 * Add web-ui v3.0.0a3
@@ -22,19 +33,6 @@
 * Fix some issues with HTTP notification streams
 * gns3.service.openrc: make openrc script posix compliant
 * fix: use exact match to find interface in windows to avoid get wrong interface
-=======
-## 2.2.36 04/01/2023
-
-* Install web-ui v2.2.36
-* Add Trusted Platform Module (TPM) support for Qemu VMs
-* Require Dynamips 0.2.23 and bind Dynamips hypervisor on 127.0.0.1
-* Delete the built-in appliance directory before installing updated files
-* Use a stock BusyBox for the Docker integration
-* Overwrite built-in appliance files when starting a more recent version of the server
-* Fix reset console. Fixes #1619
-* Only use importlib_resources for Python <= 3.9. Fixes #2147
-* Support when the user field defined in Docker container is an ID. Fixes #2134
->>>>>>> f8f5d7ec
 
 ## 2.2.35.1 10/11/2022
 
