--- conflicted
+++ resolved
@@ -1,6 +1,14 @@
 # Change Log
 
-<<<<<<< HEAD
+## 2.2.52 02/12/2024
+
+* Bundle web-ui v2.2.52
+* Sync appliances
+* Remove restrictions based on file extension when listing images and fix ELF header checks
+* Fix use project name instead of ID for fast duplication when running local server. Fixes #2446
+* Overwrite user resources when the originals have changed.
+* Relax setuptools requirement to allow for easier Debian packaging on Ubuntu Focal & Jammy
+
 ## 3.0.0rc2 20/11/2024
 
 * Bundle web-ui v3.0.0rc2
@@ -15,16 +23,6 @@
 * Upgrade aiohttp to v3.10.10. Fixes #2411
 * Replace aiohttp.web.HTTPConflict()
 * Python 3.13 support
-=======
-## 2.2.52 02/12/2024
-
-* Bundle web-ui v2.2.52
-* Sync appliances
-* Remove restrictions based on file extension when listing images and fix ELF header checks
-* Fix use project name instead of ID for fast duplication when running local server. Fixes #2446
-* Overwrite user resources when the originals have changed.
-* Relax setuptools requirement to allow for easier Debian packaging on Ubuntu Focal & Jammy
->>>>>>> 6c521b5f
 
 ## 2.2.51 07/11/2024
 
