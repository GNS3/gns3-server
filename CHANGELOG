# Change Log

<<<<<<< HEAD
## 3.0.0b2 07/04/2024

* Bundle web-ui v3.0.0b2
* Fix cannot stop Docker VM while console connection is still active.
* Support for custom Qemu path in templates and nodes
* Fix CPU fractional values for Docker VMs.
* Use bcrypt directly instead of passlib
* Update CORS policy
* Do not stop searching for Qemu binaries if one binary cannot be executed. Ref #2306
* Fix Ethernet switch and Ethernet hub port validations. Fixes #2334
* Update CORS policy

=======
## 2.2.47 15/05/2024

* Fix update-bundled-web-ui.sh script
* Bundle web-ui v2.2.47
* Change sentry-sdk version
* Upgrade aiohttp, sentry-sdk and truststore
* Upgrade jsonschema and aiohttp
* Drop Python 3.7
* Remove dev requirements for Python 3.6
* Do not run Docker VM tests on Windows
* Do not wait for the server to close when shutting down.
* Fix test create image with not supported characters by filesystem. Fixes #2375
* Allow listing x86_64 IOU images. Fixes #2376
* Upgrade Jinja2 to version 3.1.4. Fixes #2378
* Fix link capture for ATM switch. Fixes https://github.com/GNS3/gns3-gui/issues/3570
* Fix tests after updating error message when busybox is not installed.
* Add more details to error message when busybox is not installed. Fixes https://github.com/GNS3/gns3-gui/issues/3569
* Fix invalid escape sequences
* Add NAT symbols
* Fix cannot stop Docker VM while console connection is still active.
* Upgrade sentry-sdk to version 1.40.6
>>>>>>> 0561aba9

## 2.2.46 26/02/2024

* Bundle web-ui v2.2.46
* Save empty directories when exporting a project
* Backport from v3: install Docker resources in a writable location at runtime.
* Use Docker API v1.24 to get version.
* Drop support for Python 3.6
* Address the telnet console bug.
* Update welcome.py
* Update remote-install.sh
* Use Python 3.8 to publish API doc
* Upgrade sentry-sdk, psutil and distro dependencies

## 2.2.45 12/01/2024

* Bundle web-ui v2.2.45
* Fix mouse offset issues with VNC in Qemu. Fixes #2335
* Add project.created, project.opened and project.deleted controller notification stream. Move project.updated and project.closed from project notification to controller notification stream.
* Do not stop searching for Qemu binaries if one binary cannot be executed. Ref #2306
* Fix Ethernet switch and Ethernet hub port validations. Fixes #2334
* Update CORS policy
* Add custom executable paths on Windows
* Upgrade sentry-sdk and aiohttp

## 3.0.0b1 27/11/2023

* Bundle web-ui v3.0.0b1
* Upgrade sentry-sdk to v1.37.1
* Upgrade aiohttp to v3.9.1
* Fix bug when listing endpoints for opened project
* Make images executable after importing a project
* Disable IOS hostname check for Dynamips ghost instances

## 3.0.0a6 15/11/2023

* Bundle web-ui v3.0.0a6
* Upgrade to aiohttp v3.9.0rc0
* Install Docker resources in writable location
* Default compute username is "gns3"
* Non-blocking checksums computation when server starts. Fixes #2228
* Fix timeout issue when creating Qemu disk image. Fixes https://github.com/GNS3/gns3-server/issues/2313
* Fix broken link to Web UI in 3.0 branch. Fixes #2312
* Fix sample config: VMware section declared twice. Fixes #2311
* Fix ws console and packet capture over SSL
* Support for web socket console over HTTPS
* Allow disabling hardware virtualization check

## 2.2.44.1 07/11/2023

* Catch exceptions when computing image checksums. Ref https://github.com/GNS3/gns3-server/issues/2228
* Add freeze_support() for multiprocessing

## 2.2.44 06/11/2023

* Bundle web-ui v2.2.44
* Non-blocking checksums computation when server starts. Fixes #2228
* Fix timeout issue when creating Qemu disk image. Fixes https://github.com/GNS3/gns3-server/issues/2313
* Support for web socket console over HTTPS
* Add back script create_cert.sh
* Allow disabling hardware virtualization check
* Fix L2IOU "failed code signing checks" when IOU base file name is >= 63 characters
* Change "ip cef" to "no ip cef" in IOU default configs. Fixes #2298
* Add Qemu IGB network device
* Add Python 3.12 support.
* Fix issue with importlib.resources.files() and Python 3.9

## 3.0.0a5 27/10/2023

* Bundle web-ui v3.0.0a5
* Fix L2IOU "failed code signing checks" when IOU base file name is >= 63 characters
* Python 3.12 support
* Add igb Qemu adapter
* Change "ip cef" to "no ip cef" in IOU default configs. Fixes #2298
* Drop support for Python 3.7 and upgrade dependencies
* Fix compute authentication for websocket endpoints
* Add Qemu IGB network device

## 3.0.0a4 18/10/2023

* Bundle web-ui v3.0.0a4
* Do not enforce Compute.Audit and Template.Audit privileges due to current web-ui limitations
* Support to create empty disk images on the controller
* Fix issue with importlib.resources.files() and Python 3.9
* New RBAC system with resource pools support.
* Use controller vars file to store version and appliance etag
* Pydantic v2 migration
* Allow connection to ws console over IPv6
* Allow computes to be dynamically or manually allocated
* Add UEFI boot mode option for Qemu VMs
* Mark VMware and VirtualBox support as deprecated
* Make port name for custom adapters optional. Fixes https://github.com/GNS3/gns3-web-ui/issues/1430
* Support for database schema migrations using alembic
* Add config option to change the server name. Ref #2149
* Option to disable image discovery and do not scan parent directory
* Allow raw images by default. Fixes https://github.com/GNS3/gns3-server/issues/2097
* Fix bug when creating Dynamips router with chassis setting
* Stricter checks to create/update an Ethernet switch and add tests
* Fix schema for removing WICs from Cisco routers. Fixes #3392
* Fix some issues with HTTP notification streams
* API endpoint to get the locked status of a project
* Global project lock and unlock
* Require name for custom adapters. Fixes #2098
* Allow empty adapter slots for Dynamips templates. Ref https://github.com/GNS3/gns3-gui/issues/3373
* Custom adapters should not be in node (compute) properties returned to clients. Fixes https://github.com/GNS3/gns3-gui/issues/3366
* Optionally allow Qemu raw images
* Ignore image detection for IOU user libraries in image directory
* Checks for valid hostname on server side for Dynamips, IOU, Qemu and Docker nodes
* Only check files (not directories) when looking for new images on file system.
* Support user defined loader/libraries to run IOU
* Remove explicit Response for VPCS endpoints returning HTTP 204 status code
* Remove explicit Response for endpoints returning HTTP 204 status code
* Make 'vendor_url' and 'maintainer_email' optional for template validation.
* Allow auth token to be passed as a URL param
* Add controller endpoints to get VirtualBox VMs, VMware VMs and Docker images
* Detect new images added to the default image directory. * Images can be present before the server starts or while it is running * Images are recorded in the database
* Support delete Qemu disk image from API Return the real disk image name in the 'hdx_disk_image_backed' property for Qemu VMs
* Fix ComputeConflictError import
* Handle creating Qemu disk images and resizing
* Finish to clean up local setting usage. Ref #1460
* "Local" command line parameter is only for stopping a server that has been started by the desktop GUI
* Fix AsyncSession handling after breaking changes in FastAPI 0.74.0 See https://github.com/tiangolo/fastapi/releases/tag/0.74.0 for details.
* Detect image type instead of requesting it from user
* Add connect endpoint for computes Param to connect to compute after creation Report compute unauthorized HTTP errors to client
* Replace CORS origins by origin regex
* Allow empty compute_id. Ref #1657
* Secure controller to compute communication using HTTP basic authentication
* Secure websocket endpoints
* Allocate compute when compute_id is unset
* Return the current controller hostname/IP from any compute
* Remove Qemu legacy networking support
* Appliance management refactoring: * Install an appliance based on selected version * Each template have unique name and version * Allow to download an appliance file
* Add isolate and unisolate endpoints. Ref https://github.com/GNS3/gns3-gui/issues/3190
* Allow images to be stored in subdirs and used by templates.
* Use uuid5 to create new compute_id. Fixes #1641 #1887
* Migrate PCAP streaming code to work with FastAPI.
* Refactor WebSocket console code to work with FastAPI. Fix endpoint routes.


## 2.2.43 19/09/2023

* Force English output for VBoxManage. Fixes #2266
* Automatically add vboxnet and DHCP server if not present for VirtualBox GNS3 VM. Ref #2266
* Fix issue with controller config saved before checking current version with previous one
* Prevent X11 socket file to be modified by Docker container
* Use the user data dir to store built-in appliances
* Catch ConnectionResetError exception when client disconnects
* Upgrade to PyQt 5.15.9 and pywin32

## 2.2.42 09/08/2023

* Bundle web-ui v2.2.42
* Handle API version key in VirtualBox 7. Fixes #2266
* Enable system certificate store for SSL connections
* Use DEFAULT_BUFFER_SIZE for md5sum
* Fix version check when installing appliances. Ref https://github.com/GNS3/gns3-gui/issues/3486
* Allow connection to ws console over IPv6. Fixes https://github.com/GNS3/gns3-web-ui/issues/1400
* Support for Python 3.12
* Remove import urllib3 and let sentry_sdk import and patch it. Fixes https://github.com/GNS3/gns3-gui/issues/3498

## 2.2.41 12/07/2023

* Bundle web-ui v2.2.41
* Catch urllib3 exceptions when sending crash report. Ref https://github.com/GNS3/gns3-gui/issues/3483
* Only fetch Qemu version once when starting Qemu + only add speed/duplex for virtio-net-pci with Qemu version >= 2.12
* Use recent OVMF firmware (stable-202305) and use flash drives to configure Qemu command line
* Remove the useless executable permissions to the file gns3server/disks/empty8G.qcow2
* Backport UEFI boot mode support for Qemu VMs

## 2.2.40.1 10/06/2023

* Re-bundle Web-Ui v2.2.40. Fixes #2239

## 2.2.40 06/06/2023

* qemu : with network adapter_type equal to "virtio-net-pci", fix the speed to 10000 and duplex to full. 	The values are actually fake. 	(https://github.com/GNS3/gns3-gui/issues/3476)
* Parse name for request to node creation from template
* Remove Xvfb + x11vnc support
* Require a Host-Only Network to start the VirtualBox GNS3 VM on macOS with VirtualBox 7
* Properly catch aiohttp client exception. Ref #2228
* Catch ConnectionResetError when waiting for the wrap console
* Fix open IPv6 address for HTTP consoles on controller. Fixes https://github.com/GNS3/gns3-gui/issues/3448
* Use proc.communicate() when checking for subprocess output As recommended in https://docs.python.org/3/library/asyncio-subprocess.html#asyncio.subprocess.Process.stderr

## 2.2.39 08/05/2023

* Install web-ui v2.2.39
* Add generic function to install resource files
* Install empty Qemu disks on first start
* Check for colon in project name. Fixes #2203
* Upgrade distro and aiohttp dependencies

## 2.2.38 28/02/2023

* Bundle web-ui v2.2.38
* Fix c7200_i0_log.txt is created in the current directory. Fixes #2191
* Check swtpm version and start swtpm before qemu
* Fix broken websocket console with Python 3.11
* Fix "cannot reopen console". Ref #2182
* Fix Qemu binary not set when adding appliance from template

## 2.2.37 25/01/2023

* Fix link communication issues on Windows with uBridge
* Fix StreamWriter doesn't have the wait_closed() method in Python3.6. Fixes #2170
* Install built-in appliances when no previous version has been detected. Fixes #2168
* Update documentation to install gns3-server. Fixes #2124
* Give udhcpc executable right. Fixes #2159

## 2.2.36 04/01/2023

* Install web-ui v2.2.36
* Add Trusted Platform Module (TPM) support for Qemu VMs
* Require Dynamips 0.2.23 and bind Dynamips hypervisor on 127.0.0.1
* Delete the built-in appliance directory before installing updated files
* Use a stock BusyBox for the Docker integration
* Overwrite built-in appliance files when starting a more recent version of the server
* Fix reset console. Fixes #1619
* Only use importlib_resources for Python <= 3.9. Fixes #2147
* Support when the user field defined in Docker container is an ID. Fixes #2134

## 3.0.0a3 27/12/2022

* Add web-ui v3.0.0a3
* Add config option to change the server name. Ref #2149
* Option to disable image discovery and do not scan parent directory
* Allow raw images by default. Fixes https://github.com/GNS3/gns3-server/issues/2097
* Fix bug when creating Dynamips router with chassis setting
* Stricter checks to create/update an Ethernet switch and add tests
* Fix schema for removing WICs from Cisco routers. Fixes #3392
* Fix issues with VMnet interface on macOS >= 11.0. Ref #3381
* Use importlib_resources instead of pkg_resources and install built-in appliances in config dir.
* Fix console vnc don't use configured ports in some case. Fixes #2111
* Add missing VMware settings in gns3_server.conf
* Make version PEP 440 compliant
* Support for Python 3.11
* Allow for more dependency versions at patch level
* Replace deprecated distro.linux_distribution() call
* Update gns3.service.systemd
* Fix some issues with HTTP notification streams
* gns3.service.openrc: make openrc script posix compliant
* fix: use exact match to find interface in windows to avoid get wrong interface

## 2.2.35.1 10/11/2022

* Re-release Web-Ui v2.2.35

## 2.2.35 08/11/2022

* Release web-ui v2.2.35
* Fix issues with VMnet interface on macOS >= 11.0. Ref #3381
* Use importlib_resources instead of pkg_resources and install built-in appliances in config dir.
* Fix console vnc don't use configured ports in some case. Fixes #2111
* Add missing VMware settings in gns3_server.conf
* Make version PEP 440 compliant
* Support for Python 3.11
* Allow for more dependency versions at patch level
* Replace deprecated distro.linux_distribution() call
* Update gns3.service.systemd
* gns3.service.openrc: make openrc script posix compliant
* fix: use exact match to find interface in windows to avoid get wrong interface

## 3.0.0a2 06/09/2022

* Add web-ui v3.0.0a2
* Upgrade FastAPI to v0.82.0
* API endpoint to get the locked status of a project
* Global project lock and unlock
* Update appliance files
* Require name for custom adapters. Fixes #2098
* Allow empty adapter slots for Dynamips templates. Ref https://github.com/GNS3/gns3-gui/issues/3373
* Use original $PATH in init.sh for Docker containers. Ref #2069

## 3.0.0a1 04/08/2022

* Bundle gns3-web-ui v3.0.0a1
* Use default symbol theme if none is provided when loading appliances
* Allow default symbol theme to be configured in config file
* Optionally allow Qemu raw images
* Ignore image detection for IOU user libraries in image directory
* Don't show optional token param in API docs
* Fix check for 32-bit in ELF header
* Checks for valid hostname on server side for Dynamips, IOU, Qemu and Docker nodes
* Only check files (not directories) when looking for new images on file system.
* Support user defined loader/libraries to run IOU
* Make 'vendor_url' and 'maintainer_email' optional for template validation.
* Allow auth token to be passed as a URL param
* HTTP middleware create issues when streaming project archive
* Add zstandard compression support for project export
* Make sure that the temporary image file is removed after uploading an image
* Do not cache to md5sum file in some situations
* Detect new images added to the default image directory. * Images can be present before the server starts or while it is running * Images are recorded in the database
* Support delete Qemu disk image from API Return the real disk image name in the 'hdx_disk_image_backed' property for Qemu VMs
* Handle creating Qemu disk images and resizing
* Finish to clean up local setting usage. Ref #1460
* "Local" command line parameter is only for stopping a server that has been started by the desktop GUI
* Fix AsyncSession handling after breaking changes in FastAPI 0.74.0 See https://github.com/tiangolo/fastapi/releases/tag/0.74.0 for details.
* Detect image type instead of requesting it from user
* Drop Python 3.6 support and require Python >= 3.7
* Drop Windows support
* Add connect endpoint for computes Param to connect to compute after creation Report compute unauthorized HTTP errors to client
* Replace CORS origins by origin regex
* Change default config settings
* Update Docker image for tests
* Fix calls to static methods in server.py
* Do not require the local server param to open a .gns3 file. Fixes https://github.com/GNS3/gns3-gui/issues/2421 Ref #1460
* Do not automatically install appliance after uploading image
* Ignore OSError when closing websocket
* Allow empty compute_id. Ref #1657
* Secure controller to compute communication using HTTP basic authentication
* Secure websocket endpoints
* Fix issue when updating a template
* Allocate compute when compute_id is unset
* Return the current controller hostname/IP from any compute
* Remove Qemu legacy networking support
* Add a custom version to an appliance
* Appliance management refactoring: * Install an appliance based on selected version * Each template have unique name and version * Allow to download an appliance file
* Finalize image management refactoring and auto install appliance if possible
* Sqlite doesn't allow BigInteger to be used as an primary key with autoincrement
* Add isolate and unisolate endpoints. Ref https://github.com/GNS3/gns3-gui/issues/3190
* Small db tables adjustments
* Add index for "name" field in role table
* Allow images to be stored in subdirs and used by templates.
* Option to prune images when deleting template.
* Associate images when creating or updating a template.
* Add prune images endpoint. Use many-to-many relationship between images and templates.
* Check if user has the right to add a permission
* Only use the necessary HTTP methods for default permissions
* Add /permissions/prune to delete orphaned permissions
* Check a permission matches an existing route before it is allowed to be created.
* Remove busybox and copy system busybox in setup.py
* Save image size + start to automatic template creation based on image checksum.
* Upgrade dependencies
* Fix "-machine accel=tcg" check
* Allow logged in user to change some of its data. Administrators can lock users using the `is_active` field.
* Symbols endpoints (except upload) don't require authentication.
* Update to the udhcpc wrapper script. Ref #1890
* Fix link style merge
* Start refactoring for images management
* Allow controller to be reloaded using the API. Fixes #1743
* Use a stock BusyBox for the Docker Integration
* Move "/{project_id}/templates/{template_id}" endpoint.
* Add last login info for users.
* Change RBAC field names from builtin to is_builtin
* Add user permissions + RBAC tests.
* Add description for user permission.
* Save/restore appliances Etag.
* Allow to set the initial super admin username / password in server config file. Ref #1857
* Require authentication for get_user_memberships endpoint.
* Change method to prevent forbidden directory traversal. Ref #1894
* Add user groups support.
* Add delete cascade on foreign keys for appliance table
* Enable SQL foreign key support for SQLite
* Add missing CORS origins.
* Show topology path when check topology schema fails.
* Protect controller notification endpoints. Ref #1888 (WebSocket endpoint is not secured, it takes an optional token).
* Use uuid5 to create new compute_id. Fixes #1641 #1887
* Protect the API and add alternative authentication endpoint.
* Secure users API and handle manual password recovery.
* Add default super admin account in controller db.
* Complete type annotations for API endpoints.
* Detect the app is exiting and avoid reconnecting to computes.
* Move schemas between compute and controller subpackages
* Remove traceng code.
* Move error responses to API routers.
* Wait for local compute to be started. Don't reconnect to local compute when server is being stopped.
* Rename ssl and auth configuration file settings. Add enable SSL config validator. Strict configuration file validation: any error will prevent the server to start. Core server logic moved to a Server class.
* Generate new config for each test. Fixes tests.
* Use Pydantic to validate the server config file.
* Add symbol dimensions endpoint and SSL support for packet capture with remote HTTPS server.
* Save computes to database
* Generate a new list in template schema defaults.
* Generate JWT secret key if none is configured in the config file. Change location of the database.
* User authentication with tests.
* Refactor tests and start work on database integration.
* Move endpoints to routes & preparations to use a database.
* Providing the path to create a project is now deprecated.
* Add back script to create a self-signed SSL certificate.
* Make sure all HTTP exceptions return JSON with a "message" field instead of "detail"
* Make Swagger Ui the default for API documentation
* Move to version 3 of the REST API. Rename packet capture endpoints.
* Use pydantic for data validation (instead of jsonschema) Fix/improve various pydantic schema models.
* Automate API documentation publishing.
* Publish API documentation generated by FastAPI.
* Overwrite uvicorn loggers.
* Do not automatically connect to local compute.
* Add HTTP client to reuse the aiohttp session where needed. Remove unnecessary aiohttp exceptions.
* Warn not to use the private compute API. Fixes #1593.
* Migrate PCAP streaming code to work with FastAPI.
* Refactor WebSocket console code to work with FastAPI. Fix endpoint routes.
* Use dependencies and group common HTTP responses in endpoints.
* Migration to FastAPI
* Prioritize the config disk over HD-D for Qemu VMs. Fixes https://github.com/GNS3/gns3-gui/issues/3036
* Create config disk property false by default for Qemu templates
* Set default disk interface type to "none". Fail-safe: use "ide" if an image is set but no interface type is configured. Use the HDA disk interface type if none has been configured for HDD.
* Add explicit option to automatically create or not the config disk. Off by default.
* Auxiliary console support for Qemu. Ref #2873 Improvements for auxiliary console support for Docker and Dynamips.
* Fix AUX console not allocated for Dynamips IOS routers.
* Disallow to rename a running node. Fixes https://github.com/GNS3/gns3-gui/issues/2499
* Support to reset all console connections. Ref https://github.com/GNS3/gns3-server/issues/1619
* Support to reset links. Fixes https://github.com/GNS3/gns3-server/issues/1620
* Add maxcpus property for Qemu VMs. Ref #1674
* QEMU config disk support
* Read folder structure correctly for custom symbols. Fixes https://github.com/GNS3/gns3-gui/issues/2856
* Add total RAM, CPUs and disk size to servers summary as well as disk usage in percent. Fixes https://github.com/GNS3/gns3-server/issues/1532
* Resource constraints for Docker VMs.
* Update IOUtools. Ref #1627
* Use parent directory as working directory for project duplication and snapshots. Fixes https://github.com/GNS3/gns3-gui/issues/2909
* Support for "usage" for "Cloud" nodes. Fixes https://github.com/GNS3/gns3-gui/issues/2887 Allow "usage" for all builtin nodes (not exposed in Ui).

## 2.2.34 28/08/2022

* Use original $PATH in init.sh for Docker containers. Ref #2069
* Support pytest-asyncio 0.19.0
* Upgrade dev dependencies and fix issues after upgrading to pytest-aiohttp v1.0.4
* Update compute.py

## 2.2.33.1 21/06/2022

* Add missing file for web-ui v2.2.33

## 2.2.33 20/06/2022

* Release web-ui v2.2.33
* Upgrade sentry-sdk and psutil
* Remove parameter "Name" not useful to create a Docker container
* Support to reset all console connections. Ref https://github.com/GNS3/gns3-server/issues/1619
* Config option to disable built-in templates
* Add hostname entry to sample network config for Docker nodes. Fixes #2039
* Run Xtigervnc with MIT-SHM extension disabled for Docker VNC console support. Fixes #2071
* Added OpenRC init script

## 2.2.32 27/04/2022

* Docker: load custom interface files from /etc/network/interfaces (commented by default). Ref #2052
* Release web UI 2.2.32
* Create `/etc/network/interfaces.d` in Docker container. Fixes #2052
* Prettify Docker '/etc/network/interfaces' file. Ref #2040
* Use public DSNs for Sentry
* Fix VMware Fusion VM does not start on macOS >= 11. Fixes #2027
* Include conf file in MANIFEST.in Ref #2044
* Use Python 3.7 to publish API documentation
* Development on 2.2.32dev1

## 2.2.31 26/02/2022

* Install setuptools v59.6.0 when using Python 3.6

## 2.2.30 25/02/2022

* Support GNS3 variables in Docker environment variables. Fixes #2033
* Release web UI 2.2.30
* Set setuptools to v60.6.0
* qemu_vm.py Linked node test.
* Fix dead link in README.rst Fixes #2022

## 2.2.29 08/01/2022

* Release web UI 2.2.29
* Add NixOS in list of distributions with a package

## 2.2.28 15/12/2021

* Fix compute Docker test. Fixes #2003
* Release web UI 2.2.28
* Simpler Systemd service file. Ref #1996

## 2.2.27 12/11/2021

* Release web UI 2.2.27
* Fix unhandled KeyError exception when starting Docker container. Ref #1991

## 2.2.26 08/10/2021

* Release web UI 2.2.26
* Sort symbols by theme. Fixes https://github.com/GNS3/gns3-gui/issues/3230
* Fix memory percentage left warning. Fixes #1966
* Update affinity symbols. Fixes https://github.com/GNS3/gns3-gui/issues/3232

## 2.2.25 14/09/2021

* Release web UI 2.2.25
* Fix issue preventing to use custom nested symbols. Fixes #1969
* Updated affinity symbols
* Fix qemu-img rebase code to support Qemu 6.1. Ref https://github.com/GNS3/gns3-server/pull/1962
* Reinstate qemu-img rebase
* Return disk usage for partition that contains the default project directory. Fixes #1947
* Explicitly require setuptools, utils/get_resource.py imports pkg_resources

## 2.2.24 25/08/2021

* Release web UI 2.2.24
* Fix issue when searching for image with relative path. Fixes #1925
* Fix wrong error when NAT interface is not allowed. Fixes #1943
* Fix incorrect Qemu binary selected when importing template. Fixes https://github.com/GNS3/gns3-gui/issues/3216
* Fix error when updating a link style. Fixes https://github.com/GNS3/gns3-gui/issues/2461
* Some fixes for early support for Python3.10 The loop parameter has been removed from most of asyncio‘s high-level API following deprecation in Python 3.8.
* Early support for Python3.10 Fixes #1940
* Bump pywin32 from 300 to 301

## 2.2.23 05/08/2021

* Release web UI 2.2.23
* Fix hostname inconsistencies during script execution
* Add option `--without-kvm`
* Add a `reload` server endpoint. Fixes #1926
* Handle -no-kvm param deprecated in Qemu >= v5.2
* Fix binary websocket access to the console
* Change how to generate random MAC addresses
* setup.py: prevent installing tests directory
* Support cloning of encrypted qcow2 base image files
* Fix VMware VM support on Linux and Windows. Fixes #1919

## 2.2.22 10/06/2021

* Fix VMware support on macOS BigSur
* Link style support. Fixes https://github.com/GNS3/gns3-gui/issues/2461
* Release web UI version 2.2.22
* Preserve auto_start/auto_open/auto_close when restoring snapshot
* Fix uBridge errors for cloud nodes not visible in logs. Fixes #1895
* Prevent directory traversal. Fixes #1894

## 2.2.21 10/05/2021

* Release Web-Ui v2.2.21
* Improvements for get symbol dimensions endpoint. Ref #1885

## 2.2.20 09/04/2021

* Release Web UI version 2.2.20
* Fix packet capture with HTTPS remote server. Fixes #1882
* Sync appliance files and remove old ones after sync with online repo. Fixes #1876
* Upgrade dependencies
* Fix export for missing files
* Fix issue when trying to export temporary Dynamips files.

## 2.2.19 05/03/2021

* Launch projects marked for auto open after SIGHUP is received
* Release Web UI 2.2.19
* Fix console type error when creating Ethernet switch node. Fixes #1873
* Upgrade Jinja to version 2.11.3. Fixes #1865

## 2.2.18 16/02/2021

* SIGHUP: remove projects with an empty project directory.
* Release Web UI 2.2.18
* Catch OSError exception in psutil. Fixes https://github.com/GNS3/gns3-gui/issues/3127
* Expose 'auto_open' and 'auto_start' properties in API when creating project. Fixes https://github.com/GNS3/gns3-gui/issues/3119
* Add mtools package information. Ref https://github.com/GNS3/gns3-gui/issues/3076
* Fix warning: 'ide-drive' is deprecated when using recent version of Qemu. Fixes https://github.com/GNS3/gns3-gui/issues/3101
* Fix bug when starting of vpcs stopped with "quit". Fixes https://github.com/GNS3/gns3-gui/issues/3110
* Fix WinError 0 handling
* Stop uBridge if VPCS node has been terminated. Ref https://github.com/GNS3/gns3-gui/issues/3110
* Allow cloned QEMU disk images to be resized before the node starts, by cloning the disk image in response to a resize request instead of waiting until the node starts.
* Fix(readme): update python version from 3.5.3 to 3.6
* Use HDD disk image as startup QEMU config disk
* Create config disk property false by default for Qemu templates
* Set default disk interface type to "none".
* Add explicit option to automatically create or not the config disk. Off by default.
* QEMU config disk support


## 2.2.17 04/12/2020

* Close and remove projects deleted from disks after SIGHUP signal is received.
* Release Web Ui 2.2.17
* New config file options to configure the VNC console port range.
* Use asyncio.all_tasks instead of deprecated method for Python 3.9 compatibility.

## 2.2.16 05/11/2020

* Option to allocate or not the vCPUs and RAM settings for the GNS3 VM. Fixes https://github.com/GNS3/gns3-gui/issues/3069
* Release Web UI version 2.2.16
* Fix wrong defaults for images_path, configs_path, appliances_path. Fixes #1829
* Use EnvironmentFile for Systemd service. Ref https://github.com/GNS3/gns3-gui/issues/3048
* Fix SSL support for controller and local compute. Fixes #1826
* Prevent WIC to be added/removed while Dynamips router is running. Fixes https://github.com/GNS3/gns3-gui/issues/3082
* Fix bug with application id allocation for IOU nodes. Fixes #3079
* Allow commas in image paths and VM name for Qemu VMs. Fixes https://github.com/GNS3/gns3-gui/issues/3065

## 2.2.15 07/10/2020

* Fix symbol retrieval issue. Ref #1824
* Fixes update() missing 2 required positional arguments: 'name' and 'value'. Fixes #1821 #1825
* Fix Hyper-V based GNS3 VM WMI issue. Fixes #1822
* Release Web-Ui version 2020.4.0-beta.1

## 2.2.14 14/09/2020

* Release Web-Ui version 2020.3.0-beta.4
* Add '-smp sockets=1' by default for Qemu VMs. Ref https://github.com/GNS3/gns3-gui/issues/3047
* Implement full restart if user reload a Qemu VM which has been updated. Fixes https://github.com/GNS3/gns3-gui/issues/3038

## 2.2.13 04/09/2020

* Release Web-Ui 2020.3.0-beta.3
* Fix issue when resuming Qemu VM. Fixes https://github.com/GNS3/gns3-gui/issues/3027

## 2.2.12 07/08/2020

* Release Web-Ui version 2020.3.0-beta.2
* Catch exception when psutil returns OSError
* Downgrade psutil to version 5.6.7
* Use parent directory as working directory for project duplication and snapshots. Fixes https://github.com/GNS3/gns3-gui/issues/2909
* Fix Key Error "vendor_id" is missing when configuring GNS3 VM with VirtualBox. Fixes https://github.com/GNS3/gns3-gui/issues/3018

## 2.2.11 09/07/2020

* Fix crash when project sets 'auto_open' option and a remote GNS3 VM is used. Fixes https://github.com/GNS3/gns3-gui/issues/3014
* Fix Dynamips ghost image support when project contains a space. Fixes #3015
* Release Web-Ui version 2020.3.0-beta.1
* Fix issue when cannot skip slots for Dynamips routers. Fixes https://github.com/GNS3/gns3-gui/issues/3000
* Allow tests to be run by root. Fixes #1784
* Update classifiers in setup.py

## 2.2.10 18/06/2020

* Add pytest-aiohttp to tests_require in setup.py
* Don't require hardware acceleration. Fixes #1780
* Release Web-Ui version 2020.2.0-beta.5
* Tests can be run with Python 3.8
* Wait longer for x11 socket file to be created. Ref #1761
* Allow Hyper-V to run on AMD when Windows 10 build 19640 or later is detected. Fixes #1777
* Show error message if IPv6 is not enabled when using SPICE console. Fixes #1772
* Move jsonschema 2.6.0 requirement in build repository.
* Only use jsonschema 2.6.0 on Windows and macOS.
* Disable default integrations for sentry sdk.
* Remove unused bytes2human function.

## 2.2.9 04/06/2020

* Release Web-Ui version 2020.2.0-beta.4
* Support to activate/deactive network connection state replication in Qemu.
* Possible fix for problem connecting to the GNS3 VM. Ref https://github.com/GNS3/gns3-gui/issues/2969 #1760
* Option to reset or not all MAC addresses when exporting or duplicating a project.
* Fix bug when changing properties for closed project. Fixes #1754
* Fix issues with crash reporting & bump version to 2.2.9dev2. Ref https://github.com/GNS3/gns3-server/issues/1758
* Lock listing VMs. Ref #1755
* Try to fix error when listing Hyper-V VMs. Ref #1755
* Catch VirtualBox errors when listing VMs. Fixes #1759
* Deprecate running with Python 3.5
* aiocontextvars is only necessary for Python < 3.7
* Replace Raven by Sentry SDK. Fixes https://github.com/GNS3/gns3-server/issues/1758
* Require setuptools>=17.1 in setup.py. Ref https://github.com/GNS3/gns3-server/issues/1751 This is to support environmental markers. https://github.com/pypa/setuptools/blob/master/CHANGES.rst#171

## 2.2.8 07/05/2020

* Release Web-Ui 2020.2.0-beta.3
* Default port set to 80 for server running in the GNS3 VM. Fixes #1737
* Make the Web UI the default page. Ref https://github.com/GNS3/gns3-server/issues/1737
* Support controller reloading for templates, appliances and projects. Ref #1743
* Return exit status 1 if server fails to start. Fixes #1744
* Use Environmental Markers to force jsonschema version. Fixes https://github.com/GNS3/gns3-gui/issues/2849 Version 3.2.0 with Python >= 3.8 Version 2.6.0 with Python < 3.8
* Use Environmental Markers to force jsonschema version 2.6.0 on Windows/macOS. Ref https://github.com/GNS3/gns3-gui/issues/2849
* Implement a minimum interval between cpu_percent() calls. Fixes #1738
* Add clipboard support for TigerVnc
* Sort snapshots by (created_at, name)
* Unprotected access for websocket consoles. Ref https://github.com/GNS3/gns3-gui/issues/2883#issuecomment-580677552
* Support for WebSocket consoles
* Return array for controller statistics endpoint
* Server statistics implementation

## 2.2.7 07/04/2020

* Release 2020.2.0-beta.1
* Fix uBrigde error popups when Docker image has stopped. Fixes https://github.com/GNS3/gns3-gui/issues/2957
* Fix warning that you are explicitly comparing literals

## 2.2.6 26/03/2020

* Remove --local when starting Docker dev server.
* Release 2020.1.0-alpha.1
* Monitor ubrige processes.
* Add Xvnc command to the VNC servers list. Fixes #172
* Allow controller to reconnect to compute if communication is lost. Ref #1634
* Improvement of support for docker USER directive. Fixes #1727.
* Fix cannot delete Dynamips router the content of the "usage" field. Fixes https://github.com/GNS3/gns3-gui/issues/2947
* Prevent locked drawings to be deleted. Fixes https://github.com/GNS3/gns3-gui/issues/2948
* Fix issues with empty project variables. Fixes https://github.com/GNS3/gns3-gui/issues/2941
* Upgrade psutil to version 5.6.6 due to CVE-2019-18874 https://github.com/advisories/GHSA-qfc5-mcwq-26q8
* Remove 'format=raw' from the Qemu options of the disk interfaces. Ref #1699
* Allocate application IDs for IOU nodes on the controller. An application ID is used by IOU to generate its interface Mac addresses. They must be unique across all opened projects sharing the same computes to avoid Mac address collisions.
* Require VirtualBox >= 6.0 on AMD and >= 6.1 on Intel processors (for GNS3 VM only). Fixes #1610
* Add nvme disk interface and fix scsi disk interface for Qemu VMs.
* Disallow using "legacy networking mode" with Qemu >= 2.9.0
* Add latest Qemu nic models.
* Attempt to fix error when loading wmi module. Fixes #1712
* Handle "aborted" state for VirtualBox VMs. Fixes #1702
* Change how Hyper-V VMs are found. Ref #1612

## 2.2.5 09/01/2020

* No changes

## 2.2.4 08/01/2020

* Accept a node name when creating a node from a template using the API. Fixes #1708
* Disallow to modify a template if changes cannot be written on disk. Fixes #1695
* Fix renaming IOL hostname replaces %h only in a single place. Fixes #1707
* Add symbols_path
* Bundle Web Ui version 2019.2.0-alpha.11
* Change the default UDP port range to be 20000 to 30000 in gns3_server.conf Ref #1271
* Fix cannot power on VirtualBox VM in saved state. Ref #1702

## 2.2.3 12/11/2019

* Improved how the path to the config file is actually determined
* Return HTTP status code 204 in API when project successfully closed. Fixes #1689
* Python3.8 support. Ref https://github.com/GNS3/gns3-gui/issues/2895
* Make sure still support Python >= 3.5.3
* Added workaround for #1690. Added venv/ to .gitignore
* Fix exception when adding VirtualBox VM. Fixes #1685.
* Set psutil to version 5.6.3 in requirements.txt
* Add `LimitNOFILE=16384` to GNS3 service. Ref #1678
* Change the default UDP port range to be 20000 to 30000. Ref #1271

## 2.2.2 04/11/2019

* Release 2019.2.0-alpha.10
* Fix how PCI bridges are created for Qemu VMs with greater than 32 interfaces.
* Fix broken support for cloned VirtualBox VMs. Fixes https://github.com/GNS3/gns3-gui/issues/2889
* Handle builtin entry does not exist when adding node from template (new fix).
* Let systemd directly supervises the GNS3 service. Fixes #1678

## 2.2.1 01/11/2019

* Handle builtin entry does not exist when adding node from template.
* Upgrade aiohttp to version 3.6.2
* Fix issue when linking to more than one NAT node with allowed_interface option enabled. Fixes #1671
* Prevent deleting a GNS3 project outside the project directory. Ref #1669
* Do not send "console_type" property to computes for all builtin nodes excepting Ethernet switches. Fixes https://github.com/GNS3/gns3-gui/issues/2882
* Fix QEMU link detection flaky on last port. Fixes #1666
* Use compatible shlex_quote to handle case where Windows needs double quotes around file names, not single quotes. Ref https://github.com/GNS3/gns3-gui/issues/2866
* Use 0.0.0.0 by default for server host. Fixes https://github.com/GNS3/gns3-server/issues/1663
* Improvement to validate HTTP authentication config. Ref #1662
* Use versioned config directory for profiles. Fixes #1664
* Enable nested hardware virtualization by default for GNS3 VM running in VirtualBox. Fixes #1377 No error is sent by VBoxManage is this feature is not available, for instance with Intel processors.
* Set default host to "localhost". Fixes https://github.com/GNS3/gns3-server/issues/1663
* Improve process to get guest IP address from GNS3 VM running in VMware workstation/player. Ref https://github.com/GNS3/gns3-gui/issues/2866
* Fix error with console type in Ethernet switch schema. Fixes #1659

## 2.2.0 30/09/2019

* Add debug message for what directory is checked for Qemu binaries. Ref #1655
* Release 2019.2.0-alpha.8
* Fix single quote is not closed. Fixes #1654
* Fix wrong Dynamips command used to rename an ATM switch. Fixes #1651
* Don't specify the PCI bus for AHCI device
* Add id value to all Qemu drives

## 2.2.0rc5 09/09/2019

* Fix AttributeError: Cannot set attribute '%s'. Fixes #1646

## 2.2.0rc4 30/08/2019

* Release 2019.2.0-alpha.7
* Check that vcpus value for GNS3 VM is an integer. Fixes #1636
* Make x,y optional for creating links via API. Fixes #1630
* Set default_name_format for some builtin nodes.
* Allow "none" for compute_id in templates.

## 2.2.0rc3 12/08/2019

* Revert to jsonschema 2.6.0 due to packaging problem.

## 2.2.0rc2 10/08/2019

* Bump jsonschema to version 3.0.2
* List Hyper-V VMs on non-english OSes. Fixes #1612
* Add missing default values in Cloud schema.
* Release 2019.2.0-alpha.5
* Fix redirection to web-ui bundled server

## 2.2.0b4 11/07/2019

* Requires a project to be opened to start/stop/suspend all nodes. Fixes #1609
* Fix issue when starting GNS3 VM for Hyper-V
* Set defaults for custom cloud nodes.
* Fix issue when trying to rename a Dynamips node that is already powered on. Fixes #2824
* Remove deprecated Qemu parameter to run legacy ASA VMs. Fixes #2827
* Add debug message when searching for an image. Ref https://github.com/GNS3/gns3-gui/issues/2828

## 2.2.0b3 15/06/2019

* Fix template migration issues from GUI to controller. Fixes https://github.com/GNS3/gns3-gui/issues/2803
* Refresh mounted media after ISO switch.
* Resolve conflicts in docker volumes instead of error. Fixes https://github.com/GNS3/gns3-server/issues/1595
* %guest-cid% variable implementation for Qemu VMs. Fixes https://github.com/GNS3/gns3-gui/issues/2804
* Fix KeyError: 'usage' exception when configuring IOU template. Fixes https://github.com/GNS3/gns3-gui/issues/2806

## 2.2.0b2 29/05/2019

* Ignore Unicode errors when reading base config file contents.
* Sync appliances.
* Support snapshots for portable projects. Fixes https://github.com/GNS3/gns3-gui/issues/2792
* Update the GNS3 version in topology file if converted. Ref https://github.com/GNS3/gns3-gui/issues/2798
* Support for log rotation and compression. Fixes #1586
* Do not start QEMU console if QEMU process is not started. Fixes https://github.com/GNS3/gns3-gui/issues/2712
* Avoid sending warning message all the time for Ethernet switch.
* Support to include snapshots in portable projects.

## 2.1.20 29/05/2019

* Ignore Unicode errors when reading base config file contents.

## 2.1.19 28/05/2019

* Sync appliances.
* Remove yarl from requirements.txt since it is installed by aiohttp.
* Drop typing dependency.

## 2.1.18 22/05/2019

* Revert "Force aiohttp version to 2.3.10 and aiohttp-cors version to 0.5.3" Ref https://github.com/GNS3/gns3-server/issues/1583 Ref https://github.com/GNS3/gns3-server/issues/1592
* Fix invalid reStructuredText for long description in setup.py

## 2.2.0b1 21/05/2019

* Upgrade GNS3 Web UI to v2019.2.0-alpha.3
* Change behavior when an IOU license is verified. Fixes https://github.com/GNS3/gns3-server/issues/1555
* Fix Qemu VM state support after closing a project and check for JSON data returned by qemu-img. Fixes #1591
* Ensure Qemu monitor commands are executed. Ref #1582.
* Set console type to "none" by default for Ethernet switches and add a warning if trying to use "telnet". Fixes https://github.com/GNS3/gns3-gui/issues/2776
* Add %console-port% variable for additional Qemu options. Fixes https://github.com/GNS3/gns3-gui/issues/2786
* Fix invalid reStructuredText for long description in setup.py
* Support for additional persistent docker volumes

## 2.2.0a5 15/04/2019

* Back to the major.minor version for config files. Ref https://github.com/GNS3/gns3-gui/issues/2756
* Fix templates missing after server restart. Fixes https://github.com/GNS3/gns3-gui/issues/2769
* Fix bug when GNS3 VM were not saved. Fix tests.
* Some adjustments with compute WebSocket handling. Ref https://github.com/GNS3/gns3-server/issues/1564
* Fix broken embedded console for Ethernet switch. Fixes #1574
* Prevent locked nodes to be deleted. Fixes https://github.com/GNS3/gns3-gui/issues/2764
* Remove old unused argument option. Fixes #1569

## 2.1.17 17/05/2019

* Force aiohttp version to 2.3.10 and aiohttp-cors version to 0.5.3 This is to fix build issue for Ubuntu 19.04 package on Launchpad. Ref #1583 https://github.com/GNS3/gns3-gui/issues/2774

## 2.1.16 15/04/2019

* Fix broken embedded console for Ethernet switch. Fixes #1574
* Remove old unused argument option. Fixes #1569

## 2.2.0a4 05/04/2019

* Use the full version number for path to config files. Ref https://github.com/GNS3/gns3-gui/issues/2756
* Support for docker images that set the USER directive. Changes the docker user to root for the init script to configure the network, then drops to the configured user (or root if one is not defined) for continuing booting the image.
* Fix packet filter not working for Ethernet switch and Ethernet hub. Fixes https://github.com/GNS3/gns3-gui/issues/2754
* Fix remote packet capture for Dynamips.
* Fix remote packet capture and make sure packet capture is stopped when deleting an NIO. Fixes https://github.com/GNS3/gns3-gui/issues/2753
* Store config files in version specific location
* Update pytest from 4.3.1 to 4.4.0
* Fix opening previously saved 2.1 project grid overlapping. Fixes #2734
* Fix empty theme name in symbol selection dialog. Fixes https://github.com/GNS3/gns3-gui/issues/2751
* Bundle v2019.1.0-alpha.3 web-ui

## 2.2.0a3 25/03/2019

* Fix traceback when starting packet capture on builtin nodes. Fixes https://github.com/GNS3/gns3-gui/issues/2743
* Load v2019.1.0-alpha.2 of WebUI
* Fetch tags for update-bundled-web-ui.sh
* Fix mimetype for javascript, #1559
* Serve WebUI via get_resource for freezed app
* Deactivate the embedded shell for Ethernet switch. Ref #1424 #1556
* Fix VBoxManage fails if VM has specific special characters in name. Fixes #2739
* Fix IOU symlink issue on remote servers.
* Fix vcpus configuration for GNS3 VM on VMware. Ref #2738.
* Fix issue when images are not uploaded from appliance wizard. Ref https://github.com/GNS3/gns3-gui/issues/2738
* Save the GNS3 VM settings even if the GNS3 VM cannot be stopped.
* Fix exception when emitting event from controller. Ref https://github.com/GNS3/gns3-gui/issues/2737

## 2.1.15 21/03/2019

* Fix IOU symlink issue on remote servers.
* Fix vcpus configuration for GNS3 VM on VMware. Ref #2738.

## 2.2.0a2 14/03/2019

* Web-UI v2019.1.0-alpha.1
* Update docs for update-bundled-web-ui.sh
* Fix issue when loading and quickly closing a project and opening it again. Fixes #1501.
* Disable unreliable nested virtualization check.
* Fix issue not checking build number on Windows.
* Change Hyper-V requirement checks.
* Early support for symbol themes.
* Re-order handlers in order to prevent CORS
* Download custom appliance symbols from GitHub Fix symbol cache issue. Ref https://github.com/GNS3/gns3-gui/issues/2671 Fix temporary directory for symbols was not deleted Fix temporary appliance file was not deleted
* Option to export snapshots.
* Support tags versioned WebUI when bundling
* Support selecting a compression type when exporting a project.
* Change how VPCS executable is searched.
* Use aiofiles where relevant.
* Update paths for binaries moved to the MacOS directory in GNS3.app
* Locked state should not be used when duplicating a node.
* Handle locking/unlocking items independently from the layer position.
* Use aiozipstream for snapshots. Fix tests.
* Project duplication support.

## 2.2.0a1 29/01/2019

* Restore reload support for nodes.
* Tune how to get the size of SVG images. Ref https://github.com/GNS3/gns3-gui/issues/2674. * Default for missing height/width is "100%" as defined in the SVG specification * Better error message, if viewBox attribute is missing * Removal of "%" in percent more fault tolerant by using rstrip("%")
* Fix DeprecationWarning: invalid escape sequence. Fixes https://github.com/GNS3/gns3-gui/issues/2670
* Fix issue with coroutine not awaited. Fixes #1499
* Remove "deprecated" node for VirtualBox based GNS3 VM support. Ref #1377
* Fix wrong controller method call.
* Move appliance and template management code in their own classes.
* Try to delete saved VM state only if a snapshot has been saved.
* Set socket options SO_KEEPALIVE and TCP_NODELAY for embedded Telnet server. Ref #1335
* Fix issue with notification queue that prevented to properly close projects. Fix #1493
* Fix issue with "usage" variable for Dynamips VMs. Fixes #1495
* New node information dialog to display general, usage and command line information. Ref https://github.com/GNS3/gns3-gui/issues/2662 https://github.com/GNS3/gns3-gui/issues/2656
* Support "usage" field for Dynamips, IOU, VirtualBox and VMware. Fixes https://github.com/GNS3/gns3-gui/issues/2657
* Automatically create a symbolic link to the IOU image in the IOU working directory. Fixes #1484
* Merge remote-tracking branch 'origin/2.1' into 2.1
* Fix link pause/filters only work for the first interface of Docker containers. Fixes #1482
* Fix ConnectionResetError issues and switch to aiohttp version 3.4.4. Fixes #1474.
* Fix server authentication.
* Fix issue when there is no gns3_controller.conf. Fixes https://github.com/GNS3/gns3-gui/issues/2644
* Fix non responsive console for Docker VMs. Fixes https://github.com/GNS3/gns3-gui/issues/2645
* Back to classic symbol theme. Ref https://github.com/GNS3/gns3-gui/issues/2644
* docker_vm: fix x11vnc not starting
* Use "template" to name what we use to create new nodes.
* Use project instead of topology where appropriate.
* Make sure nothing is named "compute server".
* Allow usage property in Docker appliance.
* Use "node" instead of "appliance" for grid support.
* Telnet console resize support for Docker VM.
* Allow appliances to be loaded from file without the appliance id.
* Update schema to allow for drawing grid size to be part of project.
* Avoid _fix_permissions() to be called twice when stopping Docker VM. Ref #1428
* Fix _fix_permissions() garbles permissions in Docker VM. Ref #1428
* Fix "None is not of type 'integer'" when opening project containing a Qemu VM. Fixes #2610.
* Remove useless warning.
* Normalize symbol ID on Windows.
* Use POSIX path for symbol ID.
* Early support for symbol themes.
* Fix broken examples in API documentation.
* Add more information about appliances to the API documentation.
* Use Python3.6 to build the API documentation.
* Add missing files for API documentation.
* Restore previously removed test.
* Update API documentation for appliance endpoints. Ref https://github.com/GNS3/gns3-gui/issues/2630
* Require privileged access for uBridge when using VMware VMs and Docker containers. Fixes #1461.
* Only require privileged access for uBridge when connecting a cloud to an Ethernet/TAP interface. Fixes #1461.
* Allow virtual machines to use files in project directory as disk images.
* Support to duplicate an appliance.
* Fix mac address schema validation for Qemu VM appliance. Fixes https://github.com/GNS3/gns3-gui/issues/2629
* Support "L1 keepalives" in IOU appliance schema.
* Remove problematic test when run on Travis.
* Change test that randomly fails on Travis.
* Fix small bugs when using the new appliance management API.
* Fix bug with custom adapters and categories for Docker VM. Fixes https://github.com/GNS3/gns3-gui/issues/2613
* Handle custom adapters in schemas.
* Reorganize how appliance creation is validated against JSON schemas. This allows for clearer error messages when validation fails.
* Use schema to set appliance default values and better schema validation error messages.
* Schema validation for appliance API. Ref #1427.
* Remove generic controller settings API endpoint.
* Working dedicated appliance management API. Ref https://github.com/GNS3/gns3-server/issues/1427
* Support Xtigervnc restart.
* Only require Xtigervnc or Xvfb+x11vnc for Docker with vnc console. Ref #1438
* Support tigervnc in Docker VM. Ref #1438
* Base for dedicated appliance management API. Ref https://github.com/GNS3/gns3-server/issues/1427
* Reorder routes in order to get working CORS
* Fix CORS response on node deletion, Fixes: #1446
* Disable CORS cache, Fixes: #1445
* Refactor how clients access PCAP capture files. Fixes https://github.com/GNS3/gns3-gui/issues/2438.
* Remove static dir configuration
* FIX PUT CORS for nodes, Fixes: #1434
* Fix installation with Python 3.7. Fixes #1414. Fix deprecated use of aiohttp.Timeout. Fixes #1296. Use "async with" with aiohttp.ClientSession(). Make sure websocket connections are properly closed, see https://docs.aiohttp.org/en/stable/web_advanced.html#graceful-shutdown Finish to drop Python 3.4.
* Drop Python 3.4 and switch to async / await syntax for asyncio. Fixes #1425
* Added "/sbin" to init script PATH variable so that its possible to use more sophosticated dhcp clients (compared to the udhcpc that is provided by busybox) by installing them into the docker image in the normal way.
* Notify users if x11vnc process has crashed. Fix #1401.
* Return compute port information via API. Ref #1420.
* Fix platform.linux_distribution() is deprecated. Fixes https://github.com/GNS3/gns3-gui/issues/2578
* Update minimum VIX version requirements for VMware. Ref #1415.
* Disable static directory. Ref https://github.com/GNS3/gns3-gui/issues/2558.
* Include HTTP error code when reporting an error while download appliance templates from GitHub repository.
* Optimize appliance templates update from GitHub repository by only downloading when the repository has been updated. Ref https://github.com/GNS3/gns3-gui/issues/2490
* Fix appliance template tests.
* Update appliance templates from online registry. Ref #2490.
* Add missing doc pages.
* Update docs for controller_notifications and project_notifications.
* The server has now 2 notification streams * A new one for controller related events (compute, appliance templates etc.) * The existing one for project related events (links, nodes etc.)
* Allow custom symbols to be sub-directories.
* Add affinity symbols. Ref https://github.com/GNS3/gns3-gui/issues/2488
* ACPI shutdown for GNS3 VM running on Hyper-V. Ref https://github.com/GNS3/gns3-gui/issues/763
* Hyper-V support for GNS3 VM. Fixes https://github.com/GNS3/gns3-gui/issues/763
* Get IP address from guest Hyper-V VM. Ref https://github.com/GNS3/gns3-gui/issues/763
* Early Hyper-V support to run the GNS3 VM. Ref https://github.com/GNS3/gns3-gui/issues/763.
* Add appliance UUID added to the node data. Fixes #1334.
* Clean GNS3 close if one remote server is down. Fixes #1357.
* Mark VirtualBox support for running the GNS3 VM as deprecated. Ref #1377.
* Change default z value for nodes to 1
* Re-enable static directory
* Disable static/ dir, Ref: #2532
* Fix tests on Windows
* Use mocked dir for web-ui redirection test
* Use mocked dir of web-ui for tests
* Gitkeep for web-ui directory
* Serve WebUI handlers and update-bundled-web-ui script, Ref: #1362
* Support /static/ files serving, Ref: #1362
* Console support for clouds (to connect to external devices or services).
* Fix switching console type from telnet to VNC throws error. Fixes #2489.
* Fix saved VM state was not deleted correctly.
* Fix problem with VM saved stated.
* Returns the ports' adapter types and mac addresses when available.
* Support for console auto start.
* Possibility to customize port names and adapter types for Qemu, VirtualBox, VMware and Docker. Fixes #2361. MAC addresses can customized for Qemu as well.
* Allow to have projects with the same name in different locations.
* Save state feature for VirtualBox and VMware. New "On close" setting to select the action to execute when closing/stopping a Qemu/VirtualBox/VMware VM.
* Support for suspend to disk / resume (Qemu).
* Fix bug with 'none' console type for Ethernet switch. Fix some tests related to traceng.
* Allow to resize a Qemu VM disk (extend only).
* Allow to select the default NAT interface in preferences for local server.
* Spice with agent support for Qemu VMs.
* Check if the HAXM service is running when starting a Qemu VM with hardware acceleration. Ref #1242.
* Support for console type "none".
* Support for none console type (Qemu & Docker only)
* Fix bug and add optimizations when connecting and sending commands to QEMU monitor after starting a VM. Fixes #2336.
* Check if HAXM support is installed on macOS. Ref #1242.
* Fix some issues with hardware acceleration support for Qemu.
* Support Qemu with HAXM acceleration. Ref #1242.
* Fix packet filters for Dynamips.
* Fix link filters/suspend tests.
* Improve suspend a link for Qemu and VirtualBox VMs. A suspended link will be unplugged allowing the VMs to be notified of the change.
* Qemu VM support to detect when a link is plugged/unplugged.
* Allow to configure the interface to be used by the NAT node. Fixes #1175.
* Restrict the list of available Ethernet/TAP adapters. Fixes #352.
* Basic project stats.
* Filter snapshots directory during the snapshot, Fixes: #1297
* Calculate MD5 on thread and before json response, Ref. gui#2239
* Cancellable md5sum calculation on thread, Ref. gui#2239
* Compute md5sum on thread and don't block main server, Ref. gui#2239
* Replace asyncio.async with ensure_future because of deprecation, Fixes: #1269
* Implement #1153 into 2.2 branch.
* Pin prompt-toolkit to latest version 1.0.15

## 2.1.14 27/02/2019

* Fix issue when setting cpuid.corespersocket for the GNS3 VM. Fixes https://github.com/GNS3/gns3-gui/issues/2723
* Bump ACPI Shutdown Timeout to 120 seconds. Ref #1536

## 2.1.13 26/02/2019

* Force jsonschema dependency to 2.6.0
* Less aggressive connections to uBridge. Ref #1289
* Fix topology images (Pictures) disappearing from projects. Fixes #1514.
* Reset MAC addresses when duplicating a project. Fixes #1522
* Fix API call to create a node from an appliance doesn't return the new node data. Fixes #1527
* Detect invalid environment variable and send a warning when creating a Docker node. Ref #2683
* Do not export/import symlinks for projects. Fixes #2699
* Fix symlink not being created for duplicated IOU devices. Fixes https://github.com/GNS3/gns3-gui/issues/2699
* Configure coresPerSocket value in VMX file for the GNS3 VM. Fixes https://github.com/GNS3/gns3-gui/issues/2688
* Count logical CPUs to detect if the number of vCPUs is too high when configuring the GNS3 VM. Fixes #2688.
* Add explicit error when trying to pull a Docker image from Docker Hub without Internet access. Fixes #1506.
* Fixes double display output in GRUB in QEMU v3.1. Fixes #1516.

## 2.1.12 23/01/2019

* Tune how to get the size of SVG images. Ref https://github.com/GNS3/gns3-gui/issues/2674.
* Automatically create a symbolic link to the IOU image in the IOU working directory. Fixes #1484
* Fix link pause/filters only work for the first interface of Docker containers. Fixes #1482
* Telnet console resize support for Docker VM.
* Fix _fix_permissions() garbles permissions in Docker VM. Ref #1428
* Fix "None is not of type 'integer'" when opening project containing a Qemu VM. Fixes #2610.
* Only require Xtigervnc or Xvfb+x11vnc for Docker with vnc console. Ref #1438
* Support tigervnc in Docker VM. Ref #1438
* Update minimum VIX version requirements for VMware. Ref #1415.

## 2.1.11 28/09/2018

* Catch some exceptions.

## 2.1.10 15/09/2018

* Include locale information and GNS3 VM version in crash reports.
* Fix small errors like unhandled exceptions etc.
* Import encodings.idna to avoid LookupError when standard library is in a zip file.
* Catch exceptions in various locations to fix small issues reported by Sentry.
* Check if serial pipe can be opened for VMware and VirtualBox VMs.
* Improve the invalid port format detection. Fixes https://github.com/GNS3/gns3-gui/issues/2580
* Update aiohttp verion requirement in order to support Python 3.7. Fixes https://github.com/GNS3/gns3-gui/issues/2566
* Update setup.py and fix minor issues.
* Catch asyncio.CancelledError when shutting down the server.
* Report GNS3 VM errors to the GUI server summary. Ref #1359.
* Replace vboxnet0 (if it does not exist) by the first available vboxnet interface on Windows. Fixes https://github.com/GNS3/gns3-vm/issues/102
* Check if the VirtualBox host-only network exists when starting a GNS3 VM running on VirtualBox. Ref https://github.com/GNS3/gns3-vm/issues/102
* Change file timestamps if necessary because ZIP does not support timestamps before 1980. Fixes #1360.
* Add missing coroutine decorator Ref https://github.com/GNS3/gns3-gui/issues/2566
* Refactor asyncio locking system for Python 3.7 support. Ref https://github.com/GNS3/gns3-gui/issues/2566 Ref https://github.com/GNS3/gns3-gui/issues/2568
* Use asyncio.ensure_future() instead of asyncio.async() with conservative approach to support Python < 3.4.4. Fixes https://github.com/GNS3/gns3-gui/issues/2566
* Forbid controller and computes to be different versions. Report last compute error to clients and display in the server summary.
* Fix exception with short names for Dynamips interfaces. Fixes #1386.
* Add missing Qemu boot priority values. Fixes https://github.com/GNS3/gns3-server/issues/1385

## 2.1.9 13/08/2018

* Fix some more problems with interface short names. Fixes https://github.com/GNS3/gns3-gui/issues/2562
* Fix incorrect short port names in topology summary. Fixes https://github.com/GNS3/gns3-gui/issues/2562
* Set lower process priority when computing idle-pc value on Windows. Ref #2522.
* Catch exception: ZIP does not support timestamps before 1980. Ref #1360.
* Sync appliances

## 2.1.8 14/06/2018

* 'caplog.text()' syntax is deprecated, use 'caplog.text' property instead.
* Remove problematic pytest-capturelog dev dependency.
* Fix API status code for start/stop/suspend/reload a node. Fixes #1353. Fix issues with test. Update documentation.
* Don't send variables to computes where are empty, Ref: #1340

## 2.1.7 12/06/2018

* Don't release NIO UDP ports when updating docker container.
* Timeout for stream file.
* Fix switching console type from telnet to VNC throws error.
* Fix timeout error with "save as" for large projects.
* Update API documentation
* Add API endpoint to return all links attached to a node.
* Fix issue with some SVG symbols that could not be used in GNS3. This was due to the height and width values being percentages.
* Show correct free disk space value.
* Force prompt-toolkit to version 1.0.15
* Remove unwanted trailing characters and other white spaces when reading .md5sum files.
* Change order to find vnetlib on Windows (PATH -> Registry -> Default directories).

## 2.1.6 22/05/2018

* Locks down async-timeout<3.0.0 for P3.4 support; Fixes: #1331
* Create/update project on compute when variables changes
* Support for nested global variables
* Don't clean logo images when applied to the project
* Support of supplier and variables in topology
* Project global variables
* Add command information when uBridge has an error. Ref #1289
* Handle asyncio timeouts. Ref #1307.
* Fix bug with export project. Ref #1187 #1307.
* Offload slow file operations to threads for snapshots and project "save as". Ref #1187 #1307.
*  support based on init.sh, Ref: #2482
* Fix exception from send_signal() on Windows.
* Add support of ExtraHosts for Docker, Ref. gns3-gui#2482

## 2.1.5 18/04/2018

* Set the first byte to 0C when generating a random MAC address for a Qemu VM. Ref #1267.
* Update appliance files.
* Do not use VMnet0 when allocating VMnet adapters.
* Use SO_REUSEADDR before calling bind() where missing. Fixes #1289.
* Do not fail a Dynamips project conversion if a file being used.
* Catch exceptions when using AsyncioTelnetServer. Fixes #1321.
* Grid size support for projects.
* Remove 'include INSTALL' from MANIFEST.
* Fix issue with start all.
* Check for valid IP address and prevent to run on non-Windows platforms.
* Enable UDP tunnel option and use ICMP probing by default.
* Use the configured IP address to trace.
* Have TraceNG start without needing cmd.exe

## 2.1.4 12/03/2018

* Add Juniper JunOS space appliance.
* Sync checkpoint gaia appliance template.
* Sync appliance templates.
* Make sure we use an IPv4 address in the remote install script.
* Delete old pcap file when starting a new packet capture.
* Fix bug preventing to export portable projects with IOU images.
* Ignore invalid BPF filters. Ref #1290.
* Different approach to handle no data returned by uBridge hypervisors. Fixes #1289.
* Do not raise exception if Dynamips or uBridge hypervisor don't return data and are still running. Fixes #1289
* Fix Dynamips private config not loaded into nvram when starting a router. Fixes #1313.
* Make sure we don't try to read when opening a file in binary more. Fixes #1301.
* Compatybility with controller, default_symbol and hover_symbol, Fixes: #2444
* Filter snapshots directory during the snapshot, Fixes: #1297
* Handle docker env with last empty line, Fixes: #2420
* Require uBridge version 0.9.14 on Linux
* Pywin32 instead of pypiwin32, Ref. #1276
* Fix missing 'locales' package in base image
* Implement a minimum interval between psutil calls. Fixes #2262
* Fix error when appliance template is broken (missing fields). Fixes #1287.
* Fix "Change of linked base VM doesn't work with templates migrated from 2.0"
* Fix "Unable to override non-custom VMware adapter".
* Let a project be opened when a port cannot be found (can happens if a project is corrupted).
* Add an error message when Docker container is not ready to be started. Ref #1281.
* Update documentation.
* Sync appliance files.
* Fix issue when running multiple project containing IOU nodes on the same server. Ref #1239.
* Set first byte to 52 when generating a random MAC address for a Qemu VM. Ref #1267.
* Update link state and save project when a link is suspended or filters are added/removed (without node properties set).
* More generic dependency for pypiwin32, Ref. #1276

## 2.1.3 19/01/2018

* Update appliance files.
* Suspend for Docker nodes.
* Unlock yarl version and multidict
* Fix same MAC address for duplicated Qemu nodes.
* Fix same base MAC for duplicated IOS routers. Fixes #1264.
* Fix "Creating multiple IOU nodes at once assigns the same application id". Fixes #1239.
* Fix "Transport selection via DSN is deprecated" message. Sync is configured with HTTPTransport.
* Refresh CPU/RAM info every 1 second. Ref #2262.
* Rename ethernet switch arp command to mac
* Fix error while getting appliance list. Fixes #1258.
* Fix UnboundLocalError: local variable 'node' referenced before assignment. Fixes #1256.
* Default symbol must be computer.svg
* Compatibility for old node templates (those with default_symbol and hover_symbol properties).
* Fix problem when searching for VBoxManage. Fixes #1261.
* Improve the search for VBoxManage.
* Fixing race condition when starting the GNS3 VM.
* Default VPCS name format is now PC-{0}.

## 2.1.2 08/01/2018

* Do not show log message if configuration file doesn't exist. Fixes #1206.
* Update API documentation
* Update API documentation. Fixes #1253.
* GNS3-API: implement GET for specific drawing and link Fixes #1249

## 2.1.1 22/12/2017

* Protect variable replacement for Qemu options. Escape double quotes.
* Add proper exception when cannot find tunnel on QEMU, Fixes: #1241
* Increase timeout for creation of image, Ref. #2239
* Protect variable replacement for Qemu options.
* Do not overwrites persistent Docker volumes. Fixes #2358.
* Allow users to see an error when the server cannot stream a PCAP file.
* Fix issue with Qemu + SPICE when IPv4 is not enabled.
* Warn users if the GNS3 VM and local server are not in the same subnet. Fixes #1231.
* Add missing appliance files.
* Update appliance files.
* Fix auto idle-pc from preferences.
* Keep consistance of aiohttp.web.HTTPForbidden() execution
* Make sure connected links are removed when a node is deleted.
* Validate idle-pc values for auto idle-pc feature.
* Fix error when updating packet filter on stopped Docker link. Fixes #1229.
* Remotely close telnet console. Ref #2330
* EthernetSwitch closing connections, Ref: gui/#2330
* Export files from remote server, Fixes: gui/#2271
* New option: require KVM. If false, Qemu VMs will not be prevented to run without KVM.
* Implement variable replacement for Qemu VM options.
* Avoid duplicate "-nographic" option.
* Show qemu-img stdout in case of an error.
* Use the correct NVRAM amount when pushing private config to IOU.
* Check and fix corrupt Qemu disk images. Fixes #2301.
* Update warning messages when connecting to non custom adapter for VMware VMs.
* Fix "Can't use VirtualBox VM when an interface is managed by VirtualBox". Fixes #2335.
* Add low disk space warning when creating a new project.

## 2.1.0 09/11/2017

* Fix typo in vcpus on VirtualBoxVM, fixes: #1213

## 2.1.0rc4 07/11/2017

* Fix GNS3VM vCPUs control on VMware, fixes: #2324
* Fix typo in sample gns3_server.conf. Fixes #1210.
* Warning for getting endpoint of compute
* Enable debug mode on async loop only in dev/debug mode
* Add warning when using IOU with a hostname length above 15 characters.
* Improve VMware VMs discovery process. Ref #1201.
* Improve error message when IOU VM process is unexpectedly stopped.
* Improved error message when the number of network adapters is above the maximum for VirtualBox VMs. Better support for potential future chipsets in addition of PIIX3 and ICH9.
* Added localhost and gns3.github.io CORS

## 2.1.0rc3 19/10/2017

* Set vhv.enable before run for VMWare 14. Fixes #1184
* Tweak how VMware VMs are found with fallback to search in the default location for VMs.
* QEMU: fix logging of base mac address when creating a new node
* Sync appliance files.
* Fix creation of an VMware VM failed with invalid JSON. Fixes #2282.
* Endpoint for obtaining direct action on compute
* Fix IOU detection of layer 1 keepalive support. Fixes #1183.
* Fixes path normalization during file upload on nodes (Fixes: #2276)

## 2.1.0rc2 04/10/2017

* Don't create directory structure during json dump. Fixes #2270
* Add more information when qemu-img fails.
* Fix issue with multidict when upgrading GNS3 VM to use dev channel.
* Restore file permissions fails for volumes with soft links. Fixes #1180.
* Use RAW sockets by default on Linux.
* Add missing https console keyword in JSON schema. Fixes #1179.
* Allow projects to be opened even when a node port is already used.

## 2.1.0rc1 13/09/2017

* Fix NAT node not working on Windows. Fixes #1163.
* Do not prevent a project to be deleted. Fixes #2237.

## 2.1.0b2 05/09/2017

* Round-robin nodes across all available compute resources. Fixes #1165.
* Try to improve error reporting when streaming a PCAP file. Ref #2235.
* Use Npcap DLL on Windows when checking for uBridge version.
* Fixes running switch console inside PyCharm terminal (Ref. #1172)
* Load meta of the project on loading time (Fixes #2225)
* Added checking if NIO exists (Fixes #1160)
* Fixes NAT node not working on Windows (#1163)
* Fixes loading project when link_id is not set (#1159)
* Return platform value on appliances list (Fixes #2211)
* Fixes not known category in Appliances (Fixes #1156)

## 2.1.0b1 04/08/2017

* Sync appliances
* Interface starting with gns3 are not display by default in the cloud
* Catch error when something that is not the GNS3 server answer to virtualbox requests
* Catch KeyError: <aiohttp.connector._TransportPlaceholder
* Add a warning when you try to load and the server is not started with --local
* Sync appliances
* Fix permission on exited container

## 2.1.0a2 31/07/2017

* Handle invalid appliances files
* Sync appliances
* Fix naming of node with a number in the name
* Fix race condition in startup of capture
* Fix bug when exporting debug information with multiple remote servers
* Fix OSError when uploading images
* Fix an error when a symbol is not available on filesystem
* Fix ServerDisconnectedError for stop_all
* This fix the images always included in portable project
* Fix support of docker appliance with a usage
* Duplicate API for ATM, Ethernet Hub and Frame Relay Switch
* History support for console and telnet application
* Fix IOU image upload
* Duplicate IOU
* Support duplicate for Docker
* Duplicate support for qemu

## 2.1.0a1 24/07/2017

* Packet filtering
* Suspend a link
* Duplicate a node
* Move config to central server
* Appliance templates on server

## 2.0.3 13/06/2017

* Fixes #1068 - handle zipfile encoding issues at project duplication
* Fix: #1066 - Catching parsing errors at linked vbox file
* Ignoring virtualenv directory at gitignore
* Escaping VPCS name in regex #1067
* Fix racecondition when listing interface
* Fix Qemu disk creation with unicode characters not supported by local filesystem #1058 (#1063)
* Fix when config file doesn't have computes section (#1062)
* Check aiohttp version

## 2.0.2 30/05/2017

* Set correct permission on ubridge when doing a remote installation
* Remote install script should be totally non interactive
* Duplicate project on remote server use UUID
* Fix import of some old topologies from 1.3
* Fix error in logging of error during starting GNS3 VM
* Fix an error when logging Docker container fail to start
* Use docker version in error message of outdated docker installation
* Support images created by "docker commit". Fixes #1039
* Do not wait auto start to finish in order to complete project opening
* Improve logging for remote server connection lost

## 2.0.1 16/05/2017

* Handle HTTP 504 errors from compute node
* When connecting to a compute node ask for qemu images list
* When importing portable project NAT node is loaded on GNS3 VM
* Fix port numbering for Wic slot 1 & 2
* Fixes issue with connections when loading an ATM switch.
* Fixes ATM mapping.
* Fixes Frame-relay VC mapping.
* Fix export project is looking into the wrong directory
* Fix a race condition in logging when ubridge exit fast
* Fix conversion issue with old topology with C3640
* Fix error when you have a directory in your symbols directory
* Catch VMWare errors when getting status after GNS3 VM start
* Make sure upstart LANG is utf8
* Always install typing module (compat with python 3.4 on ubuntu)
* Fix KeyError: 'filename'
* Catch missing function listxattr on some Linux host.
* Sort image list
* Handle a race condition at project closing
* Fix unicode error when reading ios configuration
* Fix AttributeError: 'NoneType' object has no attribute 'send'
* Fix a conversion issue with some 1.3 topologies
* Fix an error with ethernetswitch when ethertype is null
* Raise an error if we can't create the dynamips configuration directory
* Catch timeout error when loading virtualbox VM
* Handle broken compute at server startup
* Catch error when we can't backup the topology
* Catch error when writting the topology file on read only device
* Catch a race condition in VirtualBox when editing and linking
* Fix a race condition when editing a qemu vm and connecting it
* Docker aux console is a VT100 terminal

## 2.0.0 02/05/2017

* Fix connection to websocket with last docker release
* Lower docker requirements in tests also
* Docker minimum api is 1.25
* Handling server disconnect error when docker daemon die
* Handle some invalid SVG images

## 2.0.0rc4 20/04/2017

* Fix a race condition when handling error at project opening
* Fix an issue with editing network on windows
* Fix windows tests
* Catch timeout error on docker
* typing is already included in Py >= 3.5 (#979)
* Fix import of some old topologies
* Fix AttributeError: 'NoneType' object has no attribute 'returncode'
* Fix ghost vmware vms
* Fix required field in schema not use
* Catch error and log them when we can't write the config
* Fix bridge 'bridge0' already exist when we have trouble with a container
* Catch an error at startup when the remote GNS3 VM is not a real GNS3 VM
* Fixes Qemu sata option. Ref #875.
* Catch GNS3 VM loading error at startup

## 1.5.4 13/04/2017

* Fix VPCS tests for recent version
* Freeze server dependencies to the same version used for 1.5.3
* Fix 1.5: Error message, when stopping IOU router #769
* Drop color logging for remote install, seem to fail in some conditions
* Cleanup the remote install script
* Support for Xenial in remote install

## 2.0.0rc3 31/03/2017

* Support IOU image without .bin at the end
* Allow to change some properties of an already connected ethernet switch
* Ensure we start only one ubridge
* Catch some broken hostname for compute node
* Fix limit of 20 docker containers
* Fix race conditions in creation of Frame Relay Switch
* Fix conversion of project from 1.X with custom symbol for cloud
* Dissallow parallel pull of docker images
* Add a scripts for running current dev version on GNS3 VM
* Fix a crash with missing size in the svg files
* Fix an utf8 error in auth code
* Improve vmrun timeout message
* Support utf-8 characters in user and password for auth
* Handle password configuration change on remote servers
* Fix Bug when delete fake-running VMBox
* Fix Can't connect to compute local on some computers
* Add a modification uuid to settings returned by the server
* Check python version in setup.py only for install
* Fix Session is closed when listing docker images
* Cleanup docker source code
* Use aiohttp session for docker queries
* Escape special characters from SVG text
* Fix some port short name display issues
* Catch server disconnected errors from computes
* Generate a node uuid if the uuid is missing in the .gns3
* Ensure to dump project before exporting it
* Fix return code check for SIGSEGV of IOU images
* Prevent vmname change for VirtualBox linked clone
* Upgrade to aiohttp 1.3.5 to solve issue with big file
* Handle some invalid svg
* Try to fix some 1.3 topology with corrupted data
* Fix ComputeError: Can't connect to Main server
* Catch error when the server as trouble to access to itself
* Catch a timeout error in docker
* Lock yarl version because 0.10 is not compatible with aiohttp 1.3
* Raise error if image are not avaible on main server during export
* Fix a race condition when killing ubridge
* If your settings from 1.X are broken with skip them at import
* Catch a permission error on symbols
* Catch unicode error when you try to duplicate a project with invalid characters
* Catch error when you try to put an invalid server url
* Fix an error when handling ubridge errors
* Fix crash when handling an error in project creation

## 2.0.0rc2 10/03/2017

* Drop color logging for remote install, seem to fail in some conditions
* Cleanup the remote install script
* Support for Xenial in remote install
* Fix GNS3VM settings are lost at startup
* When we receive settings from the client save them on disk

## 2.0.0 RC 1 06/03/2017

* Update the documentation
* Enable show in file manager for cloud
* Improve error log when you have trouble to load a topology
* Fix when qemu exit by itself clean other processes
* Fix an issue with some node name format
* Catch error when we can't save the settings
* Do not prevent the creation of a local server on a machine named gns3vm
* Load local server before anything else
* Remove noise from log when VMware is not installed
* Fix an error with some SVG
* Patch hostname in configuration file even if name is unsync
* If the GNS3 VM as failed to start reset his status
* Update the documentation
* Enable show in file manager for cloud
* Improve error log when you have trouble to load a topology
* Fix when qemu exit by itself clean other processes
* Fix an issue with some node name format
* Catch error when we can't save the settings
* Do not prevent the creation of a local server on a machine named gns3vm
* Load local server before anything else
* Remove noise from log when VMware is not installed
* Fix an error with some SVG
* Patch hostname in configuration file even if name is unsync
* If the GNS3 VM as failed to start reset his status
* Report aiohttp version in crash report
* Catch some invalid node name formatting
* Ensure we dump a .gns3 before exporting it
* Improve ACPI shutdown for virtualbox
* Fix an issue with serial capture for IOU
* Fix restoration of private config when using dynamips
* Avoid a crash when the connection with the server close
* Increase timeout for detecting VirtualBox GNS3 VM
* Fix headless startup of the GNS3 VM
* Do not crash at startup if local server as the same name as remote server
* Yarl 0.9.8 is require by aiohttp 1.3

## 2.0.0 beta 4 16/02/2017

* Lock aiohttp to 1.2.0 because 1.3 create bug with Qt
* Avoid a crash in some conditions when reading the serial console
* Disallow export of project with VirtualBox linked clone
* Fix linked_clone property lost during topology convert
* Catch permission error when restoring a snapshot
* Fix a rare crash when closing a project
* Fix error when you have error on your filesystem during project convertion
* Catch error when we can't access to a unix socket
* If we can't resolve compute name return 0.0.0.0
* Raise an error if you put an invalid key in node name
* Improve a lot project loading speed
* Fix a potential crash
* Fix the server don't start if a remote is unavailable
* Do not crash if you pass {name} in name
* Fix import/export of dynamips configuration
* Simplify conversion process from 1.3 to 2.0
* Prevent corruption of VM in VirtualBox when using linked clone
* Fix creation of qemu img
* Fix rare race condition when stopping ubridge
* Prevent renaming of a running VirtualBox linked VM
* Avoid crash when you broke your system permissions
* Do not crash when you broke permission on your file system during execution
* Fix a crash when you broke permission on your file system
* Fix a rare race condition when exporting debug informations
* Do not try to start the GNS3 VM if the name is none
* Fix version check for VPCS
* Fix pcap for PPP link with IOU
* Correct link are not connected to the correct ethernet switch port after conversion
* Fix an error if you don't have permissions on your symbols directory
* Fix an error when converting some topologies from 1.3

## 2.0.0 beta 3 19/01/2017

* Force the dependency on typing because otherwise it's broke on 3.4
* Fix sometimes you have an exception when closing GNS3
* Fix duplicate node names
* Fix bug with other directory of Qemu images
* Do not raise an error if no VM is selected for remote GNS3 VM
* Fix UnboundLocalError: local variable 'vmname' referenced before assignment
* Fix some race condition in project deletion
* If qemu status change internally we mirror it
* Fix hostname of VPCS is not changed
* Fix capture stop with Wireshark
* Drop a useless debug information
* Fix sometimes VirtualBox VM are not loading
* Drop NAT port from cloud from old topologies
* Fix Port labels for docker VMs incorrect
* Fix If cloud interface is down the project doesn't open
* Catch Timeout error from VirtualBox GNS3 VM
* Fix export of IOU configuration
* Fix a crash with VirtualBox in some conditions
* Sata disk interface support for Qemu VMs. (#862)
* Fix random error in the dynamips test suite after previous commit
* Support conversion to dynamips new directory layout on remote
* Catch error when a file is deleted during the compression of project
* Fix a crash with some docker images
* Fix Wrong slot numbering on IOS router
* Fix VPCS configuration is overwritten on project load
* Fix wrong short label for ethernet switch, hub & VPCS
* Fix binding console host for VMware and VirtualBox
* Fix resume of dynamips routers
* Fix sporadically systemd is unable to start gns3-server
* Fix RuntimeError: File size has increased during compressing
* Do not dump local compute configuration when saving topology
* Change directory layout for dynamips.
* Ensure we can't connect to occupy port
* Fix handling of UTF-8 in large SVG files
* Prevent a crash when you close a dynamips node and create a link at the same time
* Fix short label diplay instead of custom interface labels
* Improve error message about the netmask
* Do not mark VirtualBox adapter as connected when not connected to another node in GNS3.
* Add missing 'DLT_PPP_SERIAL' PCAP link type in schemas.
* Fix crash when converting topology with broken link
* Replace JSONDecodeError by ValueError (Python 3.4 compatibility)
* Catch an error when we can't create the IOU directory

## 1.5.3 12/01/2017

* Fix sporadically systemd is unable to start gns3-server

## 2.0.0 beta 2 20/12/2016

* Fix an error when docker hub failed to anwser
* Fix an issue with Docker and IOU packet capture
* Support aiohttp 1.2 (but not compatible with previous versions)
* Support UDP cloud from 1.5
* Relax permission check on OSX, it seem returning wrong info for setuid
* Fix start all create error if a docker container is already running
* Close project if one one the compute of the project is down
* Fix error when you upload an empty file
* Fix KeyError: 'color' when converting some 1.3 topologies
* Fix move a docker restart it
* Fix export of projects with docker with a / in the image name
* Fix an error on Linux during export
* Fix hot link issues in Docker
* Fix Can't delete link between docker VM after they were in use
* Fix hardware virtualization detection when an ethernet switch is running
* Trust user for host binding of link adress
* Code cleanup for docker interface creation
* Fix a rare crash when writing a file on a remote server
* Fix delete project on remote compute
* Fix trouble with builtin devices when we free ports
* When a dynamips command failed display the full command to the user
* Raise error when we can't found VboxManage at GNS3 VM startup
* Catch auth errors when adding a compute
* Do not block server startup if one project use non implemented conversion
* Fix an error when deleting a compute already deleted
* Catch cancelled error when you Ctrl-C during server initalisation
* Handle OSerror when listing images
* Fix a rare crash when stopping qemu
* Improve docker HTTP console
* Fix configuration lost during save as on remote server
* Add support for bios images
* Fix error when controller config file is corrupted

## 1.5.3 rc1 20/12/2016

* Support aiohttp 1.2 (but not compatible with previous versions)
* Explain that segfault on IOU is a issue with the image
* Fix an issue with finding vmrun and vboxmanage
* Support named remote servers for VPCS
* When checking for a free port check if the host and 0.0.0.0 are available
* smm=off is only for 64bits
* Fix set hostname on remote server
* Fix sending smm option to qemu
* Workaround a bug with KVM, Qemu >= 2.4 and Intel CPU
* Renable sleep at Vbox exit bug seem to be back
* Support large project (> 2GB) during export
* Fix Deleting running telnet docker VM shows error in log
* Fix when closing a container using VNC, root permission are not reset
* Use $PATH also for dynamips and cleanup some $PATH usages
* Fix a lock issue with some virtualbox vm
* Raise proper error when you try to load an empty qcow2 file
* Fix upload form crash
* Search bin from the $PATH for sample configuration file
* Updated systemd unit file and added sample configuration file

## 2.0.0 beta 1 07/12/2016

* Fix crash if at controller loading the remote server is not a GNS3 server
* Update the way we start controller to avoid hiding crash reports
* Fix when you switch console from VNC to telnet it's fail
* AttributeError: 'Project' object has no attribute 'emit'
* Improve autostart logging
* Fix warning when vmware is not installed
* If a VMware command fail retry
* Do not recurse scan for images in standard image directory
* When we restore snapshot on a fail project do not crash
* Catch error when qemuy can't connect to his console
* Catch error when no space left on disk during export
* Improve vmware error message for easier copy paste
* Catch error if you export a project deleted from disk
* Qemu UDP listen on all ips
* Force yarl version >= 0.7.0
* Ask user to refresh is user session if he just installed ubridge

## 2.0.0 alpha 4 24/11/2016

* Do not block traffic originating from an Ethernet interface in the cloud. Ref #771.
* Prevent capture on non running node
* Make the Ethernet side the source in uBridge connection and UDP tunnel the destination. Ref #771.
* IOURC is a text box instead of a file path
* Use vnetlib64.exe when possible
* Multiple improvements around starting the GNS3 VM
* Wait for the end of project loading before making new change
* Avoid crash due to permission error on the .backup file
* For security reason debug informations can only be exported from local server
* Add more debug informations if VM failed to start
* Fix opening a project whith the same non linked VM as current project
* Return default symbol if user asked for a non existing symbol
* Do not log warning at qemu exit on windows if it's normal
* Speed up interfaces listening on Windows
* Fix filtering special interfaces on Windows
* If server answer not found explain this could be due to the usage of 1.X server
* Do not reload a project via /load if the project is already opened
* Fix you can not pass auto close at project creation
* Fix traceback when sending invalid parameters to the server
* Require ubridge 0.9.7 this fix error with IOL bridge creation
* Display path of vnetlib during interface creations
* Catch errors when listing images
* Better handle compute unavailable errors
* Fix NameError: name 'available_ram' is not define
* If we can found a common subnet we return the host binding for link creation
* Do not connect GNS3 to remote server via 169.254.X.X
* Qemu telnet support multiple client connected
* Support multiple client connected to the same VPCS console
* Increase timeout for link creation
* Support for serial console for Virtual BOX and VMware using asyncio
* Fix timeout issues when starting VMware or VBox
* Ask for reboot if VBoxManage is not found
* Fix a crash with VirtualBox linked clone
* Replace iouyap by ubridge to handle IOU connections. Fixes #614.
* Lock VMware by VM instead of globally
* Support bridge in cloud
* Fix support of IOS images outside standard directories
* Raise clean error when node timeout when stopped
* Fix random VirtualBox creation error when using linked clone
* Drop console_type serial, and enable_remote_console for Vbox and VMware
* Do not dump iourc_content to .gns3 file
* Forward server disconnected errors
* Fix a crash when vboxmanage is not found
* Raise error if IOU image is not configured
* Fix crash when getting font
* Fix a crash when default font is missing
* Fix a crash when vmrun is not found

## 2.0.0 alpha 3 28/10/16

* Fix uuid of VirtualBox VM after a save as
* Explain that segfault on IOU is a issue with the image
* Fix crash when you import a corrupted SVG
* Fix Error while creating link: Port 0 is not allocated. when you have an invalid interface
* No timeout for listing images
* Handle 408 HTTP status code (request timeout)
* Move code for exposing VM ip to the VM itself. And display VM starting status
* Fix a crash when we have error during export project
* Improve remote server console host support when binding to 0.0.0.0
* Fix port naming for atm switch
* Fix port naming for FrameRelay switch
* Catch permission errors when listing images
* If we can't found the VMware version we use workstation
* CURL API sample for creating a dynamips router
* Fix crash in idlePC compute
* Add sample api call for creating a qemu node
* Try a different method in order to retrieve IP from VMware
* Fix naming of IOU serial interfaces
* Improve timeout management
* When exporting debug information export GNS3 VM vmx content
* /debug for exporting debug information
* Raise error if using a non linked clone VM twice
* Fix a possible deadlock at exit
* Fix import of some old dynamips topologies
* Fix a crash with some old virtualbox topologies
* Fix conflict issue between the GNS3VM and a remote server
* Fix typo in error message about the GNS3 VM
* Fix an error when importing old topology without color for label
* Use tap adapter instead of veth for docker (allow usage of vlan)
* Avoid crash during tests if VNC server run on host PC

## 2.0.0 alpha 2 20/10/2016
* Return md5sum and filesize in the list of images
* Disable binding to an IPV6
* Support symbol None (from old versions)
* Support named remote servers for VPCS
* Improve vmrun error messages
* If vmware raise an error about invalid host type we retry with player
* Do not trust client for the type of VMware host
* Improve error when default vm directory is not found
* Add a clear warning about /upload deprecated
* /duplicate support non opened projects
* Fix Snapshot restore does not work with IOS routers
* Use last zipstream version
* Strip space from all nodes names
* When checking for a free port check if the host and 0.0.0.0 are available
* If listen on all interface do not return localhost as console
* Fix HTTP console not working for docker containers
* Fix IPV6 server support
* Fix connection issue with IOU when a device as serial link
* Catch an error when docker is not running
* If docker container state failed to return we consider the container stopped
* Fix Error when converting some dynamips topologies from 1.3 => 2.0
* After conversion from 1.X check the topology before save to disk
* Keep forever .gns3 backup before version upgrade
* Update crash report key
* Fix save of topology size
* Missing busybox for docker
* GNS3 server can't be keep as zipped egg
* Check if GNS3 has access to all docker resssources
* Return the platform of a compute
* Handle errors when startup config path is wrong
* smm=off is only for 64bits
* Fix uploads of large images
* Stop raising error if VMware has not enough ram. Not working on some system
* Increase creation timeout for docker container
* Fix a rare crash in vbox
* Fix errors where free port as marked as used after an error
* Fix a bug when selecting a topology and deleting multiple linked device
* Set Qemu uuid for csr1000v
* Prevent connect a node to himself
* Fix BadZipFile: File is not a zip file
* The gns3_controller.conf is located in the same directory of gns3_server.conf
* Make sure the compute has an id
* Fix crash if you manually delete the project directory and use the delete button in interface
* Catch timeout error when closing project
* Fix a crash when importing some old topologies.
* Fix a crash if font information is missing

## 2.0.0 alpha 1 29/09/2016
* Save as you go
* Smart packet capture
* Capture on any link between any node
* Select where to run a VPCS node
* Delete a project from the GUI
* Project options
* The cloud is a real node
* Cloud templates
* New cloud interface
* VPCS / Ethernet Switch / Ethernet Hub templates
* Search OS images in multiple locations
* Periodic extraction of startup configs for Dynamips and IOU
* Custom cloud, Ethernet hub and Ethernet switch templates
* Snap to grid for all objects
* Synchronize the node templates when using multiple GUI
* Link label style
* New place holders in command line for opening consoles
* %i will be replaced by the project UUID
* %c will be replaced by the connection string
* Export a portable project from multiple remote servers
* New save as
* Snapshots with remote servers
* Better start / stop / suspend all nodes
* Edit config
* NAT node
* Support for colorblind users
* Support for non local server
* Support for profiles
* Suspend the GNS3VM when closing GNS3
* Edit the scene size
* New API

## 1.5.2 18/08/2016

* Move utils.vmnet to gns3 namespace
* Fix Exporting portable projects with QEMU includes base images even when selecting no.
* Catch error when md5sum file is corrupted
* requirements.txt : added support for newer aiohttp version
* Improve compaction of .gns3project
* Fix crash when winpcap is not installed

## 1.5.1 07/07/2016

* Increase the number of interface for docker
* Add the method in the bad request answer
* Fix a rare crash in IOU
* Fix a crash when docker is used but not installed
* Backport Docker node hot linking
* Allows hot-linking for Docker containers. Ref #267.

## 1.5.0 27/06/2016

* Fix import of project with no disk
* Allow for (a lot) more docker container ports. Fixes #593.
* Raise an error if you try to use Docker on non Linux host
* Fix a crash in Docker if daemon stop to respond
* Fix a crash if Dynamips router has no initial configuration
* Kill ghosts process at startup (Dynamips, VPCS, Ubridge)

## 1.5.0rc2 15/06/2016

* Fix black screen with Qt app in Docker container
* Detect when command in the container exit
* Docker when the aux console exit and restart it
* Pass by default the environment variable container=docker
* Fix busybox binary location
* Avoid loosing console port for Docker
* Workaround a crash in x11vnc
* Delete volume when dropping the container
* Catch connection reset in ioucon
* Delete vlan.dat for L2IOL during config import. Fixes #1285.
* Copy original ressources from VOLUMES

## 1.5.0rc1 01/06/2016

* Save an restore docker permission
* Export the list of volumes to a env variable accessible in the container
* Fix a crash when docker start command is None
* Ubridge 0.9.4 is require
* Generate a MAC address using the project + node UUID. Ref #522.
* Catch extra args in windows signal handler
* Allow to block network traffic originating from the host OS for vmnet interfaces (Windows only).
* Fix an import error when you have no GNS3 VM
* Warn if you can not export a file due to permission issue
* Do not delete adapters when stopping a VMware VM.  Ref #1066.
* Allocate a new vmnet interface if vmnet 0 1 or 8 is set to a custom adapter. Set adapter type to all adapters regardless if already configured or added by GNS3.
* Set default VMware VM adapter type to e1000.

## 1.5.0b1 23/05/2016

* Allow an IOS router to stop even the Dynamips hypervisor command fail to be sent. Ref #488.
* Extract private-config only when necessary (content is different than the default). Fixes #520.
* Fixes disabling the VPCS relay feature. Fixes #521.
* Fixes wrong exception in Docker VM implementation.
* Force Npcap DLL to be used first for Dynamips and uBridge (instead of the one from Winpcap if installed).
* Fixed startup-config is lost if you change any IOS router settings. Fixes #1233.
* Fixes check for NPF service and add check for NPCAP service on Windows.
* Fix ProcessLookupError X11VNC
* Force tag latest for docker image if no tag is specified
* Cleanup unbreakable space
* Do not raise error if vmrun.exe is named vmrun.EXE
* Load docker api only for Linux

## 1.5.0a2 10/05/2016

* Fix distribution on PyPi

## 1.5.0a1 10/05/2016

* Rebase Qcow2 disks when starting a VM if needed
* Docker support
* import / export portable projects (.gns3project)

## 1.4.6 28/04/2016

* More robust save/restore for VirtualBox linked clone VM hard disks.
* Prevent non linked cloned hard disks to be detached when using VirtualBox linked cloned VMs. Fixes #1184.
* Stricter checks to match VMware version to the right vmrun (VIX library) version. Also checks the VIX library version when only using the GNS3 VM running in VMware.
* Allow only .pcap to be downloaded from remote stream API
* Fix incrementation of qemu mac address
* Clear warnings about using linked clones with VMware Player.
* Alternative method to find the Documents folder on Windows.
* Add IOU support and install config in /etc

## 1.4.5 23/03/2016

* Stop the VMware VM if there is an error while setting up the network connections or console.
* Remote install on 14.04 ubuntu
* Include VMware VMs paths found preferences.ini
* Allow to stop a VMware VM from GNS3 even if halted within the VM. Fixes #1118.
* Keep Dynamips stdout log file in the project directory.
* Get MAC addresses for host interfaces to use for filtering frames from vmnet interfaces.
* Dynamips uuid hypervisor command is no longer supported.
* Restart NPF service after adding vmnet adapters on Windows.
* Support /etc/gns3/gns3_server.conf for the config
* Improve warning if fusion is not installed or in non standard location

## 1.4.4 23/02/2016
* Check if VMware Fusion is correctly installed when retrieving the VM list.

## 1.4.3 19/02/2016
* Nothing! (changes made in the GUI only).

## 1.4.2 17/02/2016
* Fix missing format in IOU export
* Fix number of arguments to the UDP errors on VBOX
* Add verification when UDP tunnel is created in a VirtualBox VM. Ref #899.
* Fixes VMware linked clone cleanup bug. Fixes #420.
* Removed docker support from 1.4 (drop unused code)
* Fix a crash if you create a file named IOS in the image dir
* Disallow creating project with " in the path
* Always look at the registry to find vmrun.exe on Windows.
* Check for VMware VIX library version. Fixes #413.
* Fixes VDE not working #345.
* Do not list qemu binary with -spice in the name
* Send command line used to start the VM to client
* Fix crash if you have a { in your user name

## 1.4.1 01/02/2016
* VMware raise error if version is not found
* For topologies before 1.4 manage qemu missing
* Fixes issue with packet capture on VMware VMs. Fixes #396.
* Fixes concurrency issue when closing multiple VMware linked clone VMs. Fixes #410.
* Fixes "can only use tap interfaces that both already exist and are up". Fixes #399.
* Send machine stats via the notification stream
* Check for /dev/kvm instead of kvm-ok
* Show a warning when starting ASA8
* Fix error when setting Qemu VM boot to 'cd' (HDD or CD/DVD-ROM)
* Fixed the VMware default VM location on Windows, so that it doesn't assume the "Documents" folder is within the %USERPROFILE% folder, and also support Windows Server's folder (which is "My Virtual Machines" instead of "Virtual Machines").
* Improve dynamips startup_config dump
* Dump environment to server debug log
* Fix usage of qemu 0.10 on Windows
* Show hostname when the hostname is missing in the iourc.txt

## 1.4.0 12/01/2016
* Release 1.4.0

## 1.4.0rc3 05/01/2016

* API documentation update
* Fix race condition when killing iouyap
* Catch exception if we can't change process priority on Windows
* Adds a handler for getting the Qemu related capabilities of the server. Currently includes just a check for KVM architectures.
* Fixed showing of Qemu hdb_disk_interface - it showed hda_disk_interface instead, which resulted in an odd visual glitch in the GUI.
* Made the gns3server.bat successfully start the server independent of the CWD at the time of running. It's now relative to the location of the .bat file itself.
* Add more informations in the debug status page
* Fix status link in GNS3 homepage
* Fix tests on Windows
* Fix missing boot priority order
* A debug status page embed in the server
* Fix test on Windows
* Update links for new website.
* Contributing instructions


## 1.3.13 11/12/2015

* Update links for new website.

## 1.3.12 11/12/2015

* Contributing instructions
* Correctly display log messages.
* Tentative fix for "WinError 64 The specified network name is no longer available" issues.
* Fix minor errors reported by codacy.com
* Add doc on how to got code coverage
* Raise an error when you use a port outside the ranges
* Fix asyncio error when closing the app
* Release UDP ports when closing a Qemu VM. Fixes #323.

## 1.4.0rc2 10/12/2015

* Add log about wher iou capture packet
* Replace by another TCP port if port is already used
* Fix ProcessLookupError in Qemu
* Increase vmrun timeout to 120 seconds. Ref #360.
* Fixes termination notification to indicate the right process name (IOU vs iouyap). Ref #359.
* Fixes error with non initialized uBridge. Fixes #367.
* Remove debug that can crash qemu
* Support VM usage for qemu
* Raise an error if psutil version is invalid

## 1.4.0rc1 12/11/2015

* Raise error if server received windows path
* Update sentry key
* Remove NIO FIFO and Mcast (unused). Fixes #348.
* Support VPCS 0.6.1
* Fix duplicate of -no-kvm options
* Raise an error if user send a non local path to remote server
* Fix minor issues
* Apply pep8 fix
* Sets console end port to 7000. Fixes #343.
* Drop netifaces (replaced by psutil). Fixes #344.
* Correctly display log messages.
* Tentative fix for "WinError 64 The specified network name is no longer available" issues.
* Return relative path for dynamips images
* Fix add existing IOS not working
* Correctly enable faulthandler for dev version
* Avoid test crash if GNS3 is running on the same computer
* Allow to return an empty project name because it's allowed in creation
* Test with python 3.5
* Add doc on how to got code coverage

## 1.4.0b5 02/11/2015

* Freeze requirements for aiohttp because 0.18 doesn't support Python 3.4.
* Fix crash in IOU config export.
* Raise an error when you use a port outside the ranges. Fixes #739.
* Fixes Windows named pipe issue. Fixes #340.

## 1.4.0b4 19/10/2015

* Support for modifications to a base Qemu VM (not a linked clone).
* Force canceling all task when shutdown server
* Update api documentation
* Enforce console port for VNC
* Fixes issue when loading a project using VMware vmnet interfaces. Fixes #319.
* Support for NAT connection with cloud for VMware VMs. Fixes #322.
* Change message when VMware is not installed on Linux. Ref #326.
* Send a warning notification if there is not enough RAM left to start a VM. Implements #329.
* Asyncio Qemu fix and raise error if coroutine not used
* Fix asyncio error when closing the app
* Removes VMware lock check. Fixes #328.
* Wait for pipe file to be created before starting the remote console for VMware and VirtualBox VMs. Fixes #331.
* Release UDP ports when closing a Qemu VM. Fixes #323.
* Escape other usage of glob
* Fix Dynamips identifier is already used by another router
* Protect Dynamips against bad glob.
* Fix issue with Qemu networking following merge.
* OVA file support
* Support listing images in subdirectories.
* Catch ProcessLookupError in Qemu VM.
* Fixes uncalled coroutine.
* Use the correct UDP tunnel Qemu syntax for version > 1.1.0 when legacy networking is enabled.
* VMware player linux support.
* Prevent launching a packet capture with a non-ASCII path when using Dynamips.
* Do not require a TAP interface to already exist. Fixes #321.
* Do not automatically delete Dynamips bootflash file because they are necessary to restore VLANs on the c3600 platform.

## 1.3.11 07/10/2015

* Escape other usage of glob
* Fix Dynamips identifier is already used by another router
* Protect dynamips against bad glob
* Catch ProcessLookupError in Qemu VM.
* Use the correct UDP tunnel Qemu syntax for version > 1.1.0 when legacy networking is enabled.
* Prevent launching a packet capture with a non-ASCII path when using Dynamips.
* Do not automatically delete Dynamips bootflash file because they are necessary to restore VLANs on the c3600 platform.
* Fix dynamips configuration lost when you delete a node
* Clarify error message when we got UTF-8 chars in the iourc file
* Check for valid FR or ATM switch mappings. Fixes #300.

## 1.4.0b3 22/09/2015

* Fix dynamips configuration lost when you delete a node
* Clarify error message when we got UTF-8 chars in the iourc file
* Use custom VMnet interfaces without host adapter when uBridge is not used. Fixes #673.
* Automatically add the -no-kvm option if -icount is detected to help with the migration of ASA VMs created before version 1.4
* Check for valid FR or ATM switch mappings. Fixes #300.
* Catch exception when a process cannot be killed. Fixes #296.


## 1.4.0beta2 17/09/2015

* Fix a crash at vmware stop
* Fix a crash when starting a VMware vm
* Add how to add vmnet interfaces explantion in the error message
* Fix path of VMinventory for fusion
* Force close the keep alive when sending a 401
* Do not automatically delete Dynamips bootflash file because they are necessary to restore VLANs on the c3600 platform.
* Wait that an user press a key to stop gns3vmnet.exe on Windows.
* Throw an error if ubridge as incorrect permissions. Fixes #312.
* This may fix "The semaphore timeout period has expired" error on Windows. #311.
* Fixes bug with VMware VM connections + moves some uBridge code to BaseVM.
* Support for packet capture on VMware VM links.
* Fix ProcessLookupError on _checkAlive Qemu
* VMware Fusion support with uBridge.
* Updates vmnet script to support Windows.
* Do not block on .lock for VMware OSX
* Require Dynamips version 0.2.16 to change the default QinQ Ethernet type.
* Initial Docker support from Google Summer of Code (not enabled)
* Check for valid FR or ATM switch mappings. Fixes #300.
* VirtualBox VMs can only be started if powered off. Fixes #299.
* Support of VPCS 0.8
* Allows VMware VMs to use vmnet interfaces for connections without using uBridge. Fixes #295.
* Fixes path to vmnet-cli on Mac OS X.
* Updates vmnet script to support Mac OS X.
* Fix closing project when multiple project is open
* Fix project not closing
* Qemu user options are at the end. It's allow user to add his own net interfaces
* Change the way we look for Qemu path
* Lock qemu vm during start / stop operations
* In the error message explain how to turn off KVM support
* Fix when you stop qemu on windows you have an error
* Fix Qemu cannot be used on Windows
* Allow to start server with python -m gns3server
* Should solve the BufferError by avoiding using thread
* Catch UnicodeEncodeError when passing unicode char as qemu options
* EthernetSwitch: Allow to choose ethertype for QinQ outer tag.
* Backport: fixes NAT NIO for Qemu VMs (do not launch any legacy scripts)
* Fixes NAT NIO for Qemu VMs (do not launch any legacy scripts)
* Lower VMware requirements to Workstation version 10 and Player version 6.
* Fixes Unicode error. Fixes #290.
* Don't delete Dynamips ROM files. They are used to restore the nvram.
* Adds pywin32 dependency in setup.py for Windows.

## 1.3.10 04/09/2015

* Catch exception when a process cannot be killed. Fixes #296.
* Backport: fixes NAT NIO for Qemu VMs (do not launch any legacy scripts)
* Fixes Unicode error. Fixes #290.
* Don't delete Dynamips ROM files. They are used to restore the nvram.

## 1.4.0beta1 07/08/2015

* Fix ram setting for Qemu
* Explicit set qemu memory as MB
* Turn off KVM for non x86 architectures
* Send an error when vmware executable cannot be found on Linux. Fixes #288.
* Support for CPUs setting for Qemu VMs.

## 1.4.0alpha4 04/08/2015

* Quote command in qemu debug logs so you can copy/paste them
* Support for Qemu disk interfaces, cd/dvd-rom image and boot priority. Fixes #278.
* Check for VMware Player version >= 7 and VMware Workstation >= 11. Fixes #286.
* Catch GeneratorExit exception when trying to create a Ghost IOS image.
* Backport: removes code that deletes IOS router instance files.

## 1.3.9 03/08/2015

* Backport: removes code that deletes IOS router instance files.

## 1.4.0alpha3 28/07/2015

* Raise error if qemu image already exist when creating disk
* Prevent user to create a qemu to a different directory on non local server
* VMnet manager on Linux: check that VMware has been installed.
* Fixes UnicodeDecodeError when reading a VMware file.
* Fixes KeyError: "ethernet0.connectiontype". Fixes #276.
* Fixes replace errors. Fixes #284.
* Catch ProcessLookupError when updating iouyap config. Fixes #255.
* API for creating a qemu disk image
* Prevent starting different hypervisors that leverage hardware virtualization (VT-x/AMD-V). Fixes #548.
* Fixes IOS adapters and WICS cannot be removed. Fixes #282.
* Makes sure the loop is running when closing the app.
* Catch Permission denied when writing to VMX file while closing VMware VM. Fixes #277.
* Catch GeneratorExit exception. Fixes #231.
* Fixes missing chipset info for VirtualBox VM (maybe some older VirtualBox version don't have it). Fixes #254.
* Changes how to look for the vmrun.exe location.
* Update documentation
* API for listing current projects

## 1.3.8 27/07/2015

* Catch ProcessLookupError when updating iouyap config. Fixes #255.
* Fixes IOS adapters and WICS cannot be removed. Fixes #282.
* Makes sure the loop is running when closing the app.
* Catch GeneratorExit exception. Fixes #231.
* Fixes missing chipset info for VirtualBox VM. Fixes #254.
* Fixes IOURC upload.
* Restore images & projects tarballs
* Allow users to backup projects and images.
* Update gns3.conf.upstart.
* Fix incorrect vboxmanage sudo command.
* Backport from 1.4: option to drop nvram & disk files for IOS routers in order to save disk space.
* Backport from 1.4: Remove timeout to wait for connections to finish.
* Backport from 1.4: Fixes RuntimeError: Event loop is closed.
* Backport from 1.4: Bind host on 0.0.0.0 when checking for a free UDP port.

## 1.4.0alpha2 22/07/2015

* Deactivate uBridge process monitoring (process returns 1 on Windows when stopping).
* Prevent using different hypervisors that leverage hardware virtualization. - Implemented for Qemu when a VMware or VirtualBox VM with hardware virtualization is already running. - Implemented for VirtualBox only when a Qemu VM with KVM is already running.
* Check for uBridge version and catch uBridge errors.
* Remove default FLASH when no hda disk for Qemu VMs. Fixes  #535.
* Use the registry to find vmrun if the default VMware install path does not exist.
* Bind host on 0.0.0.0 when checking for a free UDP port.
* Fixes RuntimeError: Event loop is closed. Fixes #266.
* Update gns3.conf.upstart
* Implements uBridge hypervisor.
* Take VMware file encoding into account. Fixes #261.

## 1.4.0alpha1 09/07/2015

* Update API documentation
* Allow to send the iourc when starting the VM
* Return stdout when a process crash for IOU, Dynamips, uBridge and VPCS.
* Adds -no-kvm to the ASA template and ignore -no-kvm on platforms other than Linux. Should resolve #472.
* Allow user to change the configuration file
* Fix double loading of config from working directory
* CORS support
* Support server config in current working directory
* List only valid existing IOS images (for IOS router wizard).
* Checks if IOS image exist at startup and not during node creation. Fixes #240.
* When a qemu VM crash send the log to the client.
* Add a vm_directory field
* Check for /dev/kvm. Fixes #245.
* Moves KVM setting to Qemu server preferences. Fixes #244.
* VNC console support for Qemu VMs.
* Test all IOU requirements at VM startup
* ACPI shutdown support for VMware VMs. Fixes #436.
* Compute a md5sum of images for futur purpose
* Adds gns3-netifaces to dependencies only if netifaces isn't already installed otherwise this requires a compilation and therefore the Python development files.
* Adds an IP address for each interface returned by the interfaces API method.
* Add log when we didn't close a project due to another client
* Limit file size during upload
* Convert old -enable-kvm to kvm settings for Qemu
* Cleanup SSL certificate support
* Improve memory consumption of file upload with the HTML form
* systemd start script 
* Enable KVM acceleration option.
* Check interface is up before connecting a NIO (Linux only). Fixes #277.
* IPv6 support.
* Import/Export support for IOU nvrams.
* Install qt5 for travis
* Option to drop nvram & disk files for IOS routers in order to save disk space.
* Drop python 3.3
* Support for base MAC address for Qemu VMs.
* ACPI shutdown support for Qemu VMs.
* ACPI shutdown support for VirtualBox VMs.
* Upload images API
* A notification stream with process monitoring
* VMware support 

## 1.3.7 22/06/2015

* Prevent install on Python 2

## 1.3.6 16/06/2015

* Fix an issue with 1.4dev compatibility

## 1.3.5 16/06/15

* Ignore invalid characters when reading the output of a process
* Turn on / off authentication
* Ensure no colored output on Windows
* Do not stop saving IOS router configs when there is an exception while a project is committed.
* Create a private config file if expected
* Distribute our own version of netifaces working with python 3
* Fix crash if a private config exist in IOS but no private config file
* Basic Auth support
* Fix crash when virtualbox list of VMS return an empty line

## 1.3.4 02/06/15

* Drop useless dependencie dateutil
* Check if port or adapter is connected before starting/stopping a packet capture. Fixes #196.
* Prevent users to add links to running Qemu VMs and start a capture on running VirtualBox VMs.
* Fixes bug: couldn't set PCMCIA disk1 size for IOS routers.
* Fix crash if you pass an invalid hostname
* Catch VPCS kill errors
* Raise a VirtualBox error if adapter doesn't exists
* Ignore VirtualBox VM Name with a carriage return in name
* Cleanup the temporary project after modules have been notified of the path change
* Do not return error if we can't remove the old project directory
* Catch encoding errors in windows logger
* Use setter for the qemu_path (allow to pass only the binary name)
* Fixes TAP connection when using VPCS.
* Fix crash launching qemu on OSX from another location.
* Adds NAT NIO in device schema validation so they can return an error that it is not supported.

## 1.3.3 14/05/15

* Check for empty iourc path.
* Fixes bugs with IOS router configs. Fixes #354.
* Use a temporary directory as egg cache
* Catch crash error in IOU in case of permission denied

## 1.3.3rc1 07/05/2015

* Return an error if an adapter slot doesn't exist on an IOS router.
* NIO NAT support for VirtualBox VMs.
* NIO NAT support for QEMU VMs (user mode back-end is used).
* Throw an error if user put an invalid port range in config file
* Turn off configuration parser interpolation
* Catch configuration file parsing errors
* Force closing the event loop to avoid warning with Python 3.4.3
* Catch error when you can't mark a project as no longer temporary
* Catch BrokenPipeError for OSX frozen server
* Match how IOU initial-config is set for VPCS VM.
* Refactors how startup-config and private-config are handled for IOS routers.
* Catch the "WinError 0 The operation completed successfully" exception at a higher level.
* Fix temporary project not cleanup with save as
* If image is not found in VM directory look in images folder
* Ordered MAC addresses for QEMU based VMs.
* Merge remote-tracking branch 'origin/master'
* Force utf-8 configuraton files reading
* Do not list file starting with a . in upload handler
* Do not crash when closing a project if VirtualBox is not accessible
* Catch connection reset errors


## 1.3.2 28/04/2015

* Cleanup the VirtualBox Media Manager after closing a project.
* Avoid Cygwin warning with VPCS on Windows.
* Close VirtualBox VM linked clone disks after the VM is unregistered.
* TAP interface support for QEMU VMs.
* Return an explicit error when a NIO type is not supported by a VM.
* Do not erase the IOU config
* Explicit utf-8 decoding.
* Check NIO exists when stopping an IOU capture.
* Fixes c7200 NPE setting.
* Fixes VPCS process termination.
* Catch FileNotFoundError exception in os.getcwd()
* Explicit utf-8 encoding where necessary to avoid Unicode errors on Windows (we require/set an utf-8 locale on other systems).
* Fixes #270. Relative paths management with empty ones.
* New crash report key and doesn't send report for developers
* Catch COM errors when connecting to WMI.
* Don't assume the PATH environment variable exists.
* Use UUIDs instead of the VM names for VirtualBox pipe paths.
* Add --log options for daemon support
* Basic upstart script
* Add qemu-kvm to the list of binary
* Fix IOU licence check flag
* Config paths are not used when updating Dynamips or IOU VM settings.
* Fixes initial-configs that were not restored when opening a project containing IOU VMs.
* Prevent parallel execution of VBox commands
* Fix a crash when in some cases you can't access to VBOX state
* Fix crash if VirtualBox doesn't return API version
* Fix a crash in VirtualBox vm creation
* Allocate random names for Dynamips NIOs.
* Explicitly delete Dynamips NIOs and unmap VCs for ATM and Frame-Relay switches.

## 1.3.1 11/04/2015

* Release

## 1.3.1rc4 09/04/2015

* Initial config file content can be empty (fix export issues)
* Fix crash if IOU initial config is emtpy
* Return more informations about bad requests for crash reports
* Allow less strict dependencies for easier install
* Missing project name in documentation
* Some spring cleaning


## 1.3.1rc3 07/04/2015

* Fix missing IOU documentation
* Add missing project name in curl documentation
* Look in old IOU images location in order to smooth transition

## 1.3.1rc2 06/04/2015

* Do not overwrite initial-config IOU if client send an empty
* Fix documentation about /ports/udp

## 1.3.1rc1 05/04/2015

* Fix issues with macos X dynamips not freeing UDP port
* Fix encoding error when saving dynamips configuration
* The upload web page return a 200 in case of error (IE compatibility)
* Do not crash if dynamips config contain non ascii chars
* Test path with chinese charcaters in Qemu
* Do not crash if no console port is available for VBox
* Raise a DynamipsError if we can't access to VM status
* Check name of the VBoxManage executable
* Exclude docs and tests package from distribution
* Catch error when qemu additional options are invalid
* Fix ClientDisconnectedError
* Fix crash when NIO doesn't exist
* Turn off crash report if raven not available
* Fix crash when IOU script file is incorrect

## 1.3.0 30/03/2015

* Fix issue when asyncio read is cancelled and data is still sent by Dynamips hypervisor.
* Fix unicode decode error when saving IOS router configs.
* Fix error when missing adapter in Dynamips IOS router.
* Fix crash if we call stop on dynamips on non started process.
* Fix use_default_iou_values param was not set.
* Fix issue when IOURC environment variable is set to None.
* Fix issue when exporting IOS router configs.
* Fix check if VPCS process is running.
* Fix bug when remove_nio() is not a coroutine for ATM and FR switches.
* Fix how to test if iou and iouyap are running.
* Allocate a random port for Qemu monitor. Fixes issue with pre 1.3 projects.
* Fix default chassis bug.

## 1.3.0rc2 23/03/2015

* Update sentry key
* Prevent error when suspend/resume is not supported in QEMU VM.
* Adds project id when requesting UDP port.
* Make sure used ports in a project are cleaned up when closing it.
* Save configs when project is committed.
* Initialize chassis when creating an IOS router. Fixes  #107.
* Lock the dynamips reader an writer

## 1.3.0rc1 19/03/2015

* Save IOS router config when saving the project
* Look in legacy IOU images directory
* Support IOURC upload
* Configuration on UNIX
* Support all QEMU status
* Bind tunnel UDP to the correct source index

## 1.3.0beta2 13/03/2015

* Fixed issue when VBoxManage returns an error.
* Server handler to shutdown a local server.
* List the iourc file in upload handler.
* Fixed hostid error.
* Support RAM setting for VirtualBox VMs.
* Alternative local server shutdown (intended for Windows).
* Request user permission to kill the local server if it cannot be stopped.

## 1.3.0beta1 11/03/2015

* Optional IOU license key check.
* Relative path support of IOU, IOS and Qemu images.
* Do not give attachment warning for generic attachments in VirtualBox.
* Support for HDC and HDD disk images in Qemu.
* Fixed bug when starting a packet capture in VirtualBox with the project path containing spaces.
* Renames server.conf and server.ini to gns3_server.conf and gns3_server.ini respectively.
* Use TCP instead of Telnet to communicate with Qemu monitor.
* Have the server look in the right place for relative image paths.
* Fixed bugs when checking if this is a local project.
* Concert old projects on remote servers.
* Properly restore configs for Dynamips routers.
* Fixed rename bug for linked clones in VirtualBox.
* Makes absolute path checks work on Windows.
* Upload IOURC file via the web interface
* Upload interface allows users to choose an image type.
* Fixed Qemu networking.
* Fixed suspend and resume for Qemu VMs.
* Fixed crash when you start capture on a non running IOU.
* Fixed Telnet server initialization issue in VirtualBox.
* Disconnect network cable if adapter is not attached in VirtualBox vNIC.

## 1.3.0alpha1 03/03/2015

* HTTP Rest API instead of WebSocket
* API documentation
* Create a dedicated configuration file for the server: server.conf
* Temporary projects are real project
* Use UUID instead of id

## 1.2.3 2015/01/17

* Fixed broken -netdev + legacy virtio in Qemu support.
* Ping and traceroute added to the IOU VM.

## 1.2.2 2015/01/16

### Small improvements / new features

* Auxiliary console support for IOS routers.
* Suspend / resume support for Qemu.
* Dynamically configure network connections of running Qemu VMs (only with recent Qemu versions).
* VPCS multi-host support (useful for old .net labs).
* Possibility to run VirtualBox as another user (Linux/OSX only).
* Support for IOURC file on the server side.
* Bumped the maximum network adapters to 32 for Qemu (depending on Qemu version you cannot go above 8 or even 28, Qemu will just not start).
* Added snapshot named 'reset' to linked cloned VirtualBox VMs.
* More network interface options to the Qemu VM configuration interface as well as descriptions for all NICs.
* More checks on minimum RAM for IOS routers and updates default values to match the latest IOS image requirements.
* Fixed bug when importing Host node with UDP NIOs.

## 1.2.1 2014/12/04

* Early support for IOSv and IOSv-L2 (with Qemu for now, which is slow on Windows/Mac OS X).
* Support for CPU throttling and process priority for Qemu.
* Fixed C7200 IO cards insert/remove issues and makes C7200-IO-FE the default.
* Updated the IOU VM with iouyap version 0.95 (packet capture).


## 1.2 2014/11/20

* New VirtualBox support
* New Telnet server for VirtualBox.
* Add detection of qemu and qemu.exe binaries.
* New host node (cloud with all available Ethernet & TAP interfaces added).
* Option to allow console connections to any local IP address when using the local server.
* VirtualBox linked clones support (experimental, still some problems with temporary projects).


## 1.1 2014/10/23

* Serial console for local VirtualBox.
<|MERGE_RESOLUTION|>--- conflicted
+++ resolved
@@ -1,19 +1,5 @@
 # Change Log
 
-<<<<<<< HEAD
-## 3.0.0b2 07/04/2024
-
-* Bundle web-ui v3.0.0b2
-* Fix cannot stop Docker VM while console connection is still active.
-* Support for custom Qemu path in templates and nodes
-* Fix CPU fractional values for Docker VMs.
-* Use bcrypt directly instead of passlib
-* Update CORS policy
-* Do not stop searching for Qemu binaries if one binary cannot be executed. Ref #2306
-* Fix Ethernet switch and Ethernet hub port validations. Fixes #2334
-* Update CORS policy
-
-=======
 ## 2.2.47 15/05/2024
 
 * Fix update-bundled-web-ui.sh script
@@ -35,7 +21,19 @@
 * Add NAT symbols
 * Fix cannot stop Docker VM while console connection is still active.
 * Upgrade sentry-sdk to version 1.40.6
->>>>>>> 0561aba9
+
+## 3.0.0b2 07/04/2024
+
+* Bundle web-ui v3.0.0b2
+* Fix cannot stop Docker VM while console connection is still active.
+* Support for custom Qemu path in templates and nodes
+* Fix CPU fractional values for Docker VMs.
+* Use bcrypt directly instead of passlib
+* Update CORS policy
+* Do not stop searching for Qemu binaries if one binary cannot be executed. Ref #2306
+* Fix Ethernet switch and Ethernet hub port validations. Fixes #2334
+* Update CORS policy
+
 
 ## 2.2.46 26/02/2024
 
