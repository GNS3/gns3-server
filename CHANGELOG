# Change Log

<<<<<<< HEAD
## 3.0.0a2 06/09/2022

* Add web-ui v3.0.0a2
* Upgrade FastAPI to v0.82.0
* API endpoint to get the locked status of a project
* Global project lock and unlock
* Update appliance files
* Require name for custom adapters. Fixes #2098
* Allow empty adapter slots for Dynamips templates. Ref https://github.com/GNS3/gns3-gui/issues/3373
* Use original $PATH in init.sh for Docker containers. Ref #2069

## 3.0.0a1 04/08/2022

* Bundle gns3-web-ui v3.0.0a1
* Use default symbol theme if none is provided when loading appliances
* Allow default symbol theme to be configured in config file
* Optionally allow Qemu raw images
* Ignore image detection for IOU user libraries in image directory
* Don't show optional token param in API docs
* Fix check for 32-bit in ELF header
* Checks for valid hostname on server side for Dynamips, IOU, Qemu and Docker nodes
* Only check files (not directories) when looking for new images on file system.
* Support user defined loader/libraries to run IOU
* Make 'vendor_url' and 'maintainer_email' optional for template validation.
* Allow auth token to be passed as a URL param
* HTTP middleware create issues when streaming project archive
* Add zstandard compression support for project export
* Make sure that the temporary image file is removed after uploading an image
* Do not cache to md5sum file in some situations
* Detect new images added to the default image directory. * Images can be present before the server starts or while it is running * Images are recorded in the database
* Support delete Qemu disk image from API Return the real disk image name in the 'hdx_disk_image_backed' property for Qemu VMs
* Handle creating Qemu disk images and resizing
* Finish to clean up local setting usage. Ref #1460
* "Local" command line parameter is only for stopping a server that has been started by the desktop GUI
* Fix AsyncSession handling after breaking changes in FastAPI 0.74.0 See https://github.com/tiangolo/fastapi/releases/tag/0.74.0 for details.
* Detect image type instead of requesting it from user
* Drop Python 3.6 support and require Python >= 3.7
* Drop Windows support
* Add connect endpoint for computes Param to connect to compute after creation Report compute unauthorized HTTP errors to client
* Replace CORS origins by origin regex
* Change default config settings
* Update Docker image for tests
* Fix calls to static methods in server.py
* Do not require the local server param to open a .gns3 file. Fixes https://github.com/GNS3/gns3-gui/issues/2421 Ref #1460
* Do not automatically install appliance after uploading image
* Ignore OSError when closing websocket
* Allow empty compute_id. Ref #1657
* Secure controller to compute communication using HTTP basic authentication
* Secure websocket endpoints
* Fix issue when updating a template
* Allocate compute when compute_id is unset
* Return the current controller hostname/IP from any compute
* Remove Qemu legacy networking support
* Add a custom version to an appliance
* Appliance management refactoring: * Install an appliance based on selected version * Each template have unique name and version * Allow to download an appliance file
* Finalize image management refactoring and auto install appliance if possible
* Sqlite doesn't allow BigInteger to be used as an primary key with autoincrement
* Add isolate and unisolate endpoints. Ref https://github.com/GNS3/gns3-gui/issues/3190
* Small db tables adjustments
* Add index for "name" field in role table
* Allow images to be stored in subdirs and used by templates.
* Option to prune images when deleting template.
* Associate images when creating or updating a template.
* Add prune images endpoint. Use many-to-many relationship between images and templates.
* Check if user has the right to add a permission
* Only use the necessary HTTP methods for default permissions
* Add /permissions/prune to delete orphaned permissions
* Check a permission matches an existing route before it is allowed to be created.
* Remove busybox and copy system busybox in setup.py
* Save image size + start to automatic template creation based on image checksum.
* Upgrade dependencies
* Fix "-machine accel=tcg" check
* Allow logged in user to change some of its data. Administrators can lock users using the `is_active` field.
* Symbols endpoints (except upload) don't require authentication.
* Update to the udhcpc wrapper script. Ref #1890
* Fix link style merge
* Start refactoring for images management
* Allow controller to be reloaded using the API. Fixes #1743
* Use a stock BusyBox for the Docker Integration
* Move "/{project_id}/templates/{template_id}" endpoint.
* Add last login info for users.
* Change RBAC field names from builtin to is_builtin
* Add user permissions + RBAC tests.
* Add description for user permission.
* Save/restore appliances Etag.
* Allow to set the initial super admin username / password in server config file. Ref #1857
* Require authentication for get_user_memberships endpoint.
* Change method to prevent forbidden directory traversal. Ref #1894
* Add user groups support.
* Add delete cascade on foreign keys for appliance table
* Enable SQL foreign key support for SQLite
* Add missing CORS origins.
* Show topology path when check topology schema fails.
* Protect controller notification endpoints. Ref #1888 (WebSocket endpoint is not secured, it takes an optional token).
* Use uuid5 to create new compute_id. Fixes #1641 #1887
* Protect the API and add alternative authentication endpoint.
* Secure users API and handle manual password recovery.
* Add default super admin account in controller db.
* Complete type annotations for API endpoints.
* Detect the app is exiting and avoid reconnecting to computes.
* Move schemas between compute and controller subpackages
* Remove traceng code.
* Move error responses to API routers.
* Wait for local compute to be started. Don't reconnect to local compute when server is being stopped.
* Rename ssl and auth configuration file settings. Add enable SSL config validator. Strict configuration file validation: any error will prevent the server to start. Core server logic moved to a Server class.
* Generate new config for each test. Fixes tests.
* Use Pydantic to validate the server config file.
* Add symbol dimensions endpoint and SSL support for packet capture with remote HTTPS server.
* Save computes to database
* Generate a new list in template schema defaults.
* Generate JWT secret key if none is configured in the config file. Change location of the database.
* User authentication with tests.
* Refactor tests and start work on database integration.
* Move endpoints to routes & preparations to use a database.
* Providing the path to create a project is now deprecated.
* Add back script to create a self-signed SSL certificate.
* Make sure all HTTP exceptions return JSON with a "message" field instead of "detail"
* Make Swagger Ui the default for API documentation
* Move to version 3 of the REST API. Rename packet capture endpoints.
* Use pydantic for data validation (instead of jsonschema) Fix/improve various pydantic schema models.
* Automate API documentation publishing.
* Publish API documentation generated by FastAPI.
* Overwrite uvicorn loggers.
* Do not automatically connect to local compute.
* Add HTTP client to reuse the aiohttp session where needed. Remove unnecessary aiohttp exceptions.
* Warn not to use the private compute API. Fixes #1593.
* Migrate PCAP streaming code to work with FastAPI.
* Refactor WebSocket console code to work with FastAPI. Fix endpoint routes.
* Use dependencies and group common HTTP responses in endpoints.
* Migration to FastAPI
* Prioritize the config disk over HD-D for Qemu VMs. Fixes https://github.com/GNS3/gns3-gui/issues/3036
* Create config disk property false by default for Qemu templates
* Set default disk interface type to "none". Fail-safe: use "ide" if an image is set but no interface type is configured. Use the HDA disk interface type if none has been configured for HDD.
* Add explicit option to automatically create or not the config disk. Off by default.
* Auxiliary console support for Qemu. Ref #2873 Improvements for auxiliary console support for Docker and Dynamips.
* Fix AUX console not allocated for Dynamips IOS routers.
* Disallow to rename a running node. Fixes https://github.com/GNS3/gns3-gui/issues/2499
* Support to reset all console connections. Ref https://github.com/GNS3/gns3-server/issues/1619
* Support to reset links. Fixes https://github.com/GNS3/gns3-server/issues/1620
* Add maxcpus property for Qemu VMs. Ref #1674
* QEMU config disk support
* Read folder structure correctly for custom symbols. Fixes https://github.com/GNS3/gns3-gui/issues/2856
* Add total RAM, CPUs and disk size to servers summary as well as disk usage in percent. Fixes https://github.com/GNS3/gns3-server/issues/1532
* Resource constraints for Docker VMs.
* Update IOUtools. Ref #1627
* Use parent directory as working directory for project duplication and snapshots. Fixes https://github.com/GNS3/gns3-gui/issues/2909
* Support for "usage" for "Cloud" nodes. Fixes https://github.com/GNS3/gns3-gui/issues/2887 Allow "usage" for all builtin nodes (not exposed in Ui).
=======
## 2.2.35 08/11/2022

* Release web-ui v2.2.35
* Fix issues with VMnet interface on macOS >= 11.0. Ref #3381
* Use importlib_resources instead of pkg_resources and install built-in appliances in config dir.
* Fix console vnc don't use configured ports in some case. Fixes #2111
* Add missing VMware settings in gns3_server.conf
* Make version PEP 440 compliant
* Support for Python 3.11
* Allow for more dependency versions at patch level
* Replace deprecated distro.linux_distribution() call
* Update gns3.service.systemd
* gns3.service.openrc: make openrc script posix compliant
* fix: use exact match to find interface in windows to avoid get wrong interface
>>>>>>> 0a046e43

## 2.2.34 28/08/2022

* Use original $PATH in init.sh for Docker containers. Ref #2069
* Support pytest-asyncio 0.19.0
* Upgrade dev dependencies and fix issues after upgrading to pytest-aiohttp v1.0.4
* Update compute.py

## 2.2.33.1 21/06/2022

* Add missing file for web-ui v2.2.33

## 2.2.33 20/06/2022

* Release web-ui v2.2.33
* Upgrade sentry-sdk and psutil
* Remove parameter "Name" not useful to create a Docker container
* Support to reset all console connections. Ref https://github.com/GNS3/gns3-server/issues/1619
* Config option to disable built-in templates
* Add hostname entry to sample network config for Docker nodes. Fixes #2039
* Run Xtigervnc with MIT-SHM extension disabled for Docker VNC console support. Fixes #2071
* Added OpenRC init script

## 2.2.32 27/04/2022

* Docker: load custom interface files from /etc/network/interfaces (commented by default). Ref #2052
* Release web UI 2.2.32
* Create `/etc/network/interfaces.d` in Docker container. Fixes #2052
* Prettify Docker '/etc/network/interfaces' file. Ref #2040
* Use public DSNs for Sentry
* Fix VMware Fusion VM does not start on macOS >= 11. Fixes #2027
* Include conf file in MANIFEST.in Ref #2044
* Use Python 3.7 to publish API documentation
* Development on 2.2.32dev1

## 2.2.31 26/02/2022

* Install setuptools v59.6.0 when using Python 3.6

## 2.2.30 25/02/2022

* Support GNS3 variables in Docker environment variables. Fixes #2033
* Release web UI 2.2.30
* Set setuptools to v60.6.0
* qemu_vm.py Linked node test.
* Fix dead link in README.rst Fixes #2022

## 2.2.29 08/01/2022

* Release web UI 2.2.29
* Add NixOS in list of distributions with a package

## 2.2.28 15/12/2021

* Fix compute Docker test. Fixes #2003
* Release web UI 2.2.28
* Simpler Systemd service file. Ref #1996

## 2.2.27 12/11/2021

* Release web UI 2.2.27
* Fix unhandled KeyError exception when starting Docker container. Ref #1991

## 2.2.26 08/10/2021

* Release web UI 2.2.26
* Sort symbols by theme. Fixes https://github.com/GNS3/gns3-gui/issues/3230
* Fix memory percentage left warning. Fixes #1966
* Update affinity symbols. Fixes https://github.com/GNS3/gns3-gui/issues/3232

## 2.2.25 14/09/2021

* Release web UI 2.2.25
* Fix issue preventing to use custom nested symbols. Fixes #1969
* Updated affinity symbols
* Fix qemu-img rebase code to support Qemu 6.1. Ref https://github.com/GNS3/gns3-server/pull/1962
* Reinstate qemu-img rebase
* Return disk usage for partition that contains the default project directory. Fixes #1947
* Explicitly require setuptools, utils/get_resource.py imports pkg_resources

## 2.2.24 25/08/2021

* Release web UI 2.2.24
* Fix issue when searching for image with relative path. Fixes #1925
* Fix wrong error when NAT interface is not allowed. Fixes #1943
* Fix incorrect Qemu binary selected when importing template. Fixes https://github.com/GNS3/gns3-gui/issues/3216
* Fix error when updating a link style. Fixes https://github.com/GNS3/gns3-gui/issues/2461
* Some fixes for early support for Python3.10 The loop parameter has been removed from most of asyncio‘s high-level API following deprecation in Python 3.8.
* Early support for Python3.10 Fixes #1940
* Bump pywin32 from 300 to 301

## 2.2.23 05/08/2021

* Release web UI 2.2.23
* Fix hostname inconsistencies during script execution
* Add option `--without-kvm`
* Add a `reload` server endpoint. Fixes #1926
* Handle -no-kvm param deprecated in Qemu >= v5.2
* Fix binary websocket access to the console
* Change how to generate random MAC addresses
* setup.py: prevent installing tests directory
* Support cloning of encrypted qcow2 base image files
* Fix VMware VM support on Linux and Windows. Fixes #1919

## 2.2.22 10/06/2021

* Fix VMware support on macOS BigSur
* Link style support. Fixes https://github.com/GNS3/gns3-gui/issues/2461
* Release web UI version 2.2.22
* Preserve auto_start/auto_open/auto_close when restoring snapshot
* Fix uBridge errors for cloud nodes not visible in logs. Fixes #1895
* Prevent directory traversal. Fixes #1894

## 2.2.21 10/05/2021

* Release Web-Ui v2.2.21
* Improvements for get symbol dimensions endpoint. Ref #1885

## 2.2.20 09/04/2021

* Release Web UI version 2.2.20
* Fix packet capture with HTTPS remote server. Fixes #1882
* Sync appliance files and remove old ones after sync with online repo. Fixes #1876
* Upgrade dependencies
* Fix export for missing files
* Fix issue when trying to export temporary Dynamips files.

## 2.2.19 05/03/2021

* Launch projects marked for auto open after SIGHUP is received
* Release Web UI 2.2.19
* Fix console type error when creating Ethernet switch node. Fixes #1873
* Upgrade Jinja to version 2.11.3. Fixes #1865

## 2.2.18 16/02/2021

* SIGHUP: remove projects with an empty project directory.
* Release Web UI 2.2.18
* Catch OSError exception in psutil. Fixes https://github.com/GNS3/gns3-gui/issues/3127
* Expose 'auto_open' and 'auto_start' properties in API when creating project. Fixes https://github.com/GNS3/gns3-gui/issues/3119
* Add mtools package information. Ref https://github.com/GNS3/gns3-gui/issues/3076
* Fix warning: 'ide-drive' is deprecated when using recent version of Qemu. Fixes https://github.com/GNS3/gns3-gui/issues/3101
* Fix bug when starting of vpcs stopped with "quit". Fixes https://github.com/GNS3/gns3-gui/issues/3110
* Fix WinError 0 handling
* Stop uBridge if VPCS node has been terminated. Ref https://github.com/GNS3/gns3-gui/issues/3110
* Allow cloned QEMU disk images to be resized before the node starts, by cloning the disk image in response to a resize request instead of waiting until the node starts.
* Fix(readme): update python version from 3.5.3 to 3.6
* Use HDD disk image as startup QEMU config disk
* Create config disk property false by default for Qemu templates
* Set default disk interface type to "none".
* Add explicit option to automatically create or not the config disk. Off by default.
* QEMU config disk support


## 2.2.17 04/12/2020

* Close and remove projects deleted from disks after SIGHUP signal is received.
* Release Web Ui 2.2.17
* New config file options to configure the VNC console port range.
* Use asyncio.all_tasks instead of deprecated method for Python 3.9 compatibility.

## 2.2.16 05/11/2020

* Option to allocate or not the vCPUs and RAM settings for the GNS3 VM. Fixes https://github.com/GNS3/gns3-gui/issues/3069
* Release Web UI version 2.2.16
* Fix wrong defaults for images_path, configs_path, appliances_path. Fixes #1829
* Use EnvironmentFile for Systemd service. Ref https://github.com/GNS3/gns3-gui/issues/3048
* Fix SSL support for controller and local compute. Fixes #1826
* Prevent WIC to be added/removed while Dynamips router is running. Fixes https://github.com/GNS3/gns3-gui/issues/3082
* Fix bug with application id allocation for IOU nodes. Fixes #3079
* Allow commas in image paths and VM name for Qemu VMs. Fixes https://github.com/GNS3/gns3-gui/issues/3065

## 2.2.15 07/10/2020

* Fix symbol retrieval issue. Ref #1824
* Fixes update() missing 2 required positional arguments: 'name' and 'value'. Fixes #1821 #1825
* Fix Hyper-V based GNS3 VM WMI issue. Fixes #1822
* Release Web-Ui version 2020.4.0-beta.1

## 2.2.14 14/09/2020

* Release Web-Ui version 2020.3.0-beta.4
* Add '-smp sockets=1' by default for Qemu VMs. Ref https://github.com/GNS3/gns3-gui/issues/3047
* Implement full restart if user reload a Qemu VM which has been updated. Fixes https://github.com/GNS3/gns3-gui/issues/3038

## 2.2.13 04/09/2020

* Release Web-Ui 2020.3.0-beta.3
* Fix issue when resuming Qemu VM. Fixes https://github.com/GNS3/gns3-gui/issues/3027

## 2.2.12 07/08/2020

* Release Web-Ui version 2020.3.0-beta.2
* Catch exception when psutil returns OSError
* Downgrade psutil to version 5.6.7
* Use parent directory as working directory for project duplication and snapshots. Fixes https://github.com/GNS3/gns3-gui/issues/2909
* Fix Key Error "vendor_id" is missing when configuring GNS3 VM with VirtualBox. Fixes https://github.com/GNS3/gns3-gui/issues/3018

## 2.2.11 09/07/2020

* Fix crash when project sets 'auto_open' option and a remote GNS3 VM is used. Fixes https://github.com/GNS3/gns3-gui/issues/3014
* Fix Dynamips ghost image support when project contains a space. Fixes #3015
* Release Web-Ui version 2020.3.0-beta.1
* Fix issue when cannot skip slots for Dynamips routers. Fixes https://github.com/GNS3/gns3-gui/issues/3000
* Allow tests to be run by root. Fixes #1784
* Update classifiers in setup.py

## 2.2.10 18/06/2020

* Add pytest-aiohttp to tests_require in setup.py
* Don't require hardware acceleration. Fixes #1780
* Release Web-Ui version 2020.2.0-beta.5
* Tests can be run with Python 3.8
* Wait longer for x11 socket file to be created. Ref #1761
* Allow Hyper-V to run on AMD when Windows 10 build 19640 or later is detected. Fixes #1777
* Show error message if IPv6 is not enabled when using SPICE console. Fixes #1772
* Move jsonschema 2.6.0 requirement in build repository.
* Only use jsonschema 2.6.0 on Windows and macOS.
* Disable default integrations for sentry sdk.
* Remove unused bytes2human function.

## 2.2.9 04/06/2020

* Release Web-Ui version 2020.2.0-beta.4
* Support to activate/deactive network connection state replication in Qemu.
* Possible fix for problem connecting to the GNS3 VM. Ref https://github.com/GNS3/gns3-gui/issues/2969 #1760
* Option to reset or not all MAC addresses when exporting or duplicating a project.
* Fix bug when changing properties for closed project. Fixes #1754
* Fix issues with crash reporting & bump version to 2.2.9dev2. Ref https://github.com/GNS3/gns3-server/issues/1758
* Lock listing VMs. Ref #1755
* Try to fix error when listing Hyper-V VMs. Ref #1755
* Catch VirtualBox errors when listing VMs. Fixes #1759
* Deprecate running with Python 3.5
* aiocontextvars is only necessary for Python < 3.7
* Replace Raven by Sentry SDK. Fixes https://github.com/GNS3/gns3-server/issues/1758
* Require setuptools>=17.1 in setup.py. Ref https://github.com/GNS3/gns3-server/issues/1751 This is to support environmental markers. https://github.com/pypa/setuptools/blob/master/CHANGES.rst#171

## 2.2.8 07/05/2020

* Release Web-Ui 2020.2.0-beta.3
* Default port set to 80 for server running in the GNS3 VM. Fixes #1737
* Make the Web UI the default page. Ref https://github.com/GNS3/gns3-server/issues/1737
* Support controller reloading for templates, appliances and projects. Ref #1743
* Return exit status 1 if server fails to start. Fixes #1744
* Use Environmental Markers to force jsonschema version. Fixes https://github.com/GNS3/gns3-gui/issues/2849 Version 3.2.0 with Python >= 3.8 Version 2.6.0 with Python < 3.8
* Use Environmental Markers to force jsonschema version 2.6.0 on Windows/macOS. Ref https://github.com/GNS3/gns3-gui/issues/2849
* Implement a minimum interval between cpu_percent() calls. Fixes #1738
* Add clipboard support for TigerVnc
* Sort snapshots by (created_at, name)
* Unprotected access for websocket consoles. Ref https://github.com/GNS3/gns3-gui/issues/2883#issuecomment-580677552
* Support for WebSocket consoles
* Return array for controller statistics endpoint
* Server statistics implementation

## 2.2.7 07/04/2020

* Release 2020.2.0-beta.1
* Fix uBrigde error popups when Docker image has stopped. Fixes https://github.com/GNS3/gns3-gui/issues/2957
* Fix warning that you are explicitly comparing literals

## 2.2.6 26/03/2020

* Remove --local when starting Docker dev server.
* Release 2020.1.0-alpha.1
* Monitor ubrige processes.
* Add Xvnc command to the VNC servers list. Fixes #172
* Allow controller to reconnect to compute if communication is lost. Ref #1634
* Improvement of support for docker USER directive. Fixes #1727.
* Fix cannot delete Dynamips router the content of the "usage" field. Fixes https://github.com/GNS3/gns3-gui/issues/2947
* Prevent locked drawings to be deleted. Fixes https://github.com/GNS3/gns3-gui/issues/2948
* Fix issues with empty project variables. Fixes https://github.com/GNS3/gns3-gui/issues/2941
* Upgrade psutil to version 5.6.6 due to CVE-2019-18874 https://github.com/advisories/GHSA-qfc5-mcwq-26q8
* Remove 'format=raw' from the Qemu options of the disk interfaces. Ref #1699
* Allocate application IDs for IOU nodes on the controller. An application ID is used by IOU to generate its interface Mac addresses. They must be unique across all opened projects sharing the same computes to avoid Mac address collisions.
* Require VirtualBox >= 6.0 on AMD and >= 6.1 on Intel processors (for GNS3 VM only). Fixes #1610
* Add nvme disk interface and fix scsi disk interface for Qemu VMs.
* Disallow using "legacy networking mode" with Qemu >= 2.9.0
* Add latest Qemu nic models.
* Attempt to fix error when loading wmi module. Fixes #1712
* Handle "aborted" state for VirtualBox VMs. Fixes #1702
* Change how Hyper-V VMs are found. Ref #1612

## 2.2.5 09/01/2020

* No changes

## 2.2.4 08/01/2020

* Accept a node name when creating a node from a template using the API. Fixes #1708
* Disallow to modify a template if changes cannot be written on disk. Fixes #1695
* Fix renaming IOL hostname replaces %h only in a single place. Fixes #1707
* Add symbols_path
* Bundle Web Ui version 2019.2.0-alpha.11
* Change the default UDP port range to be 20000 to 30000 in gns3_server.conf Ref #1271
* Fix cannot power on VirtualBox VM in saved state. Ref #1702

## 2.2.3 12/11/2019

* Improved how the path to the config file is actually determined
* Return HTTP status code 204 in API when project successfully closed. Fixes #1689
* Python3.8 support. Ref https://github.com/GNS3/gns3-gui/issues/2895
* Make sure still support Python >= 3.5.3
* Added workaround for #1690. Added venv/ to .gitignore
* Fix exception when adding VirtualBox VM. Fixes #1685.
* Set psutil to version 5.6.3 in requirements.txt
* Add `LimitNOFILE=16384` to GNS3 service. Ref #1678
* Change the default UDP port range to be 20000 to 30000. Ref #1271

## 2.2.2 04/11/2019

* Release 2019.2.0-alpha.10
* Fix how PCI bridges are created for Qemu VMs with greater than 32 interfaces.
* Fix broken support for cloned VirtualBox VMs. Fixes https://github.com/GNS3/gns3-gui/issues/2889
* Handle builtin entry does not exist when adding node from template (new fix).
* Let systemd directly supervises the GNS3 service. Fixes #1678

## 2.2.1 01/11/2019

* Handle builtin entry does not exist when adding node from template.
* Upgrade aiohttp to version 3.6.2
* Fix issue when linking to more than one NAT node with allowed_interface option enabled. Fixes #1671
* Prevent deleting a GNS3 project outside the project directory. Ref #1669
* Do not send "console_type" property to computes for all builtin nodes excepting Ethernet switches. Fixes https://github.com/GNS3/gns3-gui/issues/2882
* Fix QEMU link detection flaky on last port. Fixes #1666
* Use compatible shlex_quote to handle case where Windows needs double quotes around file names, not single quotes. Ref https://github.com/GNS3/gns3-gui/issues/2866
* Use 0.0.0.0 by default for server host. Fixes https://github.com/GNS3/gns3-server/issues/1663
* Improvement to validate HTTP authentication config. Ref #1662
* Use versioned config directory for profiles. Fixes #1664
* Enable nested hardware virtualization by default for GNS3 VM running in VirtualBox. Fixes #1377 No error is sent by VBoxManage is this feature is not available, for instance with Intel processors.
* Set default host to "localhost". Fixes https://github.com/GNS3/gns3-server/issues/1663
* Improve process to get guest IP address from GNS3 VM running in VMware workstation/player. Ref https://github.com/GNS3/gns3-gui/issues/2866
* Fix error with console type in Ethernet switch schema. Fixes #1659

## 2.2.0 30/09/2019

* Add debug message for what directory is checked for Qemu binaries. Ref #1655
* Release 2019.2.0-alpha.8
* Fix single quote is not closed. Fixes #1654
* Fix wrong Dynamips command used to rename an ATM switch. Fixes #1651
* Don't specify the PCI bus for AHCI device
* Add id value to all Qemu drives

## 2.2.0rc5 09/09/2019

* Fix AttributeError: Cannot set attribute '%s'. Fixes #1646

## 2.2.0rc4 30/08/2019

* Release 2019.2.0-alpha.7
* Check that vcpus value for GNS3 VM is an integer. Fixes #1636
* Make x,y optional for creating links via API. Fixes #1630
* Set default_name_format for some builtin nodes.
* Allow "none" for compute_id in templates.

## 2.2.0rc3 12/08/2019

* Revert to jsonschema 2.6.0 due to packaging problem.

## 2.2.0rc2 10/08/2019

* Bump jsonschema to version 3.0.2
* List Hyper-V VMs on non-english OSes. Fixes #1612
* Add missing default values in Cloud schema.
* Release 2019.2.0-alpha.5
* Fix redirection to web-ui bundled server

## 2.2.0b4 11/07/2019

* Requires a project to be opened to start/stop/suspend all nodes. Fixes #1609
* Fix issue when starting GNS3 VM for Hyper-V
* Set defaults for custom cloud nodes.
* Fix issue when trying to rename a Dynamips node that is already powered on. Fixes #2824
* Remove deprecated Qemu parameter to run legacy ASA VMs. Fixes #2827
* Add debug message when searching for an image. Ref https://github.com/GNS3/gns3-gui/issues/2828

## 2.2.0b3 15/06/2019

* Fix template migration issues from GUI to controller. Fixes https://github.com/GNS3/gns3-gui/issues/2803
* Refresh mounted media after ISO switch.
* Resolve conflicts in docker volumes instead of error. Fixes https://github.com/GNS3/gns3-server/issues/1595
* %guest-cid% variable implementation for Qemu VMs. Fixes https://github.com/GNS3/gns3-gui/issues/2804
* Fix KeyError: 'usage' exception when configuring IOU template. Fixes https://github.com/GNS3/gns3-gui/issues/2806

## 2.2.0b2 29/05/2019

* Ignore Unicode errors when reading base config file contents.
* Sync appliances.
* Support snapshots for portable projects. Fixes https://github.com/GNS3/gns3-gui/issues/2792
* Update the GNS3 version in topology file if converted. Ref https://github.com/GNS3/gns3-gui/issues/2798
* Support for log rotation and compression. Fixes #1586
* Do not start QEMU console if QEMU process is not started. Fixes https://github.com/GNS3/gns3-gui/issues/2712
* Avoid sending warning message all the time for Ethernet switch.
* Support to include snapshots in portable projects.

## 2.1.20 29/05/2019

* Ignore Unicode errors when reading base config file contents.

## 2.1.19 28/05/2019

* Sync appliances.
* Remove yarl from requirements.txt since it is installed by aiohttp.
* Drop typing dependency.

## 2.1.18 22/05/2019

* Revert "Force aiohttp version to 2.3.10 and aiohttp-cors version to 0.5.3" Ref https://github.com/GNS3/gns3-server/issues/1583 Ref https://github.com/GNS3/gns3-server/issues/1592
* Fix invalid reStructuredText for long description in setup.py

## 2.2.0b1 21/05/2019

* Upgrade GNS3 Web UI to v2019.2.0-alpha.3
* Change behavior when an IOU license is verified. Fixes https://github.com/GNS3/gns3-server/issues/1555
* Fix Qemu VM state support after closing a project and check for JSON data returned by qemu-img. Fixes #1591
* Ensure Qemu monitor commands are executed. Ref #1582.
* Set console type to "none" by default for Ethernet switches and add a warning if trying to use "telnet". Fixes https://github.com/GNS3/gns3-gui/issues/2776
* Add %console-port% variable for additional Qemu options. Fixes https://github.com/GNS3/gns3-gui/issues/2786
* Fix invalid reStructuredText for long description in setup.py
* Support for additional persistent docker volumes

## 2.2.0a5 15/04/2019

* Back to the major.minor version for config files. Ref https://github.com/GNS3/gns3-gui/issues/2756
* Fix templates missing after server restart. Fixes https://github.com/GNS3/gns3-gui/issues/2769
* Fix bug when GNS3 VM were not saved. Fix tests.
* Some adjustments with compute WebSocket handling. Ref https://github.com/GNS3/gns3-server/issues/1564
* Fix broken embedded console for Ethernet switch. Fixes #1574
* Prevent locked nodes to be deleted. Fixes https://github.com/GNS3/gns3-gui/issues/2764
* Remove old unused argument option. Fixes #1569

## 2.1.17 17/05/2019

* Force aiohttp version to 2.3.10 and aiohttp-cors version to 0.5.3 This is to fix build issue for Ubuntu 19.04 package on Launchpad. Ref #1583 https://github.com/GNS3/gns3-gui/issues/2774

## 2.1.16 15/04/2019

* Fix broken embedded console for Ethernet switch. Fixes #1574
* Remove old unused argument option. Fixes #1569

## 2.2.0a4 05/04/2019

* Use the full version number for path to config files. Ref https://github.com/GNS3/gns3-gui/issues/2756
* Support for docker images that set the USER directive. Changes the docker user to root for the init script to configure the network, then drops to the configured user (or root if one is not defined) for continuing booting the image.
* Fix packet filter not working for Ethernet switch and Ethernet hub. Fixes https://github.com/GNS3/gns3-gui/issues/2754
* Fix remote packet capture for Dynamips.
* Fix remote packet capture and make sure packet capture is stopped when deleting an NIO. Fixes https://github.com/GNS3/gns3-gui/issues/2753
* Store config files in version specific location
* Update pytest from 4.3.1 to 4.4.0
* Fix opening previously saved 2.1 project grid overlapping. Fixes #2734
* Fix empty theme name in symbol selection dialog. Fixes https://github.com/GNS3/gns3-gui/issues/2751
* Bundle v2019.1.0-alpha.3 web-ui

## 2.2.0a3 25/03/2019

* Fix traceback when starting packet capture on builtin nodes. Fixes https://github.com/GNS3/gns3-gui/issues/2743
* Load v2019.1.0-alpha.2 of WebUI
* Fetch tags for update-bundled-web-ui.sh
* Fix mimetype for javascript, #1559
* Serve WebUI via get_resource for freezed app
* Deactivate the embedded shell for Ethernet switch. Ref #1424 #1556
* Fix VBoxManage fails if VM has specific special characters in name. Fixes #2739
* Fix IOU symlink issue on remote servers.
* Fix vcpus configuration for GNS3 VM on VMware. Ref #2738.
* Fix issue when images are not uploaded from appliance wizard. Ref https://github.com/GNS3/gns3-gui/issues/2738
* Save the GNS3 VM settings even if the GNS3 VM cannot be stopped.
* Fix exception when emitting event from controller. Ref https://github.com/GNS3/gns3-gui/issues/2737

## 2.1.15 21/03/2019

* Fix IOU symlink issue on remote servers.
* Fix vcpus configuration for GNS3 VM on VMware. Ref #2738.

## 2.2.0a2 14/03/2019

* Web-UI v2019.1.0-alpha.1
* Update docs for update-bundled-web-ui.sh
* Fix issue when loading and quickly closing a project and opening it again. Fixes #1501.
* Disable unreliable nested virtualization check.
* Fix issue not checking build number on Windows.
* Change Hyper-V requirement checks.
* Early support for symbol themes.
* Re-order handlers in order to prevent CORS
* Download custom appliance symbols from GitHub Fix symbol cache issue. Ref https://github.com/GNS3/gns3-gui/issues/2671 Fix temporary directory for symbols was not deleted Fix temporary appliance file was not deleted
* Option to export snapshots.
* Support tags versioned WebUI when bundling
* Support selecting a compression type when exporting a project.
* Change how VPCS executable is searched.
* Use aiofiles where relevant.
* Update paths for binaries moved to the MacOS directory in GNS3.app
* Locked state should not be used when duplicating a node.
* Handle locking/unlocking items independently from the layer position.
* Use aiozipstream for snapshots. Fix tests.
* Project duplication support.

## 2.2.0a1 29/01/2019

* Restore reload support for nodes.
* Tune how to get the size of SVG images. Ref https://github.com/GNS3/gns3-gui/issues/2674. * Default for missing height/width is "100%" as defined in the SVG specification * Better error message, if viewBox attribute is missing * Removal of "%" in percent more fault tolerant by using rstrip("%")
* Fix DeprecationWarning: invalid escape sequence. Fixes https://github.com/GNS3/gns3-gui/issues/2670
* Fix issue with coroutine not awaited. Fixes #1499
* Remove "deprecated" node for VirtualBox based GNS3 VM support. Ref #1377
* Fix wrong controller method call.
* Move appliance and template management code in their own classes.
* Try to delete saved VM state only if a snapshot has been saved.
* Set socket options SO_KEEPALIVE and TCP_NODELAY for embedded Telnet server. Ref #1335
* Fix issue with notification queue that prevented to properly close projects. Fix #1493
* Fix issue with "usage" variable for Dynamips VMs. Fixes #1495
* New node information dialog to display general, usage and command line information. Ref https://github.com/GNS3/gns3-gui/issues/2662 https://github.com/GNS3/gns3-gui/issues/2656
* Support "usage" field for Dynamips, IOU, VirtualBox and VMware. Fixes https://github.com/GNS3/gns3-gui/issues/2657
* Automatically create a symbolic link to the IOU image in the IOU working directory. Fixes #1484
* Merge remote-tracking branch 'origin/2.1' into 2.1
* Fix link pause/filters only work for the first interface of Docker containers. Fixes #1482
* Fix ConnectionResetError issues and switch to aiohttp version 3.4.4. Fixes #1474.
* Fix server authentication.
* Fix issue when there is no gns3_controller.conf. Fixes https://github.com/GNS3/gns3-gui/issues/2644
* Fix non responsive console for Docker VMs. Fixes https://github.com/GNS3/gns3-gui/issues/2645
* Back to classic symbol theme. Ref https://github.com/GNS3/gns3-gui/issues/2644
* docker_vm: fix x11vnc not starting
* Use "template" to name what we use to create new nodes.
* Use project instead of topology where appropriate.
* Make sure nothing is named "compute server".
* Allow usage property in Docker appliance.
* Use "node" instead of "appliance" for grid support.
* Telnet console resize support for Docker VM.
* Allow appliances to be loaded from file without the appliance id.
* Update schema to allow for drawing grid size to be part of project.
* Avoid _fix_permissions() to be called twice when stopping Docker VM. Ref #1428
* Fix _fix_permissions() garbles permissions in Docker VM. Ref #1428
* Fix "None is not of type 'integer'" when opening project containing a Qemu VM. Fixes #2610.
* Remove useless warning.
* Normalize symbol ID on Windows.
* Use POSIX path for symbol ID.
* Early support for symbol themes.
* Fix broken examples in API documentation.
* Add more information about appliances to the API documentation.
* Use Python3.6 to build the API documentation.
* Add missing files for API documentation.
* Restore previously removed test.
* Update API documentation for appliance endpoints. Ref https://github.com/GNS3/gns3-gui/issues/2630
* Require privileged access for uBridge when using VMware VMs and Docker containers. Fixes #1461.
* Only require privileged access for uBridge when connecting a cloud to an Ethernet/TAP interface. Fixes #1461.
* Allow virtual machines to use files in project directory as disk images.
* Support to duplicate an appliance.
* Fix mac address schema validation for Qemu VM appliance. Fixes https://github.com/GNS3/gns3-gui/issues/2629
* Support "L1 keepalives" in IOU appliance schema.
* Remove problematic test when run on Travis.
* Change test that randomly fails on Travis.
* Fix small bugs when using the new appliance management API.
* Fix bug with custom adapters and categories for Docker VM. Fixes https://github.com/GNS3/gns3-gui/issues/2613
* Handle custom adapters in schemas.
* Reorganize how appliance creation is validated against JSON schemas. This allows for clearer error messages when validation fails.
* Use schema to set appliance default values and better schema validation error messages.
* Schema validation for appliance API. Ref #1427.
* Remove generic controller settings API endpoint.
* Working dedicated appliance management API. Ref https://github.com/GNS3/gns3-server/issues/1427
* Support Xtigervnc restart.
* Only require Xtigervnc or Xvfb+x11vnc for Docker with vnc console. Ref #1438
* Support tigervnc in Docker VM. Ref #1438
* Base for dedicated appliance management API. Ref https://github.com/GNS3/gns3-server/issues/1427
* Reorder routes in order to get working CORS
* Fix CORS response on node deletion, Fixes: #1446
* Disable CORS cache, Fixes: #1445
* Refactor how clients access PCAP capture files. Fixes https://github.com/GNS3/gns3-gui/issues/2438.
* Remove static dir configuration
* FIX PUT CORS for nodes, Fixes: #1434
* Fix installation with Python 3.7. Fixes #1414. Fix deprecated use of aiohttp.Timeout. Fixes #1296. Use "async with" with aiohttp.ClientSession(). Make sure websocket connections are properly closed, see https://docs.aiohttp.org/en/stable/web_advanced.html#graceful-shutdown Finish to drop Python 3.4.
* Drop Python 3.4 and switch to async / await syntax for asyncio. Fixes #1425
* Added "/sbin" to init script PATH variable so that its possible to use more sophosticated dhcp clients (compared to the udhcpc that is provided by busybox) by installing them into the docker image in the normal way.
* Notify users if x11vnc process has crashed. Fix #1401.
* Return compute port information via API. Ref #1420.
* Fix platform.linux_distribution() is deprecated. Fixes https://github.com/GNS3/gns3-gui/issues/2578
* Update minimum VIX version requirements for VMware. Ref #1415.
* Disable static directory. Ref https://github.com/GNS3/gns3-gui/issues/2558.
* Include HTTP error code when reporting an error while download appliance templates from GitHub repository.
* Optimize appliance templates update from GitHub repository by only downloading when the repository has been updated. Ref https://github.com/GNS3/gns3-gui/issues/2490
* Fix appliance template tests.
* Update appliance templates from online registry. Ref #2490.
* Add missing doc pages.
* Update docs for controller_notifications and project_notifications.
* The server has now 2 notification streams * A new one for controller related events (compute, appliance templates etc.) * The existing one for project related events (links, nodes etc.)
* Allow custom symbols to be sub-directories.
* Add affinity symbols. Ref https://github.com/GNS3/gns3-gui/issues/2488
* ACPI shutdown for GNS3 VM running on Hyper-V. Ref https://github.com/GNS3/gns3-gui/issues/763
* Hyper-V support for GNS3 VM. Fixes https://github.com/GNS3/gns3-gui/issues/763
* Get IP address from guest Hyper-V VM. Ref https://github.com/GNS3/gns3-gui/issues/763
* Early Hyper-V support to run the GNS3 VM. Ref https://github.com/GNS3/gns3-gui/issues/763.
* Add appliance UUID added to the node data. Fixes #1334.
* Clean GNS3 close if one remote server is down. Fixes #1357.
* Mark VirtualBox support for running the GNS3 VM as deprecated. Ref #1377.
* Change default z value for nodes to 1
* Re-enable static directory
* Disable static/ dir, Ref: #2532
* Fix tests on Windows
* Use mocked dir for web-ui redirection test
* Use mocked dir of web-ui for tests
* Gitkeep for web-ui directory
* Serve WebUI handlers and update-bundled-web-ui script, Ref: #1362
* Support /static/ files serving, Ref: #1362
* Console support for clouds (to connect to external devices or services).
* Fix switching console type from telnet to VNC throws error. Fixes #2489.
* Fix saved VM state was not deleted correctly.
* Fix problem with VM saved stated.
* Returns the ports' adapter types and mac addresses when available.
* Support for console auto start.
* Possibility to customize port names and adapter types for Qemu, VirtualBox, VMware and Docker. Fixes #2361. MAC addresses can customized for Qemu as well.
* Allow to have projects with the same name in different locations.
* Save state feature for VirtualBox and VMware. New "On close" setting to select the action to execute when closing/stopping a Qemu/VirtualBox/VMware VM.
* Support for suspend to disk / resume (Qemu).
* Fix bug with 'none' console type for Ethernet switch. Fix some tests related to traceng.
* Allow to resize a Qemu VM disk (extend only).
* Allow to select the default NAT interface in preferences for local server.
* Spice with agent support for Qemu VMs.
* Check if the HAXM service is running when starting a Qemu VM with hardware acceleration. Ref #1242.
* Support for console type "none".
* Support for none console type (Qemu & Docker only)
* Fix bug and add optimizations when connecting and sending commands to QEMU monitor after starting a VM. Fixes #2336.
* Check if HAXM support is installed on macOS. Ref #1242.
* Fix some issues with hardware acceleration support for Qemu.
* Support Qemu with HAXM acceleration. Ref #1242.
* Fix packet filters for Dynamips.
* Fix link filters/suspend tests.
* Improve suspend a link for Qemu and VirtualBox VMs. A suspended link will be unplugged allowing the VMs to be notified of the change.
* Qemu VM support to detect when a link is plugged/unplugged.
* Allow to configure the interface to be used by the NAT node. Fixes #1175.
* Restrict the list of available Ethernet/TAP adapters. Fixes #352.
* Basic project stats.
* Filter snapshots directory during the snapshot, Fixes: #1297
* Calculate MD5 on thread and before json response, Ref. gui#2239
* Cancellable md5sum calculation on thread, Ref. gui#2239
* Compute md5sum on thread and don't block main server, Ref. gui#2239
* Replace asyncio.async with ensure_future because of deprecation, Fixes: #1269
* Implement #1153 into 2.2 branch.
* Pin prompt-toolkit to latest version 1.0.15

## 2.1.14 27/02/2019

* Fix issue when setting cpuid.corespersocket for the GNS3 VM. Fixes https://github.com/GNS3/gns3-gui/issues/2723
* Bump ACPI Shutdown Timeout to 120 seconds. Ref #1536

## 2.1.13 26/02/2019

* Force jsonschema dependency to 2.6.0
* Less aggressive connections to uBridge. Ref #1289
* Fix topology images (Pictures) disappearing from projects. Fixes #1514.
* Reset MAC addresses when duplicating a project. Fixes #1522
* Fix API call to create a node from an appliance doesn't return the new node data. Fixes #1527
* Detect invalid environment variable and send a warning when creating a Docker node. Ref #2683
* Do not export/import symlinks for projects. Fixes #2699
* Fix symlink not being created for duplicated IOU devices. Fixes https://github.com/GNS3/gns3-gui/issues/2699
* Configure coresPerSocket value in VMX file for the GNS3 VM. Fixes https://github.com/GNS3/gns3-gui/issues/2688
* Count logical CPUs to detect if the number of vCPUs is too high when configuring the GNS3 VM. Fixes #2688.
* Add explicit error when trying to pull a Docker image from Docker Hub without Internet access. Fixes #1506.
* Fixes double display output in GRUB in QEMU v3.1. Fixes #1516.

## 2.1.12 23/01/2019

* Tune how to get the size of SVG images. Ref https://github.com/GNS3/gns3-gui/issues/2674.
* Automatically create a symbolic link to the IOU image in the IOU working directory. Fixes #1484
* Fix link pause/filters only work for the first interface of Docker containers. Fixes #1482
* Telnet console resize support for Docker VM.
* Fix _fix_permissions() garbles permissions in Docker VM. Ref #1428
* Fix "None is not of type 'integer'" when opening project containing a Qemu VM. Fixes #2610.
* Only require Xtigervnc or Xvfb+x11vnc for Docker with vnc console. Ref #1438
* Support tigervnc in Docker VM. Ref #1438
* Update minimum VIX version requirements for VMware. Ref #1415.

## 2.1.11 28/09/2018

* Catch some exceptions.

## 2.1.10 15/09/2018

* Include locale information and GNS3 VM version in crash reports.
* Fix small errors like unhandled exceptions etc.
* Import encodings.idna to avoid LookupError when standard library is in a zip file.
* Catch exceptions in various locations to fix small issues reported by Sentry.
* Check if serial pipe can be opened for VMware and VirtualBox VMs.
* Improve the invalid port format detection. Fixes https://github.com/GNS3/gns3-gui/issues/2580
* Update aiohttp verion requirement in order to support Python 3.7. Fixes https://github.com/GNS3/gns3-gui/issues/2566
* Update setup.py and fix minor issues.
* Catch asyncio.CancelledError when shutting down the server.
* Report GNS3 VM errors to the GUI server summary. Ref #1359.
* Replace vboxnet0 (if it does not exist) by the first available vboxnet interface on Windows. Fixes https://github.com/GNS3/gns3-vm/issues/102
* Check if the VirtualBox host-only network exists when starting a GNS3 VM running on VirtualBox. Ref https://github.com/GNS3/gns3-vm/issues/102
* Change file timestamps if necessary because ZIP does not support timestamps before 1980. Fixes #1360.
* Add missing coroutine decorator Ref https://github.com/GNS3/gns3-gui/issues/2566
* Refactor asyncio locking system for Python 3.7 support. Ref https://github.com/GNS3/gns3-gui/issues/2566 Ref https://github.com/GNS3/gns3-gui/issues/2568
* Use asyncio.ensure_future() instead of asyncio.async() with conservative approach to support Python < 3.4.4. Fixes https://github.com/GNS3/gns3-gui/issues/2566
* Forbid controller and computes to be different versions. Report last compute error to clients and display in the server summary.
* Fix exception with short names for Dynamips interfaces. Fixes #1386.
* Add missing Qemu boot priority values. Fixes https://github.com/GNS3/gns3-server/issues/1385

## 2.1.9 13/08/2018

* Fix some more problems with interface short names. Fixes https://github.com/GNS3/gns3-gui/issues/2562
* Fix incorrect short port names in topology summary. Fixes https://github.com/GNS3/gns3-gui/issues/2562
* Set lower process priority when computing idle-pc value on Windows. Ref #2522.
* Catch exception: ZIP does not support timestamps before 1980. Ref #1360.
* Sync appliances

## 2.1.8 14/06/2018

* 'caplog.text()' syntax is deprecated, use 'caplog.text' property instead.
* Remove problematic pytest-capturelog dev dependency.
* Fix API status code for start/stop/suspend/reload a node. Fixes #1353. Fix issues with test. Update documentation.
* Don't send variables to computes where are empty, Ref: #1340

## 2.1.7 12/06/2018

* Don't release NIO UDP ports when updating docker container.
* Timeout for stream file.
* Fix switching console type from telnet to VNC throws error.
* Fix timeout error with "save as" for large projects.
* Update API documentation
* Add API endpoint to return all links attached to a node.
* Fix issue with some SVG symbols that could not be used in GNS3. This was due to the height and width values being percentages.
* Show correct free disk space value.
* Force prompt-toolkit to version 1.0.15
* Remove unwanted trailing characters and other white spaces when reading .md5sum files.
* Change order to find vnetlib on Windows (PATH -> Registry -> Default directories).

## 2.1.6 22/05/2018

* Locks down async-timeout<3.0.0 for P3.4 support; Fixes: #1331
* Create/update project on compute when variables changes
* Support for nested global variables
* Don't clean logo images when applied to the project
* Support of supplier and variables in topology
* Project global variables
* Add command information when uBridge has an error. Ref #1289
* Handle asyncio timeouts. Ref #1307.
* Fix bug with export project. Ref #1187 #1307.
* Offload slow file operations to threads for snapshots and project "save as". Ref #1187 #1307.
*  support based on init.sh, Ref: #2482
* Fix exception from send_signal() on Windows.
* Add support of ExtraHosts for Docker, Ref. gns3-gui#2482

## 2.1.5 18/04/2018

* Set the first byte to 0C when generating a random MAC address for a Qemu VM. Ref #1267.
* Update appliance files.
* Do not use VMnet0 when allocating VMnet adapters.
* Use SO_REUSEADDR before calling bind() where missing. Fixes #1289.
* Do not fail a Dynamips project conversion if a file being used.
* Catch exceptions when using AsyncioTelnetServer. Fixes #1321.
* Grid size support for projects.
* Remove 'include INSTALL' from MANIFEST.
* Fix issue with start all.
* Check for valid IP address and prevent to run on non-Windows platforms.
* Enable UDP tunnel option and use ICMP probing by default.
* Use the configured IP address to trace.
* Have TraceNG start without needing cmd.exe

## 2.1.4 12/03/2018

* Add Juniper JunOS space appliance.
* Sync checkpoint gaia appliance template.
* Sync appliance templates.
* Make sure we use an IPv4 address in the remote install script.
* Delete old pcap file when starting a new packet capture.
* Fix bug preventing to export portable projects with IOU images.
* Ignore invalid BPF filters. Ref #1290.
* Different approach to handle no data returned by uBridge hypervisors. Fixes #1289.
* Do not raise exception if Dynamips or uBridge hypervisor don't return data and are still running. Fixes #1289
* Fix Dynamips private config not loaded into nvram when starting a router. Fixes #1313.
* Make sure we don't try to read when opening a file in binary more. Fixes #1301.
* Compatybility with controller, default_symbol and hover_symbol, Fixes: #2444
* Filter snapshots directory during the snapshot, Fixes: #1297
* Handle docker env with last empty line, Fixes: #2420
* Require uBridge version 0.9.14 on Linux
* Pywin32 instead of pypiwin32, Ref. #1276
* Fix missing 'locales' package in base image
* Implement a minimum interval between psutil calls. Fixes #2262
* Fix error when appliance template is broken (missing fields). Fixes #1287.
* Fix "Change of linked base VM doesn't work with templates migrated from 2.0"
* Fix "Unable to override non-custom VMware adapter".
* Let a project be opened when a port cannot be found (can happens if a project is corrupted).
* Add an error message when Docker container is not ready to be started. Ref #1281.
* Update documentation.
* Sync appliance files.
* Fix issue when running multiple project containing IOU nodes on the same server. Ref #1239.
* Set first byte to 52 when generating a random MAC address for a Qemu VM. Ref #1267.
* Update link state and save project when a link is suspended or filters are added/removed (without node properties set).
* More generic dependency for pypiwin32, Ref. #1276

## 2.1.3 19/01/2018

* Update appliance files.
* Suspend for Docker nodes.
* Unlock yarl version and multidict
* Fix same MAC address for duplicated Qemu nodes.
* Fix same base MAC for duplicated IOS routers. Fixes #1264.
* Fix "Creating multiple IOU nodes at once assigns the same application id". Fixes #1239.
* Fix "Transport selection via DSN is deprecated" message. Sync is configured with HTTPTransport.
* Refresh CPU/RAM info every 1 second. Ref #2262.
* Rename ethernet switch arp command to mac
* Fix error while getting appliance list. Fixes #1258.
* Fix UnboundLocalError: local variable 'node' referenced before assignment. Fixes #1256.
* Default symbol must be computer.svg
* Compatibility for old node templates (those with default_symbol and hover_symbol properties).
* Fix problem when searching for VBoxManage. Fixes #1261.
* Improve the search for VBoxManage.
* Fixing race condition when starting the GNS3 VM.
* Default VPCS name format is now PC-{0}.

## 2.1.2 08/01/2018

* Do not show log message if configuration file doesn't exist. Fixes #1206.
* Update API documentation
* Update API documentation. Fixes #1253.
* GNS3-API: implement GET for specific drawing and link Fixes #1249

## 2.1.1 22/12/2017

* Protect variable replacement for Qemu options. Escape double quotes.
* Add proper exception when cannot find tunnel on QEMU, Fixes: #1241
* Increase timeout for creation of image, Ref. #2239
* Protect variable replacement for Qemu options.
* Do not overwrites persistent Docker volumes. Fixes #2358.
* Allow users to see an error when the server cannot stream a PCAP file.
* Fix issue with Qemu + SPICE when IPv4 is not enabled.
* Warn users if the GNS3 VM and local server are not in the same subnet. Fixes #1231.
* Add missing appliance files.
* Update appliance files.
* Fix auto idle-pc from preferences.
* Keep consistance of aiohttp.web.HTTPForbidden() execution
* Make sure connected links are removed when a node is deleted.
* Validate idle-pc values for auto idle-pc feature.
* Fix error when updating packet filter on stopped Docker link. Fixes #1229.
* Remotely close telnet console. Ref #2330
* EthernetSwitch closing connections, Ref: gui/#2330
* Export files from remote server, Fixes: gui/#2271
* New option: require KVM. If false, Qemu VMs will not be prevented to run without KVM.
* Implement variable replacement for Qemu VM options.
* Avoid duplicate "-nographic" option.
* Show qemu-img stdout in case of an error.
* Use the correct NVRAM amount when pushing private config to IOU.
* Check and fix corrupt Qemu disk images. Fixes #2301.
* Update warning messages when connecting to non custom adapter for VMware VMs.
* Fix "Can't use VirtualBox VM when an interface is managed by VirtualBox". Fixes #2335.
* Add low disk space warning when creating a new project.

## 2.1.0 09/11/2017

* Fix typo in vcpus on VirtualBoxVM, fixes: #1213

## 2.1.0rc4 07/11/2017

* Fix GNS3VM vCPUs control on VMware, fixes: #2324
* Fix typo in sample gns3_server.conf. Fixes #1210.
* Warning for getting endpoint of compute
* Enable debug mode on async loop only in dev/debug mode
* Add warning when using IOU with a hostname length above 15 characters.
* Improve VMware VMs discovery process. Ref #1201.
* Improve error message when IOU VM process is unexpectedly stopped.
* Improved error message when the number of network adapters is above the maximum for VirtualBox VMs. Better support for potential future chipsets in addition of PIIX3 and ICH9.
* Added localhost and gns3.github.io CORS

## 2.1.0rc3 19/10/2017

* Set vhv.enable before run for VMWare 14. Fixes #1184
* Tweak how VMware VMs are found with fallback to search in the default location for VMs.
* QEMU: fix logging of base mac address when creating a new node
* Sync appliance files.
* Fix creation of an VMware VM failed with invalid JSON. Fixes #2282.
* Endpoint for obtaining direct action on compute
* Fix IOU detection of layer 1 keepalive support. Fixes #1183.
* Fixes path normalization during file upload on nodes (Fixes: #2276)

## 2.1.0rc2 04/10/2017

* Don't create directory structure during json dump. Fixes #2270
* Add more information when qemu-img fails.
* Fix issue with multidict when upgrading GNS3 VM to use dev channel.
* Restore file permissions fails for volumes with soft links. Fixes #1180.
* Use RAW sockets by default on Linux.
* Add missing https console keyword in JSON schema. Fixes #1179.
* Allow projects to be opened even when a node port is already used.

## 2.1.0rc1 13/09/2017

* Fix NAT node not working on Windows. Fixes #1163.
* Do not prevent a project to be deleted. Fixes #2237.

## 2.1.0b2 05/09/2017

* Round-robin nodes across all available compute resources. Fixes #1165.
* Try to improve error reporting when streaming a PCAP file. Ref #2235.
* Use Npcap DLL on Windows when checking for uBridge version.
* Fixes running switch console inside PyCharm terminal (Ref. #1172)
* Load meta of the project on loading time (Fixes #2225)
* Added checking if NIO exists (Fixes #1160)
* Fixes NAT node not working on Windows (#1163)
* Fixes loading project when link_id is not set (#1159)
* Return platform value on appliances list (Fixes #2211)
* Fixes not known category in Appliances (Fixes #1156)

## 2.1.0b1 04/08/2017

* Sync appliances
* Interface starting with gns3 are not display by default in the cloud
* Catch error when something that is not the GNS3 server answer to virtualbox requests
* Catch KeyError: <aiohttp.connector._TransportPlaceholder
* Add a warning when you try to load and the server is not started with --local
* Sync appliances
* Fix permission on exited container

## 2.1.0a2 31/07/2017

* Handle invalid appliances files
* Sync appliances
* Fix naming of node with a number in the name
* Fix race condition in startup of capture
* Fix bug when exporting debug information with multiple remote servers
* Fix OSError when uploading images
* Fix an error when a symbol is not available on filesystem
* Fix ServerDisconnectedError for stop_all
* This fix the images always included in portable project
* Fix support of docker appliance with a usage
* Duplicate API for ATM, Ethernet Hub and Frame Relay Switch
* History support for console and telnet application
* Fix IOU image upload
* Duplicate IOU
* Support duplicate for Docker
* Duplicate support for qemu

## 2.1.0a1 24/07/2017

* Packet filtering
* Suspend a link
* Duplicate a node
* Move config to central server
* Appliance templates on server

## 2.0.3 13/06/2017

* Fixes #1068 - handle zipfile encoding issues at project duplication
* Fix: #1066 - Catching parsing errors at linked vbox file
* Ignoring virtualenv directory at gitignore
* Escaping VPCS name in regex #1067
* Fix racecondition when listing interface
* Fix Qemu disk creation with unicode characters not supported by local filesystem #1058 (#1063)
* Fix when config file doesn't have computes section (#1062)
* Check aiohttp version

## 2.0.2 30/05/2017

* Set correct permission on ubridge when doing a remote installation
* Remote install script should be totally non interactive
* Duplicate project on remote server use UUID
* Fix import of some old topologies from 1.3
* Fix error in logging of error during starting GNS3 VM
* Fix an error when logging Docker container fail to start
* Use docker version in error message of outdated docker installation
* Support images created by "docker commit". Fixes #1039
* Do not wait auto start to finish in order to complete project opening
* Improve logging for remote server connection lost

## 2.0.1 16/05/2017

* Handle HTTP 504 errors from compute node
* When connecting to a compute node ask for qemu images list
* When importing portable project NAT node is loaded on GNS3 VM
* Fix port numbering for Wic slot 1 & 2
* Fixes issue with connections when loading an ATM switch.
* Fixes ATM mapping.
* Fixes Frame-relay VC mapping.
* Fix export project is looking into the wrong directory
* Fix a race condition in logging when ubridge exit fast
* Fix conversion issue with old topology with C3640
* Fix error when you have a directory in your symbols directory
* Catch VMWare errors when getting status after GNS3 VM start
* Make sure upstart LANG is utf8
* Always install typing module (compat with python 3.4 on ubuntu)
* Fix KeyError: 'filename'
* Catch missing function listxattr on some Linux host.
* Sort image list
* Handle a race condition at project closing
* Fix unicode error when reading ios configuration
* Fix AttributeError: 'NoneType' object has no attribute 'send'
* Fix a conversion issue with some 1.3 topologies
* Fix an error with ethernetswitch when ethertype is null
* Raise an error if we can't create the dynamips configuration directory
* Catch timeout error when loading virtualbox VM
* Handle broken compute at server startup
* Catch error when we can't backup the topology
* Catch error when writting the topology file on read only device
* Catch a race condition in VirtualBox when editing and linking
* Fix a race condition when editing a qemu vm and connecting it
* Docker aux console is a VT100 terminal

## 2.0.0 02/05/2017

* Fix connection to websocket with last docker release
* Lower docker requirements in tests also
* Docker minimum api is 1.25
* Handling server disconnect error when docker daemon die
* Handle some invalid SVG images

## 2.0.0rc4 20/04/2017

* Fix a race condition when handling error at project opening
* Fix an issue with editing network on windows
* Fix windows tests
* Catch timeout error on docker
* typing is already included in Py >= 3.5 (#979)
* Fix import of some old topologies
* Fix AttributeError: 'NoneType' object has no attribute 'returncode'
* Fix ghost vmware vms
* Fix required field in schema not use
* Catch error and log them when we can't write the config
* Fix bridge 'bridge0' already exist when we have trouble with a container
* Catch an error at startup when the remote GNS3 VM is not a real GNS3 VM
* Fixes Qemu sata option. Ref #875.
* Catch GNS3 VM loading error at startup

## 1.5.4 13/04/2017

* Fix VPCS tests for recent version
* Freeze server dependencies to the same version used for 1.5.3
* Fix 1.5: Error message, when stopping IOU router #769
* Drop color logging for remote install, seem to fail in some conditions
* Cleanup the remote install script
* Support for Xenial in remote install

## 2.0.0rc3 31/03/2017

* Support IOU image without .bin at the end
* Allow to change some properties of an already connected ethernet switch
* Ensure we start only one ubridge
* Catch some broken hostname for compute node
* Fix limit of 20 docker containers
* Fix race conditions in creation of Frame Relay Switch
* Fix conversion of project from 1.X with custom symbol for cloud
* Dissallow parallel pull of docker images
* Add a scripts for running current dev version on GNS3 VM
* Fix a crash with missing size in the svg files
* Fix an utf8 error in auth code
* Improve vmrun timeout message
* Support utf-8 characters in user and password for auth
* Handle password configuration change on remote servers
* Fix Bug when delete fake-running VMBox
* Fix Can't connect to compute local on some computers
* Add a modification uuid to settings returned by the server
* Check python version in setup.py only for install
* Fix Session is closed when listing docker images
* Cleanup docker source code
* Use aiohttp session for docker queries
* Escape special characters from SVG text
* Fix some port short name display issues
* Catch server disconnected errors from computes
* Generate a node uuid if the uuid is missing in the .gns3
* Ensure to dump project before exporting it
* Fix return code check for SIGSEGV of IOU images
* Prevent vmname change for VirtualBox linked clone
* Upgrade to aiohttp 1.3.5 to solve issue with big file
* Handle some invalid svg
* Try to fix some 1.3 topology with corrupted data
* Fix ComputeError: Can't connect to Main server
* Catch error when the server as trouble to access to itself
* Catch a timeout error in docker
* Lock yarl version because 0.10 is not compatible with aiohttp 1.3
* Raise error if image are not avaible on main server during export
* Fix a race condition when killing ubridge
* If your settings from 1.X are broken with skip them at import
* Catch a permission error on symbols
* Catch unicode error when you try to duplicate a project with invalid characters
* Catch error when you try to put an invalid server url
* Fix an error when handling ubridge errors
* Fix crash when handling an error in project creation

## 2.0.0rc2 10/03/2017

* Drop color logging for remote install, seem to fail in some conditions
* Cleanup the remote install script
* Support for Xenial in remote install
* Fix GNS3VM settings are lost at startup
* When we receive settings from the client save them on disk

## 2.0.0 RC 1 06/03/2017

* Update the documentation
* Enable show in file manager for cloud
* Improve error log when you have trouble to load a topology
* Fix when qemu exit by itself clean other processes
* Fix an issue with some node name format
* Catch error when we can't save the settings
* Do not prevent the creation of a local server on a machine named gns3vm
* Load local server before anything else
* Remove noise from log when VMware is not installed
* Fix an error with some SVG
* Patch hostname in configuration file even if name is unsync
* If the GNS3 VM as failed to start reset his status
* Update the documentation
* Enable show in file manager for cloud
* Improve error log when you have trouble to load a topology
* Fix when qemu exit by itself clean other processes
* Fix an issue with some node name format
* Catch error when we can't save the settings
* Do not prevent the creation of a local server on a machine named gns3vm
* Load local server before anything else
* Remove noise from log when VMware is not installed
* Fix an error with some SVG
* Patch hostname in configuration file even if name is unsync
* If the GNS3 VM as failed to start reset his status
* Report aiohttp version in crash report
* Catch some invalid node name formatting
* Ensure we dump a .gns3 before exporting it
* Improve ACPI shutdown for virtualbox
* Fix an issue with serial capture for IOU
* Fix restoration of private config when using dynamips
* Avoid a crash when the connection with the server close
* Increase timeout for detecting VirtualBox GNS3 VM
* Fix headless startup of the GNS3 VM
* Do not crash at startup if local server as the same name as remote server
* Yarl 0.9.8 is require by aiohttp 1.3

## 2.0.0 beta 4 16/02/2017

* Lock aiohttp to 1.2.0 because 1.3 create bug with Qt
* Avoid a crash in some conditions when reading the serial console
* Disallow export of project with VirtualBox linked clone
* Fix linked_clone property lost during topology convert
* Catch permission error when restoring a snapshot
* Fix a rare crash when closing a project
* Fix error when you have error on your filesystem during project convertion
* Catch error when we can't access to a unix socket
* If we can't resolve compute name return 0.0.0.0
* Raise an error if you put an invalid key in node name
* Improve a lot project loading speed
* Fix a potential crash
* Fix the server don't start if a remote is unavailable
* Do not crash if you pass {name} in name
* Fix import/export of dynamips configuration
* Simplify conversion process from 1.3 to 2.0
* Prevent corruption of VM in VirtualBox when using linked clone
* Fix creation of qemu img
* Fix rare race condition when stopping ubridge
* Prevent renaming of a running VirtualBox linked VM
* Avoid crash when you broke your system permissions
* Do not crash when you broke permission on your file system during execution
* Fix a crash when you broke permission on your file system
* Fix a rare race condition when exporting debug informations
* Do not try to start the GNS3 VM if the name is none
* Fix version check for VPCS
* Fix pcap for PPP link with IOU
* Correct link are not connected to the correct ethernet switch port after conversion
* Fix an error if you don't have permissions on your symbols directory
* Fix an error when converting some topologies from 1.3

## 2.0.0 beta 3 19/01/2017

* Force the dependency on typing because otherwise it's broke on 3.4
* Fix sometimes you have an exception when closing GNS3
* Fix duplicate node names
* Fix bug with other directory of Qemu images
* Do not raise an error if no VM is selected for remote GNS3 VM
* Fix UnboundLocalError: local variable 'vmname' referenced before assignment
* Fix some race condition in project deletion
* If qemu status change internally we mirror it
* Fix hostname of VPCS is not changed
* Fix capture stop with Wireshark
* Drop a useless debug information
* Fix sometimes VirtualBox VM are not loading
* Drop NAT port from cloud from old topologies
* Fix Port labels for docker VMs incorrect
* Fix If cloud interface is down the project doesn't open
* Catch Timeout error from VirtualBox GNS3 VM
* Fix export of IOU configuration
* Fix a crash with VirtualBox in some conditions
* Sata disk interface support for Qemu VMs. (#862)
* Fix random error in the dynamips test suite after previous commit
* Support conversion to dynamips new directory layout on remote
* Catch error when a file is deleted during the compression of project
* Fix a crash with some docker images
* Fix Wrong slot numbering on IOS router
* Fix VPCS configuration is overwritten on project load
* Fix wrong short label for ethernet switch, hub & VPCS
* Fix binding console host for VMware and VirtualBox
* Fix resume of dynamips routers
* Fix sporadically systemd is unable to start gns3-server
* Fix RuntimeError: File size has increased during compressing
* Do not dump local compute configuration when saving topology
* Change directory layout for dynamips.
* Ensure we can't connect to occupy port
* Fix handling of UTF-8 in large SVG files
* Prevent a crash when you close a dynamips node and create a link at the same time
* Fix short label diplay instead of custom interface labels
* Improve error message about the netmask
* Do not mark VirtualBox adapter as connected when not connected to another node in GNS3.
* Add missing 'DLT_PPP_SERIAL' PCAP link type in schemas.
* Fix crash when converting topology with broken link
* Replace JSONDecodeError by ValueError (Python 3.4 compatibility)
* Catch an error when we can't create the IOU directory

## 1.5.3 12/01/2017

* Fix sporadically systemd is unable to start gns3-server

## 2.0.0 beta 2 20/12/2016

* Fix an error when docker hub failed to anwser
* Fix an issue with Docker and IOU packet capture
* Support aiohttp 1.2 (but not compatible with previous versions)
* Support UDP cloud from 1.5
* Relax permission check on OSX, it seem returning wrong info for setuid
* Fix start all create error if a docker container is already running
* Close project if one one the compute of the project is down
* Fix error when you upload an empty file
* Fix KeyError: 'color' when converting some 1.3 topologies
* Fix move a docker restart it
* Fix export of projects with docker with a / in the image name
* Fix an error on Linux during export
* Fix hot link issues in Docker
* Fix Can't delete link between docker VM after they were in use
* Fix hardware virtualization detection when an ethernet switch is running
* Trust user for host binding of link adress
* Code cleanup for docker interface creation
* Fix a rare crash when writing a file on a remote server
* Fix delete project on remote compute
* Fix trouble with builtin devices when we free ports
* When a dynamips command failed display the full command to the user
* Raise error when we can't found VboxManage at GNS3 VM startup
* Catch auth errors when adding a compute
* Do not block server startup if one project use non implemented conversion
* Fix an error when deleting a compute already deleted
* Catch cancelled error when you Ctrl-C during server initalisation
* Handle OSerror when listing images
* Fix a rare crash when stopping qemu
* Improve docker HTTP console
* Fix configuration lost during save as on remote server
* Add support for bios images
* Fix error when controller config file is corrupted

## 1.5.3 rc1 20/12/2016

* Support aiohttp 1.2 (but not compatible with previous versions)
* Explain that segfault on IOU is a issue with the image
* Fix an issue with finding vmrun and vboxmanage
* Support named remote servers for VPCS
* When checking for a free port check if the host and 0.0.0.0 are available
* smm=off is only for 64bits
* Fix set hostname on remote server
* Fix sending smm option to qemu
* Workaround a bug with KVM, Qemu >= 2.4 and Intel CPU
* Renable sleep at Vbox exit bug seem to be back
* Support large project (> 2GB) during export
* Fix Deleting running telnet docker VM shows error in log
* Fix when closing a container using VNC, root permission are not reset
* Use $PATH also for dynamips and cleanup some $PATH usages
* Fix a lock issue with some virtualbox vm
* Raise proper error when you try to load an empty qcow2 file
* Fix upload form crash
* Search bin from the $PATH for sample configuration file
* Updated systemd unit file and added sample configuration file

## 2.0.0 beta 1 07/12/2016

* Fix crash if at controller loading the remote server is not a GNS3 server
* Update the way we start controller to avoid hiding crash reports
* Fix when you switch console from VNC to telnet it's fail
* AttributeError: 'Project' object has no attribute 'emit'
* Improve autostart logging
* Fix warning when vmware is not installed
* If a VMware command fail retry
* Do not recurse scan for images in standard image directory
* When we restore snapshot on a fail project do not crash
* Catch error when qemuy can't connect to his console
* Catch error when no space left on disk during export
* Improve vmware error message for easier copy paste
* Catch error if you export a project deleted from disk
* Qemu UDP listen on all ips
* Force yarl version >= 0.7.0
* Ask user to refresh is user session if he just installed ubridge

## 2.0.0 alpha 4 24/11/2016

* Do not block traffic originating from an Ethernet interface in the cloud. Ref #771.
* Prevent capture on non running node
* Make the Ethernet side the source in uBridge connection and UDP tunnel the destination. Ref #771.
* IOURC is a text box instead of a file path
* Use vnetlib64.exe when possible
* Multiple improvements around starting the GNS3 VM
* Wait for the end of project loading before making new change
* Avoid crash due to permission error on the .backup file
* For security reason debug informations can only be exported from local server
* Add more debug informations if VM failed to start
* Fix opening a project whith the same non linked VM as current project
* Return default symbol if user asked for a non existing symbol
* Do not log warning at qemu exit on windows if it's normal
* Speed up interfaces listening on Windows
* Fix filtering special interfaces on Windows
* If server answer not found explain this could be due to the usage of 1.X server
* Do not reload a project via /load if the project is already opened
* Fix you can not pass auto close at project creation
* Fix traceback when sending invalid parameters to the server
* Require ubridge 0.9.7 this fix error with IOL bridge creation
* Display path of vnetlib during interface creations
* Catch errors when listing images
* Better handle compute unavailable errors
* Fix NameError: name 'available_ram' is not define
* If we can found a common subnet we return the host binding for link creation
* Do not connect GNS3 to remote server via 169.254.X.X
* Qemu telnet support multiple client connected
* Support multiple client connected to the same VPCS console
* Increase timeout for link creation
* Support for serial console for Virtual BOX and VMware using asyncio
* Fix timeout issues when starting VMware or VBox
* Ask for reboot if VBoxManage is not found
* Fix a crash with VirtualBox linked clone
* Replace iouyap by ubridge to handle IOU connections. Fixes #614.
* Lock VMware by VM instead of globally
* Support bridge in cloud
* Fix support of IOS images outside standard directories
* Raise clean error when node timeout when stopped
* Fix random VirtualBox creation error when using linked clone
* Drop console_type serial, and enable_remote_console for Vbox and VMware
* Do not dump iourc_content to .gns3 file
* Forward server disconnected errors
* Fix a crash when vboxmanage is not found
* Raise error if IOU image is not configured
* Fix crash when getting font
* Fix a crash when default font is missing
* Fix a crash when vmrun is not found

## 2.0.0 alpha 3 28/10/16

* Fix uuid of VirtualBox VM after a save as
* Explain that segfault on IOU is a issue with the image
* Fix crash when you import a corrupted SVG
* Fix Error while creating link: Port 0 is not allocated. when you have an invalid interface
* No timeout for listing images
* Handle 408 HTTP status code (request timeout)
* Move code for exposing VM ip to the VM itself. And display VM starting status
* Fix a crash when we have error during export project
* Improve remote server console host support when binding to 0.0.0.0
* Fix port naming for atm switch
* Fix port naming for FrameRelay switch
* Catch permission errors when listing images
* If we can't found the VMware version we use workstation
* CURL API sample for creating a dynamips router
* Fix crash in idlePC compute
* Add sample api call for creating a qemu node
* Try a different method in order to retrieve IP from VMware
* Fix naming of IOU serial interfaces
* Improve timeout management
* When exporting debug information export GNS3 VM vmx content
* /debug for exporting debug information
* Raise error if using a non linked clone VM twice
* Fix a possible deadlock at exit
* Fix import of some old dynamips topologies
* Fix a crash with some old virtualbox topologies
* Fix conflict issue between the GNS3VM and a remote server
* Fix typo in error message about the GNS3 VM
* Fix an error when importing old topology without color for label
* Use tap adapter instead of veth for docker (allow usage of vlan)
* Avoid crash during tests if VNC server run on host PC

## 2.0.0 alpha 2 20/10/2016
* Return md5sum and filesize in the list of images
* Disable binding to an IPV6
* Support symbol None (from old versions)
* Support named remote servers for VPCS
* Improve vmrun error messages
* If vmware raise an error about invalid host type we retry with player
* Do not trust client for the type of VMware host
* Improve error when default vm directory is not found
* Add a clear warning about /upload deprecated
* /duplicate support non opened projects
* Fix Snapshot restore does not work with IOS routers
* Use last zipstream version
* Strip space from all nodes names
* When checking for a free port check if the host and 0.0.0.0 are available
* If listen on all interface do not return localhost as console
* Fix HTTP console not working for docker containers
* Fix IPV6 server support
* Fix connection issue with IOU when a device as serial link
* Catch an error when docker is not running
* If docker container state failed to return we consider the container stopped
* Fix Error when converting some dynamips topologies from 1.3 => 2.0
* After conversion from 1.X check the topology before save to disk
* Keep forever .gns3 backup before version upgrade
* Update crash report key
* Fix save of topology size
* Missing busybox for docker
* GNS3 server can't be keep as zipped egg
* Check if GNS3 has access to all docker resssources
* Return the platform of a compute
* Handle errors when startup config path is wrong
* smm=off is only for 64bits
* Fix uploads of large images
* Stop raising error if VMware has not enough ram. Not working on some system
* Increase creation timeout for docker container
* Fix a rare crash in vbox
* Fix errors where free port as marked as used after an error
* Fix a bug when selecting a topology and deleting multiple linked device
* Set Qemu uuid for csr1000v
* Prevent connect a node to himself
* Fix BadZipFile: File is not a zip file
* The gns3_controller.conf is located in the same directory of gns3_server.conf
* Make sure the compute has an id
* Fix crash if you manually delete the project directory and use the delete button in interface
* Catch timeout error when closing project
* Fix a crash when importing some old topologies.
* Fix a crash if font information is missing

## 2.0.0 alpha 1 29/09/2016
* Save as you go
* Smart packet capture
* Capture on any link between any node
* Select where to run a VPCS node
* Delete a project from the GUI
* Project options
* The cloud is a real node
* Cloud templates
* New cloud interface
* VPCS / Ethernet Switch / Ethernet Hub templates
* Search OS images in multiple locations
* Periodic extraction of startup configs for Dynamips and IOU
* Custom cloud, Ethernet hub and Ethernet switch templates
* Snap to grid for all objects
* Synchronize the node templates when using multiple GUI
* Link label style
* New place holders in command line for opening consoles
* %i will be replaced by the project UUID
* %c will be replaced by the connection string
* Export a portable project from multiple remote servers
* New save as
* Snapshots with remote servers
* Better start / stop / suspend all nodes
* Edit config
* NAT node
* Support for colorblind users
* Support for non local server
* Support for profiles
* Suspend the GNS3VM when closing GNS3
* Edit the scene size
* New API

## 1.5.2 18/08/2016

* Move utils.vmnet to gns3 namespace
* Fix Exporting portable projects with QEMU includes base images even when selecting no.
* Catch error when md5sum file is corrupted
* requirements.txt : added support for newer aiohttp version
* Improve compaction of .gns3project
* Fix crash when winpcap is not installed

## 1.5.1 07/07/2016

* Increase the number of interface for docker
* Add the method in the bad request answer
* Fix a rare crash in IOU
* Fix a crash when docker is used but not installed
* Backport Docker node hot linking
* Allows hot-linking for Docker containers. Ref #267.

## 1.5.0 27/06/2016

* Fix import of project with no disk
* Allow for (a lot) more docker container ports. Fixes #593.
* Raise an error if you try to use Docker on non Linux host
* Fix a crash in Docker if daemon stop to respond
* Fix a crash if Dynamips router has no initial configuration
* Kill ghosts process at startup (Dynamips, VPCS, Ubridge)

## 1.5.0rc2 15/06/2016

* Fix black screen with Qt app in Docker container
* Detect when command in the container exit
* Docker when the aux console exit and restart it
* Pass by default the environment variable container=docker
* Fix busybox binary location
* Avoid loosing console port for Docker
* Workaround a crash in x11vnc
* Delete volume when dropping the container
* Catch connection reset in ioucon
* Delete vlan.dat for L2IOL during config import. Fixes #1285.
* Copy original ressources from VOLUMES

## 1.5.0rc1 01/06/2016

* Save an restore docker permission
* Export the list of volumes to a env variable accessible in the container
* Fix a crash when docker start command is None
* Ubridge 0.9.4 is require
* Generate a MAC address using the project + node UUID. Ref #522.
* Catch extra args in windows signal handler
* Allow to block network traffic originating from the host OS for vmnet interfaces (Windows only).
* Fix an import error when you have no GNS3 VM
* Warn if you can not export a file due to permission issue
* Do not delete adapters when stopping a VMware VM.  Ref #1066.
* Allocate a new vmnet interface if vmnet 0 1 or 8 is set to a custom adapter. Set adapter type to all adapters regardless if already configured or added by GNS3.
* Set default VMware VM adapter type to e1000.

## 1.5.0b1 23/05/2016

* Allow an IOS router to stop even the Dynamips hypervisor command fail to be sent. Ref #488.
* Extract private-config only when necessary (content is different than the default). Fixes #520.
* Fixes disabling the VPCS relay feature. Fixes #521.
* Fixes wrong exception in Docker VM implementation.
* Force Npcap DLL to be used first for Dynamips and uBridge (instead of the one from Winpcap if installed).
* Fixed startup-config is lost if you change any IOS router settings. Fixes #1233.
* Fixes check for NPF service and add check for NPCAP service on Windows.
* Fix ProcessLookupError X11VNC
* Force tag latest for docker image if no tag is specified
* Cleanup unbreakable space
* Do not raise error if vmrun.exe is named vmrun.EXE
* Load docker api only for Linux

## 1.5.0a2 10/05/2016

* Fix distribution on PyPi

## 1.5.0a1 10/05/2016

* Rebase Qcow2 disks when starting a VM if needed
* Docker support
* import / export portable projects (.gns3project)

## 1.4.6 28/04/2016

* More robust save/restore for VirtualBox linked clone VM hard disks.
* Prevent non linked cloned hard disks to be detached when using VirtualBox linked cloned VMs. Fixes #1184.
* Stricter checks to match VMware version to the right vmrun (VIX library) version. Also checks the VIX library version when only using the GNS3 VM running in VMware.
* Allow only .pcap to be downloaded from remote stream API
* Fix incrementation of qemu mac address
* Clear warnings about using linked clones with VMware Player.
* Alternative method to find the Documents folder on Windows.
* Add IOU support and install config in /etc

## 1.4.5 23/03/2016

* Stop the VMware VM if there is an error while setting up the network connections or console.
* Remote install on 14.04 ubuntu
* Include VMware VMs paths found preferences.ini
* Allow to stop a VMware VM from GNS3 even if halted within the VM. Fixes #1118.
* Keep Dynamips stdout log file in the project directory.
* Get MAC addresses for host interfaces to use for filtering frames from vmnet interfaces.
* Dynamips uuid hypervisor command is no longer supported.
* Restart NPF service after adding vmnet adapters on Windows.
* Support /etc/gns3/gns3_server.conf for the config
* Improve warning if fusion is not installed or in non standard location

## 1.4.4 23/02/2016
* Check if VMware Fusion is correctly installed when retrieving the VM list.

## 1.4.3 19/02/2016
* Nothing! (changes made in the GUI only).

## 1.4.2 17/02/2016
* Fix missing format in IOU export
* Fix number of arguments to the UDP errors on VBOX
* Add verification when UDP tunnel is created in a VirtualBox VM. Ref #899.
* Fixes VMware linked clone cleanup bug. Fixes #420.
* Removed docker support from 1.4 (drop unused code)
* Fix a crash if you create a file named IOS in the image dir
* Disallow creating project with " in the path
* Always look at the registry to find vmrun.exe on Windows.
* Check for VMware VIX library version. Fixes #413.
* Fixes VDE not working #345.
* Do not list qemu binary with -spice in the name
* Send command line used to start the VM to client
* Fix crash if you have a { in your user name

## 1.4.1 01/02/2016
* VMware raise error if version is not found
* For topologies before 1.4 manage qemu missing
* Fixes issue with packet capture on VMware VMs. Fixes #396.
* Fixes concurrency issue when closing multiple VMware linked clone VMs. Fixes #410.
* Fixes "can only use tap interfaces that both already exist and are up". Fixes #399.
* Send machine stats via the notification stream
* Check for /dev/kvm instead of kvm-ok
* Show a warning when starting ASA8
* Fix error when setting Qemu VM boot to 'cd' (HDD or CD/DVD-ROM)
* Fixed the VMware default VM location on Windows, so that it doesn't assume the "Documents" folder is within the %USERPROFILE% folder, and also support Windows Server's folder (which is "My Virtual Machines" instead of "Virtual Machines").
* Improve dynamips startup_config dump
* Dump environment to server debug log
* Fix usage of qemu 0.10 on Windows
* Show hostname when the hostname is missing in the iourc.txt

## 1.4.0 12/01/2016
* Release 1.4.0

## 1.4.0rc3 05/01/2016

* API documentation update
* Fix race condition when killing iouyap
* Catch exception if we can't change process priority on Windows
* Adds a handler for getting the Qemu related capabilities of the server. Currently includes just a check for KVM architectures.
* Fixed showing of Qemu hdb_disk_interface - it showed hda_disk_interface instead, which resulted in an odd visual glitch in the GUI.
* Made the gns3server.bat successfully start the server independent of the CWD at the time of running. It's now relative to the location of the .bat file itself.
* Add more informations in the debug status page
* Fix status link in GNS3 homepage
* Fix tests on Windows
* Fix missing boot priority order
* A debug status page embed in the server
* Fix test on Windows
* Update links for new website.
* Contributing instructions


## 1.3.13 11/12/2015

* Update links for new website.

## 1.3.12 11/12/2015

* Contributing instructions
* Correctly display log messages.
* Tentative fix for "WinError 64 The specified network name is no longer available" issues.
* Fix minor errors reported by codacy.com
* Add doc on how to got code coverage
* Raise an error when you use a port outside the ranges
* Fix asyncio error when closing the app
* Release UDP ports when closing a Qemu VM. Fixes #323.

## 1.4.0rc2 10/12/2015

* Add log about wher iou capture packet
* Replace by another TCP port if port is already used
* Fix ProcessLookupError in Qemu
* Increase vmrun timeout to 120 seconds. Ref #360.
* Fixes termination notification to indicate the right process name (IOU vs iouyap). Ref #359.
* Fixes error with non initialized uBridge. Fixes #367.
* Remove debug that can crash qemu
* Support VM usage for qemu
* Raise an error if psutil version is invalid

## 1.4.0rc1 12/11/2015

* Raise error if server received windows path
* Update sentry key
* Remove NIO FIFO and Mcast (unused). Fixes #348.
* Support VPCS 0.6.1
* Fix duplicate of -no-kvm options
* Raise an error if user send a non local path to remote server
* Fix minor issues
* Apply pep8 fix
* Sets console end port to 7000. Fixes #343.
* Drop netifaces (replaced by psutil). Fixes #344.
* Correctly display log messages.
* Tentative fix for "WinError 64 The specified network name is no longer available" issues.
* Return relative path for dynamips images
* Fix add existing IOS not working
* Correctly enable faulthandler for dev version
* Avoid test crash if GNS3 is running on the same computer
* Allow to return an empty project name because it's allowed in creation
* Test with python 3.5
* Add doc on how to got code coverage

## 1.4.0b5 02/11/2015

* Freeze requirements for aiohttp because 0.18 doesn't support Python 3.4.
* Fix crash in IOU config export.
* Raise an error when you use a port outside the ranges. Fixes #739.
* Fixes Windows named pipe issue. Fixes #340.

## 1.4.0b4 19/10/2015

* Support for modifications to a base Qemu VM (not a linked clone).
* Force canceling all task when shutdown server
* Update api documentation
* Enforce console port for VNC
* Fixes issue when loading a project using VMware vmnet interfaces. Fixes #319.
* Support for NAT connection with cloud for VMware VMs. Fixes #322.
* Change message when VMware is not installed on Linux. Ref #326.
* Send a warning notification if there is not enough RAM left to start a VM. Implements #329.
* Asyncio Qemu fix and raise error if coroutine not used
* Fix asyncio error when closing the app
* Removes VMware lock check. Fixes #328.
* Wait for pipe file to be created before starting the remote console for VMware and VirtualBox VMs. Fixes #331.
* Release UDP ports when closing a Qemu VM. Fixes #323.
* Escape other usage of glob
* Fix Dynamips identifier is already used by another router
* Protect Dynamips against bad glob.
* Fix issue with Qemu networking following merge.
* OVA file support
* Support listing images in subdirectories.
* Catch ProcessLookupError in Qemu VM.
* Fixes uncalled coroutine.
* Use the correct UDP tunnel Qemu syntax for version > 1.1.0 when legacy networking is enabled.
* VMware player linux support.
* Prevent launching a packet capture with a non-ASCII path when using Dynamips.
* Do not require a TAP interface to already exist. Fixes #321.
* Do not automatically delete Dynamips bootflash file because they are necessary to restore VLANs on the c3600 platform.

## 1.3.11 07/10/2015

* Escape other usage of glob
* Fix Dynamips identifier is already used by another router
* Protect dynamips against bad glob
* Catch ProcessLookupError in Qemu VM.
* Use the correct UDP tunnel Qemu syntax for version > 1.1.0 when legacy networking is enabled.
* Prevent launching a packet capture with a non-ASCII path when using Dynamips.
* Do not automatically delete Dynamips bootflash file because they are necessary to restore VLANs on the c3600 platform.
* Fix dynamips configuration lost when you delete a node
* Clarify error message when we got UTF-8 chars in the iourc file
* Check for valid FR or ATM switch mappings. Fixes #300.

## 1.4.0b3 22/09/2015

* Fix dynamips configuration lost when you delete a node
* Clarify error message when we got UTF-8 chars in the iourc file
* Use custom VMnet interfaces without host adapter when uBridge is not used. Fixes #673.
* Automatically add the -no-kvm option if -icount is detected to help with the migration of ASA VMs created before version 1.4
* Check for valid FR or ATM switch mappings. Fixes #300.
* Catch exception when a process cannot be killed. Fixes #296.


## 1.4.0beta2 17/09/2015

* Fix a crash at vmware stop
* Fix a crash when starting a VMware vm
* Add how to add vmnet interfaces explantion in the error message
* Fix path of VMinventory for fusion
* Force close the keep alive when sending a 401
* Do not automatically delete Dynamips bootflash file because they are necessary to restore VLANs on the c3600 platform.
* Wait that an user press a key to stop gns3vmnet.exe on Windows.
* Throw an error if ubridge as incorrect permissions. Fixes #312.
* This may fix "The semaphore timeout period has expired" error on Windows. #311.
* Fixes bug with VMware VM connections + moves some uBridge code to BaseVM.
* Support for packet capture on VMware VM links.
* Fix ProcessLookupError on _checkAlive Qemu
* VMware Fusion support with uBridge.
* Updates vmnet script to support Windows.
* Do not block on .lock for VMware OSX
* Require Dynamips version 0.2.16 to change the default QinQ Ethernet type.
* Initial Docker support from Google Summer of Code (not enabled)
* Check for valid FR or ATM switch mappings. Fixes #300.
* VirtualBox VMs can only be started if powered off. Fixes #299.
* Support of VPCS 0.8
* Allows VMware VMs to use vmnet interfaces for connections without using uBridge. Fixes #295.
* Fixes path to vmnet-cli on Mac OS X.
* Updates vmnet script to support Mac OS X.
* Fix closing project when multiple project is open
* Fix project not closing
* Qemu user options are at the end. It's allow user to add his own net interfaces
* Change the way we look for Qemu path
* Lock qemu vm during start / stop operations
* In the error message explain how to turn off KVM support
* Fix when you stop qemu on windows you have an error
* Fix Qemu cannot be used on Windows
* Allow to start server with python -m gns3server
* Should solve the BufferError by avoiding using thread
* Catch UnicodeEncodeError when passing unicode char as qemu options
* EthernetSwitch: Allow to choose ethertype for QinQ outer tag.
* Backport: fixes NAT NIO for Qemu VMs (do not launch any legacy scripts)
* Fixes NAT NIO for Qemu VMs (do not launch any legacy scripts)
* Lower VMware requirements to Workstation version 10 and Player version 6.
* Fixes Unicode error. Fixes #290.
* Don't delete Dynamips ROM files. They are used to restore the nvram.
* Adds pywin32 dependency in setup.py for Windows.

## 1.3.10 04/09/2015

* Catch exception when a process cannot be killed. Fixes #296.
* Backport: fixes NAT NIO for Qemu VMs (do not launch any legacy scripts)
* Fixes Unicode error. Fixes #290.
* Don't delete Dynamips ROM files. They are used to restore the nvram.

## 1.4.0beta1 07/08/2015

* Fix ram setting for Qemu
* Explicit set qemu memory as MB
* Turn off KVM for non x86 architectures
* Send an error when vmware executable cannot be found on Linux. Fixes #288.
* Support for CPUs setting for Qemu VMs.

## 1.4.0alpha4 04/08/2015

* Quote command in qemu debug logs so you can copy/paste them
* Support for Qemu disk interfaces, cd/dvd-rom image and boot priority. Fixes #278.
* Check for VMware Player version >= 7 and VMware Workstation >= 11. Fixes #286.
* Catch GeneratorExit exception when trying to create a Ghost IOS image.
* Backport: removes code that deletes IOS router instance files.

## 1.3.9 03/08/2015

* Backport: removes code that deletes IOS router instance files.

## 1.4.0alpha3 28/07/2015

* Raise error if qemu image already exist when creating disk
* Prevent user to create a qemu to a different directory on non local server
* VMnet manager on Linux: check that VMware has been installed.
* Fixes UnicodeDecodeError when reading a VMware file.
* Fixes KeyError: "ethernet0.connectiontype". Fixes #276.
* Fixes replace errors. Fixes #284.
* Catch ProcessLookupError when updating iouyap config. Fixes #255.
* API for creating a qemu disk image
* Prevent starting different hypervisors that leverage hardware virtualization (VT-x/AMD-V). Fixes #548.
* Fixes IOS adapters and WICS cannot be removed. Fixes #282.
* Makes sure the loop is running when closing the app.
* Catch Permission denied when writing to VMX file while closing VMware VM. Fixes #277.
* Catch GeneratorExit exception. Fixes #231.
* Fixes missing chipset info for VirtualBox VM (maybe some older VirtualBox version don't have it). Fixes #254.
* Changes how to look for the vmrun.exe location.
* Update documentation
* API for listing current projects

## 1.3.8 27/07/2015

* Catch ProcessLookupError when updating iouyap config. Fixes #255.
* Fixes IOS adapters and WICS cannot be removed. Fixes #282.
* Makes sure the loop is running when closing the app.
* Catch GeneratorExit exception. Fixes #231.
* Fixes missing chipset info for VirtualBox VM. Fixes #254.
* Fixes IOURC upload.
* Restore images & projects tarballs
* Allow users to backup projects and images.
* Update gns3.conf.upstart.
* Fix incorrect vboxmanage sudo command.
* Backport from 1.4: option to drop nvram & disk files for IOS routers in order to save disk space.
* Backport from 1.4: Remove timeout to wait for connections to finish.
* Backport from 1.4: Fixes RuntimeError: Event loop is closed.
* Backport from 1.4: Bind host on 0.0.0.0 when checking for a free UDP port.

## 1.4.0alpha2 22/07/2015

* Deactivate uBridge process monitoring (process returns 1 on Windows when stopping).
* Prevent using different hypervisors that leverage hardware virtualization. - Implemented for Qemu when a VMware or VirtualBox VM with hardware virtualization is already running. - Implemented for VirtualBox only when a Qemu VM with KVM is already running.
* Check for uBridge version and catch uBridge errors.
* Remove default FLASH when no hda disk for Qemu VMs. Fixes  #535.
* Use the registry to find vmrun if the default VMware install path does not exist.
* Bind host on 0.0.0.0 when checking for a free UDP port.
* Fixes RuntimeError: Event loop is closed. Fixes #266.
* Update gns3.conf.upstart
* Implements uBridge hypervisor.
* Take VMware file encoding into account. Fixes #261.

## 1.4.0alpha1 09/07/2015

* Update API documentation
* Allow to send the iourc when starting the VM
* Return stdout when a process crash for IOU, Dynamips, uBridge and VPCS.
* Adds -no-kvm to the ASA template and ignore -no-kvm on platforms other than Linux. Should resolve #472.
* Allow user to change the configuration file
* Fix double loading of config from working directory
* CORS support
* Support server config in current working directory
* List only valid existing IOS images (for IOS router wizard).
* Checks if IOS image exist at startup and not during node creation. Fixes #240.
* When a qemu VM crash send the log to the client.
* Add a vm_directory field
* Check for /dev/kvm. Fixes #245.
* Moves KVM setting to Qemu server preferences. Fixes #244.
* VNC console support for Qemu VMs.
* Test all IOU requirements at VM startup
* ACPI shutdown support for VMware VMs. Fixes #436.
* Compute a md5sum of images for futur purpose
* Adds gns3-netifaces to dependencies only if netifaces isn't already installed otherwise this requires a compilation and therefore the Python development files.
* Adds an IP address for each interface returned by the interfaces API method.
* Add log when we didn't close a project due to another client
* Limit file size during upload
* Convert old -enable-kvm to kvm settings for Qemu
* Cleanup SSL certificate support
* Improve memory consumption of file upload with the HTML form
* systemd start script 
* Enable KVM acceleration option.
* Check interface is up before connecting a NIO (Linux only). Fixes #277.
* IPv6 support.
* Import/Export support for IOU nvrams.
* Install qt5 for travis
* Option to drop nvram & disk files for IOS routers in order to save disk space.
* Drop python 3.3
* Support for base MAC address for Qemu VMs.
* ACPI shutdown support for Qemu VMs.
* ACPI shutdown support for VirtualBox VMs.
* Upload images API
* A notification stream with process monitoring
* VMware support 

## 1.3.7 22/06/2015

* Prevent install on Python 2

## 1.3.6 16/06/2015

* Fix an issue with 1.4dev compatibility

## 1.3.5 16/06/15

* Ignore invalid characters when reading the output of a process
* Turn on / off authentication
* Ensure no colored output on Windows
* Do not stop saving IOS router configs when there is an exception while a project is committed.
* Create a private config file if expected
* Distribute our own version of netifaces working with python 3
* Fix crash if a private config exist in IOS but no private config file
* Basic Auth support
* Fix crash when virtualbox list of VMS return an empty line

## 1.3.4 02/06/15

* Drop useless dependencie dateutil
* Check if port or adapter is connected before starting/stopping a packet capture. Fixes #196.
* Prevent users to add links to running Qemu VMs and start a capture on running VirtualBox VMs.
* Fixes bug: couldn't set PCMCIA disk1 size for IOS routers.
* Fix crash if you pass an invalid hostname
* Catch VPCS kill errors
* Raise a VirtualBox error if adapter doesn't exists
* Ignore VirtualBox VM Name with a carriage return in name
* Cleanup the temporary project after modules have been notified of the path change
* Do not return error if we can't remove the old project directory
* Catch encoding errors in windows logger
* Use setter for the qemu_path (allow to pass only the binary name)
* Fixes TAP connection when using VPCS.
* Fix crash launching qemu on OSX from another location.
* Adds NAT NIO in device schema validation so they can return an error that it is not supported.

## 1.3.3 14/05/15

* Check for empty iourc path.
* Fixes bugs with IOS router configs. Fixes #354.
* Use a temporary directory as egg cache
* Catch crash error in IOU in case of permission denied

## 1.3.3rc1 07/05/2015

* Return an error if an adapter slot doesn't exist on an IOS router.
* NIO NAT support for VirtualBox VMs.
* NIO NAT support for QEMU VMs (user mode back-end is used).
* Throw an error if user put an invalid port range in config file
* Turn off configuration parser interpolation
* Catch configuration file parsing errors
* Force closing the event loop to avoid warning with Python 3.4.3
* Catch error when you can't mark a project as no longer temporary
* Catch BrokenPipeError for OSX frozen server
* Match how IOU initial-config is set for VPCS VM.
* Refactors how startup-config and private-config are handled for IOS routers.
* Catch the "WinError 0 The operation completed successfully" exception at a higher level.
* Fix temporary project not cleanup with save as
* If image is not found in VM directory look in images folder
* Ordered MAC addresses for QEMU based VMs.
* Merge remote-tracking branch 'origin/master'
* Force utf-8 configuraton files reading
* Do not list file starting with a . in upload handler
* Do not crash when closing a project if VirtualBox is not accessible
* Catch connection reset errors


## 1.3.2 28/04/2015

* Cleanup the VirtualBox Media Manager after closing a project.
* Avoid Cygwin warning with VPCS on Windows.
* Close VirtualBox VM linked clone disks after the VM is unregistered.
* TAP interface support for QEMU VMs.
* Return an explicit error when a NIO type is not supported by a VM.
* Do not erase the IOU config
* Explicit utf-8 decoding.
* Check NIO exists when stopping an IOU capture.
* Fixes c7200 NPE setting.
* Fixes VPCS process termination.
* Catch FileNotFoundError exception in os.getcwd()
* Explicit utf-8 encoding where necessary to avoid Unicode errors on Windows (we require/set an utf-8 locale on other systems).
* Fixes #270. Relative paths management with empty ones.
* New crash report key and doesn't send report for developers
* Catch COM errors when connecting to WMI.
* Don't assume the PATH environment variable exists.
* Use UUIDs instead of the VM names for VirtualBox pipe paths.
* Add --log options for daemon support
* Basic upstart script
* Add qemu-kvm to the list of binary
* Fix IOU licence check flag
* Config paths are not used when updating Dynamips or IOU VM settings.
* Fixes initial-configs that were not restored when opening a project containing IOU VMs.
* Prevent parallel execution of VBox commands
* Fix a crash when in some cases you can't access to VBOX state
* Fix crash if VirtualBox doesn't return API version
* Fix a crash in VirtualBox vm creation
* Allocate random names for Dynamips NIOs.
* Explicitly delete Dynamips NIOs and unmap VCs for ATM and Frame-Relay switches.

## 1.3.1 11/04/2015

* Release

## 1.3.1rc4 09/04/2015

* Initial config file content can be empty (fix export issues)
* Fix crash if IOU initial config is emtpy
* Return more informations about bad requests for crash reports
* Allow less strict dependencies for easier install
* Missing project name in documentation
* Some spring cleaning


## 1.3.1rc3 07/04/2015

* Fix missing IOU documentation
* Add missing project name in curl documentation
* Look in old IOU images location in order to smooth transition

## 1.3.1rc2 06/04/2015

* Do not overwrite initial-config IOU if client send an empty
* Fix documentation about /ports/udp

## 1.3.1rc1 05/04/2015

* Fix issues with macos X dynamips not freeing UDP port
* Fix encoding error when saving dynamips configuration
* The upload web page return a 200 in case of error (IE compatibility)
* Do not crash if dynamips config contain non ascii chars
* Test path with chinese charcaters in Qemu
* Do not crash if no console port is available for VBox
* Raise a DynamipsError if we can't access to VM status
* Check name of the VBoxManage executable
* Exclude docs and tests package from distribution
* Catch error when qemu additional options are invalid
* Fix ClientDisconnectedError
* Fix crash when NIO doesn't exist
* Turn off crash report if raven not available
* Fix crash when IOU script file is incorrect

## 1.3.0 30/03/2015

* Fix issue when asyncio read is cancelled and data is still sent by Dynamips hypervisor.
* Fix unicode decode error when saving IOS router configs.
* Fix error when missing adapter in Dynamips IOS router.
* Fix crash if we call stop on dynamips on non started process.
* Fix use_default_iou_values param was not set.
* Fix issue when IOURC environment variable is set to None.
* Fix issue when exporting IOS router configs.
* Fix check if VPCS process is running.
* Fix bug when remove_nio() is not a coroutine for ATM and FR switches.
* Fix how to test if iou and iouyap are running.
* Allocate a random port for Qemu monitor. Fixes issue with pre 1.3 projects.
* Fix default chassis bug.

## 1.3.0rc2 23/03/2015

* Update sentry key
* Prevent error when suspend/resume is not supported in QEMU VM.
* Adds project id when requesting UDP port.
* Make sure used ports in a project are cleaned up when closing it.
* Save configs when project is committed.
* Initialize chassis when creating an IOS router. Fixes  #107.
* Lock the dynamips reader an writer

## 1.3.0rc1 19/03/2015

* Save IOS router config when saving the project
* Look in legacy IOU images directory
* Support IOURC upload
* Configuration on UNIX
* Support all QEMU status
* Bind tunnel UDP to the correct source index

## 1.3.0beta2 13/03/2015

* Fixed issue when VBoxManage returns an error.
* Server handler to shutdown a local server.
* List the iourc file in upload handler.
* Fixed hostid error.
* Support RAM setting for VirtualBox VMs.
* Alternative local server shutdown (intended for Windows).
* Request user permission to kill the local server if it cannot be stopped.

## 1.3.0beta1 11/03/2015

* Optional IOU license key check.
* Relative path support of IOU, IOS and Qemu images.
* Do not give attachment warning for generic attachments in VirtualBox.
* Support for HDC and HDD disk images in Qemu.
* Fixed bug when starting a packet capture in VirtualBox with the project path containing spaces.
* Renames server.conf and server.ini to gns3_server.conf and gns3_server.ini respectively.
* Use TCP instead of Telnet to communicate with Qemu monitor.
* Have the server look in the right place for relative image paths.
* Fixed bugs when checking if this is a local project.
* Concert old projects on remote servers.
* Properly restore configs for Dynamips routers.
* Fixed rename bug for linked clones in VirtualBox.
* Makes absolute path checks work on Windows.
* Upload IOURC file via the web interface
* Upload interface allows users to choose an image type.
* Fixed Qemu networking.
* Fixed suspend and resume for Qemu VMs.
* Fixed crash when you start capture on a non running IOU.
* Fixed Telnet server initialization issue in VirtualBox.
* Disconnect network cable if adapter is not attached in VirtualBox vNIC.

## 1.3.0alpha1 03/03/2015

* HTTP Rest API instead of WebSocket
* API documentation
* Create a dedicated configuration file for the server: server.conf
* Temporary projects are real project
* Use UUID instead of id

## 1.2.3 2015/01/17

* Fixed broken -netdev + legacy virtio in Qemu support.
* Ping and traceroute added to the IOU VM.

## 1.2.2 2015/01/16

### Small improvements / new features

* Auxiliary console support for IOS routers.
* Suspend / resume support for Qemu.
* Dynamically configure network connections of running Qemu VMs (only with recent Qemu versions).
* VPCS multi-host support (useful for old .net labs).
* Possibility to run VirtualBox as another user (Linux/OSX only).
* Support for IOURC file on the server side.
* Bumped the maximum network adapters to 32 for Qemu (depending on Qemu version you cannot go above 8 or even 28, Qemu will just not start).
* Added snapshot named 'reset' to linked cloned VirtualBox VMs.
* More network interface options to the Qemu VM configuration interface as well as descriptions for all NICs.
* More checks on minimum RAM for IOS routers and updates default values to match the latest IOS image requirements.
* Fixed bug when importing Host node with UDP NIOs.

## 1.2.1 2014/12/04

* Early support for IOSv and IOSv-L2 (with Qemu for now, which is slow on Windows/Mac OS X).
* Support for CPU throttling and process priority for Qemu.
* Fixed C7200 IO cards insert/remove issues and makes C7200-IO-FE the default.
* Updated the IOU VM with iouyap version 0.95 (packet capture).


## 1.2 2014/11/20

* New VirtualBox support
* New Telnet server for VirtualBox.
* Add detection of qemu and qemu.exe binaries.
* New host node (cloud with all available Ethernet & TAP interfaces added).
* Option to allow console connections to any local IP address when using the local server.
* VirtualBox linked clones support (experimental, still some problems with temporary projects).


## 1.1 2014/10/23

* Serial console for local VirtualBox.
<|MERGE_RESOLUTION|>--- conflicted
+++ resolved
@@ -1,6 +1,20 @@
 # Change Log
 
-<<<<<<< HEAD
+## 2.2.35 08/11/2022
+
+* Release web-ui v2.2.35
+* Fix issues with VMnet interface on macOS >= 11.0. Ref #3381
+* Use importlib_resources instead of pkg_resources and install built-in appliances in config dir.
+* Fix console vnc don't use configured ports in some case. Fixes #2111
+* Add missing VMware settings in gns3_server.conf
+* Make version PEP 440 compliant
+* Support for Python 3.11
+* Allow for more dependency versions at patch level
+* Replace deprecated distro.linux_distribution() call
+* Update gns3.service.systemd
+* gns3.service.openrc: make openrc script posix compliant
+* fix: use exact match to find interface in windows to avoid get wrong interface
+
 ## 3.0.0a2 06/09/2022
 
 * Add web-ui v3.0.0a2
@@ -148,22 +162,6 @@
 * Update IOUtools. Ref #1627
 * Use parent directory as working directory for project duplication and snapshots. Fixes https://github.com/GNS3/gns3-gui/issues/2909
 * Support for "usage" for "Cloud" nodes. Fixes https://github.com/GNS3/gns3-gui/issues/2887 Allow "usage" for all builtin nodes (not exposed in Ui).
-=======
-## 2.2.35 08/11/2022
-
-* Release web-ui v2.2.35
-* Fix issues with VMnet interface on macOS >= 11.0. Ref #3381
-* Use importlib_resources instead of pkg_resources and install built-in appliances in config dir.
-* Fix console vnc don't use configured ports in some case. Fixes #2111
-* Add missing VMware settings in gns3_server.conf
-* Make version PEP 440 compliant
-* Support for Python 3.11
-* Allow for more dependency versions at patch level
-* Replace deprecated distro.linux_distribution() call
-* Update gns3.service.systemd
-* gns3.service.openrc: make openrc script posix compliant
-* fix: use exact match to find interface in windows to avoid get wrong interface
->>>>>>> 0a046e43
 
 ## 2.2.34 28/08/2022
 
