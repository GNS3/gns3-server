# Change Log

<<<<<<< HEAD
## 2.0.0 beta 2 20/12/2016

* Fix an error when docker hub failed to anwser
* Fix an issue with Docker and IOU packet capture
* Support aiohttp 1.2 (but not compatible with previous versions)
* Support UDP cloud from 1.5
* Relax permission check on OSX, it seem returning wrong info for setuid
* Fix start all create error if a docker container is already running
* Close project if one one the compute of the project is down
* Fix error when you upload an empty file
* Fix KeyError: 'color' when converting some 1.3 topologies
* Fix move a docker restart it
* Fix export of projects with docker with a / in the image name
* Fix an error on Linux during export
* Fix hot link issues in Docker
* Fix Can't delete link between docker VM after they were in use
* Fix hardware virtualization detection when an ethernet switch is running
* Trust user for host binding of link adress
* Code cleanup for docker interface creation
* Fix a rare crash when writing a file on a remote server
* Fix delete project on remote compute server
* Fix trouble with builtin devices when we free ports
* When a dynamips command failed display the full command to the user
* Raise error when we can't found VboxManage at GNS3 VM startup
* Catch auth errors when adding a compute
* Do not block server startup if one project use non implemented conversion
* Fix an error when deleting a compute already deleted
* Catch cancelled error when you Ctrl-C during server initalisation
* Handle OSerror when listing images
* Fix a rare crash when stopping qemu
* Improve docker HTTP console
* Fix configuration lost during save as on remote server
* Add support for bios images
* Fix error when controller config file is corrupted
=======
## 1.5.3 12/01/2016

* Fix sporadically systemd is unable to start gns3-server
>>>>>>> e63171c2

## 1.5.3 rc1 20/12/2016

* Support aiohttp 1.2 (but not compatible with previous versions)
* Explain that segfault on IOU is a issue with the image
* Fix an issue with finding vmrun and vboxmanage
* Support named remote servers for VPCS
* When checking for a free port check if the host and 0.0.0.0 are available
* smm=off is only for 64bits
* Fix set hostname on remote server
* Fix sending smm option to qemu
* Workaround a bug with KVM, Qemu >= 2.4 and Intel CPU
* Renable sleep at Vbox exit bug seem to be back
* Support large project (> 2GB) during export
* Fix Deleting running telnet docker VM shows error in log
* Fix when closing a container using VNC, root permission are not reset
* Use $PATH also for dynamips and cleanup some $PATH usages
* Fix a lock issue with some virtualbox vm
* Raise proper error when you try to load an empty qcow2 file
* Fix upload form crash
* Search bin from the $PATH for sample configuration file
* Updated systemd unit file and added sample configuration file

## 2.0.0 beta 1 07/12/2016

* Fix crash if at controller loading the remote server is not a GNS3 server
* Update the way we start controller to avoid hiding crash reports
* Fix when you switch console from VNC to telnet it's fail
* AttributeError: 'Project' object has no attribute 'emit'
* Improve autostart logging
* Fix warning when vmware is not installed
* If a VMware command fail retry
* Do not recurse scan for images in standard image directory
* When we restore snapshot on a fail project do not crash
* Catch error when qemuy can't connect to his console
* Catch error when no space left on disk during export
* Improve vmware error message for easier copy paste
* Catch error if you export a project deleted from disk
* Qemu UDP listen on all ips
* Force yarl version >= 0.7.0
* Ask user to refresh is user session if he just installed ubridge

## 2.0.0 alpha 4 24/11/2016

* Do not block traffic originating from an Ethernet interface in the cloud. Ref #771.
* Prevent capture on non running node
* Make the Ethernet side the source in uBridge connection and UDP tunnel the destination. Ref #771.
* IOURC is a text box instead of a file path
* Use vnetlib64.exe when possible
* Multiple improvements around starting the GNS3 VM
* Wait for the end of project loading before making new change
* Avoid crash due to permission error on the .backup file
* For security reason debug informations can only be exported from local server
* Add more debug informations if VM failed to start
* Fix opening a project whith the same non linked VM as current project
* Return default symbol if user asked for a non existing symbol
* Do not log warning at qemu exit on windows if it's normal
* Speed up interfaces listening on Windows
* Fix filtering special interfaces on Windows
* If server answer not found explain this could be due to the usage of 1.X server
* Do not reload a project via /load if the project is already opened
* Fix you can not pass auto close at project creation
* Fix traceback when sending invalid parameters to the server
* Require ubridge 0.9.7 this fix error with IOL bridge creation
* Display path of vnetlib during interface creations
* Catch errors when listing images
* Better handle compute unavailable errors
* Fix NameError: name 'available_ram' is not define
* If we can found a common subnet we return the host binding for link creation
* Do not connect GNS3 to remote server via 169.254.X.X
* Qemu telnet support multiple client connected
* Support multiple client connected to the same VPCS console
* Increase timeout for link creation
* Support for serial console for Virtual BOX and VMware using asyncio
* Fix timeout issues when starting VMware or VBox
* Ask for reboot if VBoxManage is not found
* Fix a crash with VirtualBox linked clone
* Replace iouyap by ubridge to handle IOU connections. Fixes #614.
* Lock VMware by VM instead of globally
* Support bridge in cloud
* Fix support of IOS images outside standard directories
* Raise clean error when node timeout when stopped
* Fix random VirtualBox creation error when using linked clone
* Drop console_type serial, and enable_remote_console for Vbox and VMware
* Do not dump iourc_content to .gns3 file
* Forward server disconnected errors
* Fix a crash when vboxmanage is not found
* Raise error if IOU image is not configured
* Fix crash when getting font
* Fix a crash when default font is missing
* Fix a crash when vmrun is not found

## 2.0.0 alpha 3 28/10/16

* Fix uuid of VirtualBox VM after a save as
* Explain that segfault on IOU is a issue with the image
* Fix crash when you import a corrupted SVG
* Fix Error while creating link: Port 0 is not allocated. when you have an invalid interface
* No timeout for listing images
* Handle 408 HTTP status code (request timeout)
* Move code for exposing VM ip to the VM itself. And display VM starting status
* Fix a crash when we have error during export project
* Improve remote server console host support when binding to 0.0.0.0
* Fix port naming for atm switch
* Fix port naming for FrameRelay switch
* Catch permission errors when listing images
* If we can't found the VMware version we use workstation
* CURL API sample for creating a dynamips router
* Fix crash in idlePC compute
* Add sample api call for creating a qemu node
* Try a different method in order to retrieve IP from VMware
* Fix naming of IOU serial interfaces
* Improve timeout management
* When exporting debug information export GNS3 VM vmx content
* /debug for exporting debug informations
* Raise error if using a non linked clone VM twice
* Fix a possible deadlock at exit
* Fix import of some old dynamips topologies
* Fix a crash with some old virtualbox topologies
* Fix conflict issue between the GNS3VM and a remote server
* Fix typo in error message about the GNS3 VM
* Fix an error when importing old topology without color for label
* Use tap adapter instead of veth for docker (allow usage of vlan)
* Avoid crash during tests if VNC server run on host PC

## 2.0.0 alpha 2 20/10/2016
* Return md5sum and filesize in the list of images
* Disable binding to an IPV6
* Support symbol None (from old versions)
* Support named remote servers for VPCS
* Improve vmrun error messages
* If vmware raise an error about invalid host type we retry with player
* Do not trust client for the type of VMware host
* Improve error when default vm directory is not found
* Add a clear warning about /upload deprecated
* /duplicate support non opened projects
* Fix Snapshot restore does not work with IOS routers
* Use last zipstream version
* Strip space from all nodes names
* When checking for a free port check if the host and 0.0.0.0 are available
* If listen on all interface do not return localhost as console
* Fix HTTP console not working for docker containers
* Fix IPV6 server support
* Fix connection issue with IOU when a device as serial link
* Catch an error when docker is not running
* If docker container state failed to return we consider the container stopped
* Fix Error when converting some dynamips topologies from 1.3 => 2.0
* After conversion from 1.X check the topology before save to disk
* Keep forever .gns3 backup before version upgrade
* Update crash report key
* Fix save of topology size
* Missing busybox for docker
* GNS3 server can't be keep as zipped egg
* Check if GNS3 has access to all docker resssources
* Return the platform of a compute
* Handle errors when startup config path is wrong
* smm=off is only for 64bits
* Fix uploads of large images
* Stop raising error if VMware has not enough ram. Not working on some system
* Increase creation timeout for docker container
* Fix a rare crash in vbox
* Fix errors where free port as marked as used after an error
* Fix a bug when selecting a topology and deleting multiple linked device
* Set Qemu uuid for csr1000v
* Prevent connect a node to himself
* Fix BadZipFile: File is not a zip file
* The gns3_controller.conf is located in the same directory of gns3_server.conf
* Make sure the compute has an id
* Fix crash if you manually delete the project directory and use the delete button in interface
* Catch timeout error when closing project
* Fix a crash when importing some old topologies.
* Fix a crash if font information is missing

## 2.0.0 alpha 1 29/09/2016
* Save as you go
* Smart packet capture
* Capture on any link between any node
* Select where to run a VPCS node
* Delete a project from the GUI
* Project options
* The cloud is a real node
* Cloud templates
* New cloud interface
* VPCS / Ethernet Switch / Ethernet Hub templates
* Search OS images in multiple locations
* Periodic extraction of startup configs for Dynamips and IOU
* Custom cloud, Ethernet hub and Ethernet switch templates
* Snap to grid for all objects
* Synchronize the node templates when using multiple GUI
* Link label style
* New place holders in command line for opening consoles
* %i will be replaced by the project UUID
* %c will be replaced by the connection string
* Export a portable project from multiple remote servers
* New save as
* Snapshots with remote servers
* Better start / stop / suspend all nodes
* Edit config
* NAT node
* Support for colorblind users
* Support for non local server
* Support for profiles
* Suspend the GNS3VM when closing GNS3
* Edit the scene size
* New API

## 1.5.2 18/08/2016

* Move utils.vmnet to gns3 namespace
* Fix Exporting portable projects with QEMU includes base images even when selecting no.
* Catch error when md5sum file is corrupted
* requirements.txt : added support for newer aiohttp version
* Improve compaction of .gns3project
* Fix crash when winpcap is not installed

## 1.5.1 07/07/2016

* Increase the number of interface for docker
* Add the method in the bad request answer
* Fix a rare crash in IOU
* Fix a crash when docker is used but not installed
* Backport Docker node hot linking
* Allows hot-linking for Docker containers. Ref #267.

## 1.5.0 27/06/2016

* Fix import of project with no disk
* Allow for (a lot) more docker container ports. Fixes #593.
* Raise an error if you try to use Docker on non Linux host
* Fix a crash in Docker if daemon stop to respond
* Fix a crash if Dynamips router has no initial configuration
* Kill ghosts process at startup (Dynamips, VPCS, Ubridge)

## 1.5.0rc2 15/06/2016

* Fix black screen with Qt app in Docker container
* Detect when command in the container exit
* Docker when the aux console exit and restart it
* Pass by default the environment variable container=docker
* Fix busybox binary location
* Avoid loosing console port for Docker
* Workaround a crash in x11vnc
* Delete volume when dropping the container
* Catch connection reset in ioucon
* Delete vlan.dat for L2IOL during config import. Fixes #1285.
* Copy original ressources from VOLUMES

## 1.5.0rc1 01/06/2016

* Save an restore docker permission
* Export the list of volumes to a env variable accessible in the container
* Fix a crash when docker start command is None
* Ubridge 0.9.4 is require
* Generate a MAC address using the project + node UUID. Ref #522.
* Catch extra args in windows signal handler
* Allow to block network traffic originating from the host OS for vmnet interfaces (Windows only).
* Fix an import error when you have no GNS3 VM
* Warn if you can not export a file due to permission issue
* Do not delete adapters when stopping a VMware VM.  Ref #1066.
* Allocate a new vmnet interface if vmnet 0 1 or 8 is set to a custom adapter. Set adapter type to all adapters regardless if already configured or added by GNS3.
* Set default VMware VM adapter type to e1000.

## 1.5.0b1 23/05/2016

* Allow an IOS router to stop even the Dynamips hypervisor command fail to be sent. Ref #488.
* Extract private-config only when necessary (content is different than the default). Fixes #520.
* Fixes disabling the VPCS relay feature. Fixes #521.
* Fixes wrong exception in Docker VM implementation.
* Force Npcap DLL to be used first for Dynamips and uBridge (instead of the one from Winpcap if installed).
* Fixed startup-config is lost if you change any IOS router settings. Fixes #1233.
* Fixes check for NPF service and add check for NPCAP service on Windows.
* Fix ProcessLookupError X11VNC
* Force tag latest for docker image if no tag is specified
* Cleanup unbreakable space
* Do not raise error if vmrun.exe is named vmrun.EXE
* Load docker api only for Linux

## 1.5.0a2 10/05/2016

* Fix distribution on PyPi

## 1.5.0a1 10/05/2016

* Rebase Qcow2 disks when starting a VM if needed
* Docker support
* import / export portable projects (.gns3project)

## 1.4.6 28/04/2016

* More robust save/restore for VirtualBox linked clone VM hard disks.
* Prevent non linked cloned hard disks to be detached when using VirtualBox linked cloned VMs. Fixes #1184.
* Stricter checks to match VMware version to the right vmrun (VIX library) version. Also checks the VIX library version when only using the GNS3 VM running in VMware.
* Allow only .pcap to be downloaded from remote stream API
* Fix incrementation of qemu mac address
* Clear warnings about using linked clones with VMware Player.
* Alternative method to find the Documents folder on Windows.
* Add IOU support and install config in /etc

## 1.4.5 23/03/2016

* Stop the VMware VM if there is an error while setting up the network connections or console.
* Remote install on 14.04 ubuntu
* Include VMware VMs paths found preferences.ini
* Allow to stop a VMware VM from GNS3 even if halted within the VM. Fixes #1118.
* Keep Dynamips stdout log file in the project directory.
* Get MAC addresses for host interfaces to use for filtering frames from vmnet interfaces.
* Dynamips uuid hypervisor command is no longer supported.
* Restart NPF service after adding vmnet adapters on Windows.
* Support /etc/gns3/gns3_server.conf for the config
* Improve warning if fusion is not installed or in non standard location

## 1.4.4 23/02/2016
* Check if VMware Fusion is correctly installed when retrieving the VM list.

## 1.4.3 19/02/2016
* Nothing! (changes made in the GUI only).

## 1.4.2 17/02/2016
* Fix missing format in IOU export
* Fix number of arguments to the UDP errors on VBOX
* Add verification when UDP tunnel is created in a VirtualBox VM. Ref #899.
* Fixes VMware linked clone cleanup bug. Fixes #420.
* Removed docker support from 1.4 (drop unused code)
* Fix a crash if you create a file named IOS in the image dir
* Disallow creating project with " in the path
* Always look at the registry to find vmrun.exe on Windows.
* Check for VMware VIX library version. Fixes #413.
* Fixes VDE not working #345.
* Do not list qemu binary with -spice in the name
* Send command line used to start the VM to client
* Fix crash if you have a { in your user name

## 1.4.1 01/02/2016
* VMware raise error if version is not found
* For topologies before 1.4 manage qemu missing
* Fixes issue with packet capture on VMware VMs. Fixes #396.
* Fixes concurrency issue when closing multiple VMware linked clone VMs. Fixes #410.
* Fixes "can only use tap interfaces that both already exist and are up". Fixes #399.
* Send machine stats via the notification stream
* Check for /dev/kvm instead of kvm-ok
* Show a warning when starting ASA8
* Fix error when setting Qemu VM boot to 'cd' (HDD or CD/DVD-ROM)
* Fixed the VMware default VM location on Windows, so that it doesn't assume the "Documents" folder is within the %USERPROFILE% folder, and also support Windows Server's folder (which is "My Virtual Machines" instead of "Virtual Machines").
* Improve dynamips startup_config dump
* Dump environment to server debug log
* Fix usage of qemu 0.10 on Windows
* Show hostname when the hostname is missing in the iourc.txt

## 1.4.0 12/01/2016
* Release 1.4.0

## 1.4.0rc3 05/01/2016

* API documentation update
* Fix race condition when killing iouyap
* Catch exception if we can't change process priority on Windows
* Adds a handler for getting the Qemu related capabilities of the server. Currently includes just a check for KVM architectures.
* Fixed showing of Qemu hdb_disk_interface - it showed hda_disk_interface instead, which resulted in an odd visual glitch in the GUI.
* Made the gns3server.bat successfully start the server independent of the CWD at the time of running. It's now relative to the location of the .bat file itself.
* Add more informations in the debug status page
* Fix status link in GNS3 homepage
* Fix tests on Windows
* Fix missing boot priority order
* A debug status page embed in the server
* Fix test on Windows
* Update links for new website.
* Contributing instructions


## 1.3.13 11/12/2015

* Update links for new website.

## 1.3.12 11/12/2015

* Contributing instructions
* Correctly display log messages.
* Tentative fix for "WinError 64 The specified network name is no longer available" issues.
* Fix minor errors reported by codacy.com
* Add doc on how to got code coverage
* Raise an error when you use a port outside the ranges
* Fix asyncio error when closing the app
* Release UDP ports when closing a Qemu VM. Fixes #323.

## 1.4.0rc2 10/12/2015

* Add log about wher iou capture packet
* Replace by another TCP port if port is already used
* Fix ProcessLookupError in Qemu
* Increase vmrun timeout to 120 seconds. Ref #360.
* Fixes termination notification to indicate the right process name (IOU vs iouyap). Ref #359.
* Fixes error with non initialized uBridge. Fixes #367.
* Remove debug that can crash qemu
* Support VM usage for qemu
* Raise an error if psutil version is invalid

## 1.4.0rc1 12/11/2015

* Raise error if server received windows path
* Update sentry key
* Remove NIO FIFO and Mcast (unused). Fixes #348.
* Support VPCS 0.6.1
* Fix duplicate of -no-kvm options
* Raise an error if user send a non local path to remote server
* Fix minor issues
* Apply pep8 fix
* Sets console end port to 7000. Fixes #343.
* Drop netifaces (replaced by psutil). Fixes #344.
* Correctly display log messages.
* Tentative fix for "WinError 64 The specified network name is no longer available" issues.
* Return relative path for dynamips images
* Fix add existing IOS not working
* Correctly enable faulthandler for dev version
* Avoid test crash if GNS3 is running on the same computer
* Allow to return an empty project name because it's allowed in creation
* Test with python 3.5
* Add doc on how to got code coverage

## 1.4.0b5 02/11/2015

* Freeze requirements for aiohttp because 0.18 doesn't support Python 3.4.
* Fix crash in IOU config export.
* Raise an error when you use a port outside the ranges. Fixes #739.
* Fixes Windows named pipe issue. Fixes #340.

## 1.4.0b4 19/10/2015

* Support for modifications to a base Qemu VM (not a linked clone).
* Force canceling all task when shutdown server
* Update api documentation
* Enforce console port for VNC
* Fixes issue when loading a project using VMware vmnet interfaces. Fixes #319.
* Support for NAT connection with cloud for VMware VMs. Fixes #322.
* Change message when VMware is not installed on Linux. Ref #326.
* Send a warning notification if there is not enough RAM left to start a VM. Implements #329.
* Asyncio Qemu fix and raise error if coroutine not used
* Fix asyncio error when closing the app
* Removes VMware lock check. Fixes #328.
* Wait for pipe file to be created before starting the remote console for VMware and VirtualBox VMs. Fixes #331.
* Release UDP ports when closing a Qemu VM. Fixes #323.
* Escape other usage of glob
* Fix Dynamips identifier is already used by another router
* Protect Dynamips against bad glob.
* Fix issue with Qemu networking following merge.
* OVA file support
* Support listing images in subdirectories.
* Catch ProcessLookupError in Qemu VM.
* Fixes uncalled coroutine.
* Use the correct UDP tunnel Qemu syntax for version > 1.1.0 when legacy networking is enabled.
* VMware player linux support.
* Prevent launching a packet capture with a non-ASCII path when using Dynamips.
* Do not require a TAP interface to already exist. Fixes #321.
* Do not automatically delete Dynamips bootflash file because they are necessary to restore VLANs on the c3600 platform.

## 1.3.11 07/10/2015

* Escape other usage of glob
* Fix Dynamips identifier is already used by another router
* Protect dynamips against bad glob
* Catch ProcessLookupError in Qemu VM.
* Use the correct UDP tunnel Qemu syntax for version > 1.1.0 when legacy networking is enabled.
* Prevent launching a packet capture with a non-ASCII path when using Dynamips.
* Do not automatically delete Dynamips bootflash file because they are necessary to restore VLANs on the c3600 platform.
* Fix dynamips configuration lost when you delete a node
* Clarify error message when we got UTF-8 chars in the iourc file
* Check for valid FR or ATM switch mappings. Fixes #300.

## 1.4.0b3 22/09/2015

* Fix dynamips configuration lost when you delete a node
* Clarify error message when we got UTF-8 chars in the iourc file
* Use custom VMnet interfaces without host adapter when uBridge is not used. Fixes #673.
* Automatically add the -no-kvm option if -icount is detected to help with the migration of ASA VMs created before version 1.4
* Check for valid FR or ATM switch mappings. Fixes #300.
* Catch exception when a process cannot be killed. Fixes #296.


## 1.4.0beta2 17/09/2015

* Fix a crash at vmware stop
* Fix a crash when starting a VMware vm
* Add how to add vmnet interfaces explantion in the error message
* Fix path of VMinventory for fusion
* Force close the keep alive when sending a 401
* Do not automatically delete Dynamips bootflash file because they are necessary to restore VLANs on the c3600 platform.
* Wait that an user press a key to stop gns3vmnet.exe on Windows.
* Throw an error if ubridge as incorrect permissions. Fixes #312.
* This may fix "The semaphore timeout period has expired" error on Windows. #311.
* Fixes bug with VMware VM connections + moves some uBridge code to BaseVM.
* Support for packet capture on VMware VM links.
* Fix ProcessLookupError on _checkAlive Qemu
* VMware Fusion support with uBridge.
* Updates vmnet script to support Windows.
* Do not block on .lock for VMware OSX
* Require Dynamips version 0.2.16 to change the default QinQ Ethernet type.
* Initial Docker support from Google Summer of Code (not enabled)
* Check for valid FR or ATM switch mappings. Fixes #300.
* VirtualBox VMs can only be started if powered off. Fixes #299.
* Support of VPCS 0.8
* Allows VMware VMs to use vmnet interfaces for connections without using uBridge. Fixes #295.
* Fixes path to vmnet-cli on Mac OS X.
* Updates vmnet script to support Mac OS X.
* Fix closing project when multiple project is open
* Fix project not closing
* Qemu user options are at the end. It's allow user to add his own net interfaces
* Change the way we look for Qemu path
* Lock qemu vm during start / stop operations
* In the error message explain how to turn off KVM support
* Fix when you stop qemu on windows you have an error
* Fix Qemu cannot be used on Windows
* Allow to start server with python -m gns3server
* Should solve the BufferError by avoiding using thread
* Catch UnicodeEncodeError when passing unicode char as qemu options
* EthernetSwitch: Allow to choose ethertype for QinQ outer tag.
* Backport: fixes NAT NIO for Qemu VMs (do not launch any legacy scripts)
* Fixes NAT NIO for Qemu VMs (do not launch any legacy scripts)
* Lower VMware requirements to Workstation version 10 and Player version 6.
* Fixes Unicode error. Fixes #290.
* Don't delete Dynamips ROM files. They are used to restore the nvram.
* Adds pywin32 dependency in setup.py for Windows.

## 1.3.10 04/09/2015

* Catch exception when a process cannot be killed. Fixes #296.
* Backport: fixes NAT NIO for Qemu VMs (do not launch any legacy scripts)
* Fixes Unicode error. Fixes #290.
* Don't delete Dynamips ROM files. They are used to restore the nvram.

## 1.4.0beta1 07/08/2015

* Fix ram setting for Qemu
* Explicit set qemu memory as MB
* Turn off KVM for non x86 architectures
* Send an error when vmware executable cannot be found on Linux. Fixes #288.
* Support for CPUs setting for Qemu VMs.

## 1.4.0alpha4 04/08/2015

* Quote command in qemu debug logs so you can copy/paste them
* Support for Qemu disk interfaces, cd/dvd-rom image and boot priority. Fixes #278.
* Check for VMware Player version >= 7 and VMware Workstation >= 11. Fixes #286.
* Catch GeneratorExit exception when trying to create a Ghost IOS image.
* Backport: removes code that deletes IOS router instance files.

## 1.3.9 03/08/2015

* Backport: removes code that deletes IOS router instance files.

## 1.4.0alpha3 28/07/2015

* Raise error if qemu image already exist when creating disk
* Prevent user to create a qemu to a different directory on non local server
* VMnet manager on Linux: check that VMware has been installed.
* Fixes UnicodeDecodeError when reading a VMware file.
* Fixes KeyError: "ethernet0.connectiontype". Fixes #276.
* Fixes replace errors. Fixes #284.
* Catch ProcessLookupError when updating iouyap config. Fixes #255.
* API for creating a qemu disk image
* Prevent starting different hypervisors that leverage hardware virtualization (VT-x/AMD-V). Fixes #548.
* Fixes IOS adapters and WICS cannot be removed. Fixes #282.
* Makes sure the loop is running when closing the app.
* Catch Permission denied when writing to VMX file while closing VMware VM. Fixes #277.
* Catch GeneratorExit exception. Fixes #231.
* Fixes missing chipset info for VirtualBox VM (maybe some older VirtualBox version don't have it). Fixes #254.
* Changes how to look for the vmrun.exe location.
* Update documentation
* API for listing current projects

## 1.3.8 27/07/2015

* Catch ProcessLookupError when updating iouyap config. Fixes #255.
* Fixes IOS adapters and WICS cannot be removed. Fixes #282.
* Makes sure the loop is running when closing the app.
* Catch GeneratorExit exception. Fixes #231.
* Fixes missing chipset info for VirtualBox VM. Fixes #254.
* Fixes IOURC upload.
* Restore images & projects tarballs
* Allow users to backup projects and images.
* Update gns3.conf.upstart.
* Fix incorrect vboxmanage sudo command.
* Backport from 1.4: option to drop nvram & disk files for IOS routers in order to save disk space.
* Backport from 1.4: Remove timeout to wait for connections to finish.
* Backport from 1.4: Fixes RuntimeError: Event loop is closed.
* Backport from 1.4: Bind host on 0.0.0.0 when checking for a free UDP port.

## 1.4.0alpha2 22/07/2015

* Deactivate uBridge process monitoring (process returns 1 on Windows when stopping).
* Prevent using different hypervisors that leverage hardware virtualization. - Implemented for Qemu when a VMware or VirtualBox VM with hardware virtualization is already running. - Implemented for VirtualBox only when a Qemu VM with KVM is already running.
* Check for uBridge version and catch uBridge errors.
* Remove default FLASH when no hda disk for Qemu VMs. Fixes  #535.
* Use the registry to find vmrun if the default VMware install path does not exist.
* Bind host on 0.0.0.0 when checking for a free UDP port.
* Fixes RuntimeError: Event loop is closed. Fixes #266.
* Update gns3.conf.upstart
* Implements uBridge hypervisor.
* Take VMware file encoding into account. Fixes #261.

## 1.4.0alpha1 09/07/2015

* Update API documentation
* Allow to send the iourc when starting the VM
* Return stdout when a process crash for IOU, Dynamips, uBridge and VPCS.
* Adds -no-kvm to the ASA template and ignore -no-kvm on platforms other than Linux. Should resolve #472.
* Allow user to change the configuration file
* Fix double loading of config from working directory
* CORS support
* Support server config in current working directory
* List only valid existing IOS images (for IOS router wizard).
* Checks if IOS image exist at startup and not during node creation. Fixes #240.
* When a qemu VM crash send the log to the client.
* Add a vm_directory field
* Check for /dev/kvm. Fixes #245.
* Moves KVM setting to Qemu server preferences. Fixes #244.
* VNC console support for Qemu VMs.
* Test all IOU requirements at VM startup
* ACPI shutdown support for VMware VMs. Fixes #436.
* Compute a md5sum of images for futur purpose
* Adds gns3-netifaces to dependencies only if netifaces isn't already installed otherwise this requires a compilation and therefore the Python development files.
* Adds an IP address for each interface returned by the interfaces API method.
* Add log when we didn't close a project due to another client
* Limit file size during upload
* Convert old -enable-kvm to kvm settings for Qemu
* Cleanup SSL certificate support
* Improve memory consumption of file upload with the HTML form
* systemd start script 
* Enable KVM acceleration option.
* Check interface is up before connecting a NIO (Linux only). Fixes #277.
* IPv6 support.
* Import/Export support for IOU nvrams.
* Install qt5 for travis
* Option to drop nvram & disk files for IOS routers in order to save disk space.
* Drop python 3.3
* Support for base MAC address for Qemu VMs.
* ACPI shutdown support for Qemu VMs.
* ACPI shutdown support for VirtualBox VMs.
* Upload images API
* A notification stream with process monitoring
* VMware support 

## 1.3.7 22/06/2015

* Prevent install on Python 2

## 1.3.6 16/06/2015

* Fix an issue with 1.4dev compatibility

## 1.3.5 16/06/15

* Ignore invalid characters when reading the output of a process
* Turn on / off authentication
* Ensure no colored output on Windows
* Do not stop saving IOS router configs when there is an exception while a project is committed.
* Create a private config file if expected
* Distribute our own version of netifaces working with python 3
* Fix crash if a private config exist in IOS but no private config file
* Basic Auth support
* Fix crash when virtualbox list of VMS return an empty line

## 1.3.4 02/06/15

* Drop useless dependencie dateutil
* Check if port or adapter is connected before starting/stopping a packet capture. Fixes #196.
* Prevent users to add links to running Qemu VMs and start a capture on running VirtualBox VMs.
* Fixes bug: couldn't set PCMCIA disk1 size for IOS routers.
* Fix crash if you pass an invalid hostname
* Catch VPCS kill errors
* Raise a VirtualBox error if adapter doesn't exists
* Ignore VirtualBox VM Name with a carriage return in name
* Cleanup the temporary project after modules have been notified of the path change
* Do not return error if we can't remove the old project directory
* Catch encoding errors in windows logger
* Use setter for the qemu_path (allow to pass only the binary name)
* Fixes TAP connection when using VPCS.
* Fix crash launching qemu on OSX from another location.
* Adds NAT NIO in device schema validation so they can return an error that it is not supported.

## 1.3.3 14/05/15

* Check for empty iourc path.
* Fixes bugs with IOS router configs. Fixes #354.
* Use a temporary directory as egg cache
* Catch crash error in IOU in case of permission denied

## 1.3.3rc1 07/05/2015

* Return an error if an adapter slot doesn't exist on an IOS router.
* NIO NAT support for VirtualBox VMs.
* NIO NAT support for QEMU VMs (user mode back-end is used).
* Throw an error if user put an invalid port range in config file
* Turn off configuration parser interpolation
* Catch configuration file parsing errors
* Force closing the event loop to avoid warning with Python 3.4.3
* Catch error when you can't mark a project as no longer temporary
* Catch BrokenPipeError for OSX frozen server
* Match how IOU initial-config is set for VPCS VM.
* Refactors how startup-config and private-config are handled for IOS routers.
* Catch the "WinError 0 The operation completed successfully" exception at a higher level.
* Fix temporary project not cleanup with save as
* If image is not found in VM directory look in images folder
* Ordered MAC addresses for QEMU based VMs.
* Merge remote-tracking branch 'origin/master'
* Force utf-8 configuraton files reading
* Do not list file starting with a . in upload handler
* Do not crash when closing a project if VirtualBox is not accessible
* Catch connection reset errors


## 1.3.2 28/04/2015

* Cleanup the VirtualBox Media Manager after closing a project.
* Avoid Cygwin warning with VPCS on Windows.
* Close VirtualBox VM linked clone disks after the VM is unregistered.
* TAP interface support for QEMU VMs.
* Return an explicit error when a NIO type is not supported by a VM.
* Do not erase the IOU config
* Explicit utf-8 decoding.
* Check NIO exists when stopping an IOU capture.
* Fixes c7200 NPE setting.
* Fixes VPCS process termination.
* Catch FileNotFoundError exception in os.getcwd()
* Explicit utf-8 encoding where necessary to avoid Unicode errors on Windows (we require/set an utf-8 locale on other systems).
* Fixes #270. Relative paths management with empty ones.
* New crash report key and doesn't send report for developers
* Catch COM errors when connecting to WMI.
* Don't assume the PATH environment variable exists.
* Use UUIDs instead of the VM names for VirtualBox pipe paths.
* Add --log options for daemon support
* Basic upstart script
* Add qemu-kvm to the list of binary
* Fix IOU licence check flag
* Config paths are not used when updating Dynamips or IOU VM settings.
* Fixes initial-configs that were not restored when opening a project containing IOU VMs.
* Prevent parallel execution of VBox commands
* Fix a crash when in some cases you can't access to VBOX state
* Fix crash if VirtualBox doesn't return API version
* Fix a crash in VirtualBox vm creation
* Allocate random names for Dynamips NIOs.
* Explicitly delete Dynamips NIOs and unmap VCs for ATM and Frame-Relay switches.

## 1.3.1 11/04/2015

* Release

## 1.3.1rc4 09/04/2015

* Initial config file content can be empty (fix export issues)
* Fix crash if IOU initial config is emtpy
* Return more informations about bad requests for crash reports
* Allow less strict dependencies for easier install
* Missing project name in documentation
* Some spring cleaning


## 1.3.1rc3 07/04/2015

* Fix missing IOU documentation
* Add missing project name in curl documentation
* Look in old IOU images location in order to smooth transition

## 1.3.1rc2 06/04/2015

* Do not overwrite initial-config IOU if client send an empty
* Fix documentation about /ports/udp

## 1.3.1rc1 05/04/2015

* Fix issues with macos X dynamips not freeing UDP port
* Fix encoding error when saving dynamips configuration
* The upload web page return a 200 in case of error (IE compatibility)
* Do not crash if dynamips config contain non ascii chars
* Test path with chinese charcaters in Qemu
* Do not crash if no console port is available for VBox
* Raise a DynamipsError if we can't access to VM status
* Check name of the VBoxManage executable
* Exclude docs and tests package from distribution
* Catch error when qemu additional options are invalid
* Fix ClientDisconnectedError
* Fix crash when NIO doesn't exist
* Turn off crash report if raven not available
* Fix crash when IOU script file is incorrect

## 1.3.0 30/03/2015

* Fix issue when asyncio read is cancelled and data is still sent by Dynamips hypervisor.
* Fix unicode decode error when saving IOS router configs.
* Fix error when missing adapter in Dynamips IOS router.
* Fix crash if we call stop on dynamips on non started process.
* Fix use_default_iou_values param was not set.
* Fix issue when IOURC environment variable is set to None.
* Fix issue when exporting IOS router configs.
* Fix check if VPCS process is running.
* Fix bug when remove_nio() is not a coroutine for ATM and FR switches.
* Fix how to test if iou and iouyap are running.
* Allocate a random port for Qemu monitor. Fixes issue with pre 1.3 projects.
* Fix default chassis bug.

## 1.3.0rc2 23/03/2015

* Update sentry key
* Prevent error when suspend/resume is not supported in QEMU VM.
* Adds project id when requesting UDP port.
* Make sure used ports in a project are cleaned up when closing it.
* Save configs when project is committed.
* Initialize chassis when creating an IOS router. Fixes  #107.
* Lock the dynamips reader an writer

## 1.3.0rc1 19/03/2015

* Save IOS router config when saving the project
* Look in legacy IOU images directory
* Support IOURC upload
* Configuration on UNIX
* Support all QEMU status
* Bind tunnel UDP to the correct source index

## 1.3.0beta2 13/03/2015

* Fixed issue when VBoxManage returns an error.
* Server handler to shutdown a local server.
* List the iourc file in upload handler.
* Fixed hostid error.
* Support RAM setting for VirtualBox VMs.
* Alternative local server shutdown (intended for Windows).
* Request user permission to kill the local server if it cannot be stopped.

## 1.3.0beta1 11/03/2015

* Optional IOU license key check.
* Relative path support of IOU, IOS and Qemu images.
* Do not give attachment warning for generic attachments in VirtualBox.
* Support for HDC and HDD disk images in Qemu.
* Fixed bug when starting a packet capture in VirtualBox with the project path containing spaces.
* Renames server.conf and server.ini to gns3_server.conf and gns3_server.ini respectively.
* Use TCP instead of Telnet to communicate with Qemu monitor.
* Have the server look in the right place for relative image paths.
* Fixed bugs when checking if this is a local project.
* Concert old projects on remote servers.
* Properly restore configs for Dynamips routers.
* Fixed rename bug for linked clones in VirtualBox.
* Makes absolute path checks work on Windows.
* Upload IOURC file via the web interface
* Upload interface allows users to choose an image type.
* Fixed Qemu networking.
* Fixed suspend and resume for Qemu VMs.
* Fixed crash when you start capture on a non running IOU.
* Fixed Telnet server initialization issue in VirtualBox.
* Disconnect network cable if adapter is not attached in VirtualBox vNIC.

## 1.3.0alpha1 03/03/2015

* HTTP Rest API instead of WebSocket
* API documentation
* Create a dedicated configuration file for the server: server.conf
* Temporary projects are real project
* Use UUID instead of id

## 1.2.3 2015/01/17

* Fixed broken -netdev + legacy virtio in Qemu support.
* Ping and traceroute added to the IOU VM.

## 1.2.2 2015/01/16

### Small improvements / new features

* Auxiliary console support for IOS routers.
* Suspend / resume support for Qemu.
* Dynamically configure network connections of running Qemu VMs (only with recent Qemu versions).
* VPCS multi-host support (useful for old .net labs).
* Possibility to run VirtualBox as another user (Linux/OSX only).
* Support for IOURC file on the server side.
* Bumped the maximum network adapters to 32 for Qemu (depending on Qemu version you cannot go above 8 or even 28, Qemu will just not start).
* Added snapshot named 'reset' to linked cloned VirtualBox VMs.
* More network interface options to the Qemu VM configuration interface as well as descriptions for all NICs.
* More checks on minimum RAM for IOS routers and updates default values to match the latest IOS image requirements.
* Fixed bug when importing Host node with UDP NIOs.

## 1.2.1 2014/12/04

* Early support for IOSv and IOSv-L2 (with Qemu for now, which is slow on Windows/Mac OS X).
* Support for CPU throttling and process priority for Qemu.
* Fixed C7200 IO cards insert/remove issues and makes C7200-IO-FE the default.
* Updated the IOU VM with iouyap version 0.95 (packet capture).


## 1.2 2014/11/20

* New VirtualBox support
* New Telnet server for VirtualBox.
* Add detection of qemu and qemu.exe binaries.
* New host node (cloud with all available Ethernet & TAP interfaces added).
* Option to allow console connections to any local IP address when using the local server.
* VirtualBox linked clones support (experimental, still some problems with temporary projects).


## 1.1 2014/10/23

* Serial console for local VirtualBox.
<|MERGE_RESOLUTION|>--- conflicted
+++ resolved
@@ -1,6 +1,9 @@
 # Change Log
 
-<<<<<<< HEAD
+## 1.5.3 12/01/2016
+
+* Fix sporadically systemd is unable to start gns3-server
+
 ## 2.0.0 beta 2 20/12/2016
 
 * Fix an error when docker hub failed to anwser
@@ -35,11 +38,6 @@
 * Fix configuration lost during save as on remote server
 * Add support for bios images
 * Fix error when controller config file is corrupted
-=======
-## 1.5.3 12/01/2016
-
-* Fix sporadically systemd is unable to start gns3-server
->>>>>>> e63171c2
 
 ## 1.5.3 rc1 20/12/2016
 
