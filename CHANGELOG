# Change Log

<<<<<<< HEAD
## 3.0.0a6 15/11/2023

* Bundle web-ui v3.0.0a6
* Upgrade to aiohttp v3.9.0rc0
* Install Docker resources in writable location
* Default compute username is "gns3"
* Non-blocking checksums computation when server starts. Fixes #2228
* Fix timeout issue when creating Qemu disk image. Fixes https://github.com/GNS3/gns3-server/issues/2313
* Fix broken link to Web UI in 3.0 branch. Fixes #2312
* Fix sample config: VMware section declared twice. Fixes #2311
* Fix ws console and packet capture over SSL
* Support for web socket console over HTTPS
* Allow disabling hardware virtualization check
=======
## 2.2.44.1 07/11/2023

* Catch exceptions when computing image checksums. Ref https://github.com/GNS3/gns3-server/issues/2228
* Add freeze_support() for multiprocessing
>>>>>>> 6c5f75bf

## 2.2.44 06/11/2023

* Bundle web-ui v2.2.44
* Non-blocking checksums computation when server starts. Fixes #2228
* Fix timeout issue when creating Qemu disk image. Fixes https://github.com/GNS3/gns3-server/issues/2313
* Support for web socket console over HTTPS
* Add back script create_cert.sh
* Allow disabling hardware virtualization check
* Fix L2IOU "failed code signing checks" when IOU base file name is >= 63 characters
* Change "ip cef" to "no ip cef" in IOU default configs. Fixes #2298
* Add Qemu IGB network device
* Add Python 3.12 support.
* Fix issue with importlib.resources.files() and Python 3.9

## 3.0.0a5 27/10/2023

* Bundle web-ui v3.0.0a5
* Fix L2IOU "failed code signing checks" when IOU base file name is >= 63 characters
* Python 3.12 support
* Add igb Qemu adapter
* Change "ip cef" to "no ip cef" in IOU default configs. Fixes #2298
* Drop support for Python 3.7 and upgrade dependencies
* Fix compute authentication for websocket endpoints
* Add Qemu IGB network device

## 3.0.0a4 18/10/2023

* Bundle web-ui v3.0.0a4
* Do not enforce Compute.Audit and Template.Audit privileges due to current web-ui limitations
* Support to create empty disk images on the controller
* Fix issue with importlib.resources.files() and Python 3.9
* New RBAC system with resource pools support.
* Use controller vars file to store version and appliance etag
* Pydantic v2 migration
* Allow connection to ws console over IPv6
* Allow computes to be dynamically or manually allocated
* Add UEFI boot mode option for Qemu VMs
* Mark VMware and VirtualBox support as deprecated
* Make port name for custom adapters optional. Fixes https://github.com/GNS3/gns3-web-ui/issues/1430
* Support for database schema migrations using alembic
* Add config option to change the server name. Ref #2149
* Option to disable image discovery and do not scan parent directory
* Allow raw images by default. Fixes https://github.com/GNS3/gns3-server/issues/2097
* Fix bug when creating Dynamips router with chassis setting
* Stricter checks to create/update an Ethernet switch and add tests
* Fix schema for removing WICs from Cisco routers. Fixes #3392
* Fix some issues with HTTP notification streams
* API endpoint to get the locked status of a project
* Global project lock and unlock
* Require name for custom adapters. Fixes #2098
* Allow empty adapter slots for Dynamips templates. Ref https://github.com/GNS3/gns3-gui/issues/3373
* Custom adapters should not be in node (compute) properties returned to clients. Fixes https://github.com/GNS3/gns3-gui/issues/3366
* Optionally allow Qemu raw images
* Ignore image detection for IOU user libraries in image directory
* Checks for valid hostname on server side for Dynamips, IOU, Qemu and Docker nodes
* Only check files (not directories) when looking for new images on file system.
* Support user defined loader/libraries to run IOU
* Remove explicit Response for VPCS endpoints returning HTTP 204 status code
* Remove explicit Response for endpoints returning HTTP 204 status code
* Make 'vendor_url' and 'maintainer_email' optional for template validation.
* Allow auth token to be passed as a URL param
* Add controller endpoints to get VirtualBox VMs, VMware VMs and Docker images
* Detect new images added to the default image directory. * Images can be present before the server starts or while it is running * Images are recorded in the database
* Support delete Qemu disk image from API Return the real disk image name in the 'hdx_disk_image_backed' property for Qemu VMs
* Fix ComputeConflictError import
* Handle creating Qemu disk images and resizing
* Finish to clean up local setting usage. Ref #1460
* "Local" command line parameter is only for stopping a server that has been started by the desktop GUI
* Fix AsyncSession handling after breaking changes in FastAPI 0.74.0 See https://github.com/tiangolo/fastapi/releases/tag/0.74.0 for details.
* Detect image type instead of requesting it from user
* Add connect endpoint for computes Param to connect to compute after creation Report compute unauthorized HTTP errors to client
* Replace CORS origins by origin regex
* Allow empty compute_id. Ref #1657
* Secure controller to compute communication using HTTP basic authentication
* Secure websocket endpoints
* Allocate compute when compute_id is unset
* Return the current controller hostname/IP from any compute
* Remove Qemu legacy networking support
* Appliance management refactoring: * Install an appliance based on selected version * Each template have unique name and version * Allow to download an appliance file
* Add isolate and unisolate endpoints. Ref https://github.com/GNS3/gns3-gui/issues/3190
* Allow images to be stored in subdirs and used by templates.
* Use uuid5 to create new compute_id. Fixes #1641 #1887
* Migrate PCAP streaming code to work with FastAPI.
* Refactor WebSocket console code to work with FastAPI. Fix endpoint routes.


## 2.2.43 19/09/2023

* Force English output for VBoxManage. Fixes #2266
* Automatically add vboxnet and DHCP server if not present for VirtualBox GNS3 VM. Ref #2266
* Fix issue with controller config saved before checking current version with previous one
* Prevent X11 socket file to be modified by Docker container
* Use the user data dir to store built-in appliances
* Catch ConnectionResetError exception when client disconnects
* Upgrade to PyQt 5.15.9 and pywin32

## 2.2.42 09/08/2023

* Bundle web-ui v2.2.42
* Handle API version key in VirtualBox 7. Fixes #2266
* Enable system certificate store for SSL connections
* Use DEFAULT_BUFFER_SIZE for md5sum
* Fix version check when installing appliances. Ref https://github.com/GNS3/gns3-gui/issues/3486
* Allow connection to ws console over IPv6. Fixes https://github.com/GNS3/gns3-web-ui/issues/1400
* Support for Python 3.12
* Remove import urllib3 and let sentry_sdk import and patch it. Fixes https://github.com/GNS3/gns3-gui/issues/3498

## 2.2.41 12/07/2023

* Bundle web-ui v2.2.41
* Catch urllib3 exceptions when sending crash report. Ref https://github.com/GNS3/gns3-gui/issues/3483
* Only fetch Qemu version once when starting Qemu + only add speed/duplex for virtio-net-pci with Qemu version >= 2.12
* Use recent OVMF firmware (stable-202305) and use flash drives to configure Qemu command line
* Remove the useless executable permissions to the file gns3server/disks/empty8G.qcow2
* Backport UEFI boot mode support for Qemu VMs

## 2.2.40.1 10/06/2023

* Re-bundle Web-Ui v2.2.40. Fixes #2239

## 2.2.40 06/06/2023

* qemu : with network adapter_type equal to "virtio-net-pci", fix the speed to 10000 and duplex to full. 	The values are actually fake. 	(https://github.com/GNS3/gns3-gui/issues/3476)
* Parse name for request to node creation from template
* Remove Xvfb + x11vnc support
* Require a Host-Only Network to start the VirtualBox GNS3 VM on macOS with VirtualBox 7
* Properly catch aiohttp client exception. Ref #2228
* Catch ConnectionResetError when waiting for the wrap console
* Fix open IPv6 address for HTTP consoles on controller. Fixes https://github.com/GNS3/gns3-gui/issues/3448
* Use proc.communicate() when checking for subprocess output As recommended in https://docs.python.org/3/library/asyncio-subprocess.html#asyncio.subprocess.Process.stderr

## 2.2.39 08/05/2023

* Install web-ui v2.2.39
* Add generic function to install resource files
* Install empty Qemu disks on first start
* Check for colon in project name. Fixes #2203
* Upgrade distro and aiohttp dependencies

## 2.2.38 28/02/2023

* Bundle web-ui v2.2.38
* Fix c7200_i0_log.txt is created in the current directory. Fixes #2191
* Check swtpm version and start swtpm before qemu
* Fix broken websocket console with Python 3.11
* Fix "cannot reopen console". Ref #2182
* Fix Qemu binary not set when adding appliance from template

## 2.2.37 25/01/2023

* Fix link communication issues on Windows with uBridge
* Fix StreamWriter doesn't have the wait_closed() method in Python3.6. Fixes #2170
* Install built-in appliances when no previous version has been detected. Fixes #2168
* Update documentation to install gns3-server. Fixes #2124
* Give udhcpc executable right. Fixes #2159

## 2.2.36 04/01/2023

* Install web-ui v2.2.36
* Add Trusted Platform Module (TPM) support for Qemu VMs
* Require Dynamips 0.2.23 and bind Dynamips hypervisor on 127.0.0.1
* Delete the built-in appliance directory before installing updated files
* Use a stock BusyBox for the Docker integration
* Overwrite built-in appliance files when starting a more recent version of the server
* Fix reset console. Fixes #1619
* Only use importlib_resources for Python <= 3.9. Fixes #2147
* Support when the user field defined in Docker container is an ID. Fixes #2134

## 3.0.0a3 27/12/2022

* Add web-ui v3.0.0a3
* Add config option to change the server name. Ref #2149
* Option to disable image discovery and do not scan parent directory
* Allow raw images by default. Fixes https://github.com/GNS3/gns3-server/issues/2097
* Fix bug when creating Dynamips router with chassis setting
* Stricter checks to create/update an Ethernet switch and add tests
* Fix schema for removing WICs from Cisco routers. Fixes #3392
* Fix issues with VMnet interface on macOS >= 11.0. Ref #3381
* Use importlib_resources instead of pkg_resources and install built-in appliances in config dir.
* Fix console vnc don't use configured ports in some case. Fixes #2111
* Add missing VMware settings in gns3_server.conf
* Make version PEP 440 compliant
* Support for Python 3.11
* Allow for more dependency versions at patch level
* Replace deprecated distro.linux_distribution() call
* Update gns3.service.systemd
* Fix some issues with HTTP notification streams
* gns3.service.openrc: make openrc script posix compliant
* fix: use exact match to find interface in windows to avoid get wrong interface

## 2.2.35.1 10/11/2022

* Re-release Web-Ui v2.2.35

## 2.2.35 08/11/2022

* Release web-ui v2.2.35
* Fix issues with VMnet interface on macOS >= 11.0. Ref #3381
* Use importlib_resources instead of pkg_resources and install built-in appliances in config dir.
* Fix console vnc don't use configured ports in some case. Fixes #2111
* Add missing VMware settings in gns3_server.conf
* Make version PEP 440 compliant
* Support for Python 3.11
* Allow for more dependency versions at patch level
* Replace deprecated distro.linux_distribution() call
* Update gns3.service.systemd
* gns3.service.openrc: make openrc script posix compliant
* fix: use exact match to find interface in windows to avoid get wrong interface

## 3.0.0a2 06/09/2022

* Add web-ui v3.0.0a2
* Upgrade FastAPI to v0.82.0
* API endpoint to get the locked status of a project
* Global project lock and unlock
* Update appliance files
* Require name for custom adapters. Fixes #2098
* Allow empty adapter slots for Dynamips templates. Ref https://github.com/GNS3/gns3-gui/issues/3373
* Use original $PATH in init.sh for Docker containers. Ref #2069

## 3.0.0a1 04/08/2022

* Bundle gns3-web-ui v3.0.0a1
* Use default symbol theme if none is provided when loading appliances
* Allow default symbol theme to be configured in config file
* Optionally allow Qemu raw images
* Ignore image detection for IOU user libraries in image directory
* Don't show optional token param in API docs
* Fix check for 32-bit in ELF header
* Checks for valid hostname on server side for Dynamips, IOU, Qemu and Docker nodes
* Only check files (not directories) when looking for new images on file system.
* Support user defined loader/libraries to run IOU
* Make 'vendor_url' and 'maintainer_email' optional for template validation.
* Allow auth token to be passed as a URL param
* HTTP middleware create issues when streaming project archive
* Add zstandard compression support for project export
* Make sure that the temporary image file is removed after uploading an image
* Do not cache to md5sum file in some situations
* Detect new images added to the default image directory. * Images can be present before the server starts or while it is running * Images are recorded in the database
* Support delete Qemu disk image from API Return the real disk image name in the 'hdx_disk_image_backed' property for Qemu VMs
* Handle creating Qemu disk images and resizing
* Finish to clean up local setting usage. Ref #1460
* "Local" command line parameter is only for stopping a server that has been started by the desktop GUI
* Fix AsyncSession handling after breaking changes in FastAPI 0.74.0 See https://github.com/tiangolo/fastapi/releases/tag/0.74.0 for details.
* Detect image type instead of requesting it from user
* Drop Python 3.6 support and require Python >= 3.7
* Drop Windows support
* Add connect endpoint for computes Param to connect to compute after creation Report compute unauthorized HTTP errors to client
* Replace CORS origins by origin regex
* Change default config settings
* Update Docker image for tests
* Fix calls to static methods in server.py
* Do not require the local server param to open a .gns3 file. Fixes https://github.com/GNS3/gns3-gui/issues/2421 Ref #1460
* Do not automatically install appliance after uploading image
* Ignore OSError when closing websocket
* Allow empty compute_id. Ref #1657
* Secure controller to compute communication using HTTP basic authentication
* Secure websocket endpoints
* Fix issue when updating a template
* Allocate compute when compute_id is unset
* Return the current controller hostname/IP from any compute
* Remove Qemu legacy networking support
* Add a custom version to an appliance
* Appliance management refactoring: * Install an appliance based on selected version * Each template have unique name and version * Allow to download an appliance file
* Finalize image management refactoring and auto install appliance if possible
* Sqlite doesn't allow BigInteger to be used as an primary key with autoincrement
* Add isolate and unisolate endpoints. Ref https://github.com/GNS3/gns3-gui/issues/3190
* Small db tables adjustments
* Add index for "name" field in role table
* Allow images to be stored in subdirs and used by templates.
* Option to prune images when deleting template.
* Associate images when creating or updating a template.
* Add prune images endpoint. Use many-to-many relationship between images and templates.
* Check if user has the right to add a permission
* Only use the necessary HTTP methods for default permissions
* Add /permissions/prune to delete orphaned permissions
* Check a permission matches an existing route before it is allowed to be created.
* Remove busybox and copy system busybox in setup.py
* Save image size + start to automatic template creation based on image checksum.
* Upgrade dependencies
* Fix "-machine accel=tcg" check
* Allow logged in user to change some of its data. Administrators can lock users using the `is_active` field.
* Symbols endpoints (except upload) don't require authentication.
* Update to the udhcpc wrapper script. Ref #1890
* Fix link style merge
* Start refactoring for images management
* Allow controller to be reloaded using the API. Fixes #1743
* Use a stock BusyBox for the Docker Integration
* Move "/{project_id}/templates/{template_id}" endpoint.
* Add last login info for users.
* Change RBAC field names from builtin to is_builtin
* Add user permissions + RBAC tests.
* Add description for user permission.
* Save/restore appliances Etag.
* Allow to set the initial super admin username / password in server config file. Ref #1857
* Require authentication for get_user_memberships endpoint.
* Change method to prevent forbidden directory traversal. Ref #1894
* Add user groups support.
* Add delete cascade on foreign keys for appliance table
* Enable SQL foreign key support for SQLite
* Add missing CORS origins.
* Show topology path when check topology schema fails.
* Protect controller notification endpoints. Ref #1888 (WebSocket endpoint is not secured, it takes an optional token).
* Use uuid5 to create new compute_id. Fixes #1641 #1887
* Protect the API and add alternative authentication endpoint.
* Secure users API and handle manual password recovery.
* Add default super admin account in controller db.
* Complete type annotations for API endpoints.
* Detect the app is exiting and avoid reconnecting to computes.
* Move schemas between compute and controller subpackages
* Remove traceng code.
* Move error responses to API routers.
* Wait for local compute to be started. Don't reconnect to local compute when server is being stopped.
* Rename ssl and auth configuration file settings. Add enable SSL config validator. Strict configuration file validation: any error will prevent the server to start. Core server logic moved to a Server class.
* Generate new config for each test. Fixes tests.
* Use Pydantic to validate the server config file.
* Add symbol dimensions endpoint and SSL support for packet capture with remote HTTPS server.
* Save computes to database
* Generate a new list in template schema defaults.
* Generate JWT secret key if none is configured in the config file. Change location of the database.
* User authentication with tests.
* Refactor tests and start work on database integration.
* Move endpoints to routes & preparations to use a database.
* Providing the path to create a project is now deprecated.
* Add back script to create a self-signed SSL certificate.
* Make sure all HTTP exceptions return JSON with a "message" field instead of "detail"
* Make Swagger Ui the default for API documentation
* Move to version 3 of the REST API. Rename packet capture endpoints.
* Use pydantic for data validation (instead of jsonschema) Fix/improve various pydantic schema models.
* Automate API documentation publishing.
* Publish API documentation generated by FastAPI.
* Overwrite uvicorn loggers.
* Do not automatically connect to local compute.
* Add HTTP client to reuse the aiohttp session where needed. Remove unnecessary aiohttp exceptions.
* Warn not to use the private compute API. Fixes #1593.
* Migrate PCAP streaming code to work with FastAPI.
* Refactor WebSocket console code to work with FastAPI. Fix endpoint routes.
* Use dependencies and group common HTTP responses in endpoints.
* Migration to FastAPI
* Prioritize the config disk over HD-D for Qemu VMs. Fixes https://github.com/GNS3/gns3-gui/issues/3036
* Create config disk property false by default for Qemu templates
* Set default disk interface type to "none". Fail-safe: use "ide" if an image is set but no interface type is configured. Use the HDA disk interface type if none has been configured for HDD.
* Add explicit option to automatically create or not the config disk. Off by default.
* Auxiliary console support for Qemu. Ref #2873 Improvements for auxiliary console support for Docker and Dynamips.
* Fix AUX console not allocated for Dynamips IOS routers.
* Disallow to rename a running node. Fixes https://github.com/GNS3/gns3-gui/issues/2499
* Support to reset all console connections. Ref https://github.com/GNS3/gns3-server/issues/1619
* Support to reset links. Fixes https://github.com/GNS3/gns3-server/issues/1620
* Add maxcpus property for Qemu VMs. Ref #1674
* QEMU config disk support
* Read folder structure correctly for custom symbols. Fixes https://github.com/GNS3/gns3-gui/issues/2856
* Add total RAM, CPUs and disk size to servers summary as well as disk usage in percent. Fixes https://github.com/GNS3/gns3-server/issues/1532
* Resource constraints for Docker VMs.
* Update IOUtools. Ref #1627
* Use parent directory as working directory for project duplication and snapshots. Fixes https://github.com/GNS3/gns3-gui/issues/2909
* Support for "usage" for "Cloud" nodes. Fixes https://github.com/GNS3/gns3-gui/issues/2887 Allow "usage" for all builtin nodes (not exposed in Ui).

## 2.2.34 28/08/2022

* Use original $PATH in init.sh for Docker containers. Ref #2069
* Support pytest-asyncio 0.19.0
* Upgrade dev dependencies and fix issues after upgrading to pytest-aiohttp v1.0.4
* Update compute.py

## 2.2.33.1 21/06/2022

* Add missing file for web-ui v2.2.33

## 2.2.33 20/06/2022

* Release web-ui v2.2.33
* Upgrade sentry-sdk and psutil
* Remove parameter "Name" not useful to create a Docker container
* Support to reset all console connections. Ref https://github.com/GNS3/gns3-server/issues/1619
* Config option to disable built-in templates
* Add hostname entry to sample network config for Docker nodes. Fixes #2039
* Run Xtigervnc with MIT-SHM extension disabled for Docker VNC console support. Fixes #2071
* Added OpenRC init script

## 2.2.32 27/04/2022

* Docker: load custom interface files from /etc/network/interfaces (commented by default). Ref #2052
* Release web UI 2.2.32
* Create `/etc/network/interfaces.d` in Docker container. Fixes #2052
* Prettify Docker '/etc/network/interfaces' file. Ref #2040
* Use public DSNs for Sentry
* Fix VMware Fusion VM does not start on macOS >= 11. Fixes #2027
* Include conf file in MANIFEST.in Ref #2044
* Use Python 3.7 to publish API documentation
* Development on 2.2.32dev1

## 2.2.31 26/02/2022

* Install setuptools v59.6.0 when using Python 3.6

## 2.2.30 25/02/2022

* Support GNS3 variables in Docker environment variables. Fixes #2033
* Release web UI 2.2.30
* Set setuptools to v60.6.0
* qemu_vm.py Linked node test.
* Fix dead link in README.rst Fixes #2022

## 2.2.29 08/01/2022

* Release web UI 2.2.29
* Add NixOS in list of distributions with a package

## 2.2.28 15/12/2021

* Fix compute Docker test. Fixes #2003
* Release web UI 2.2.28
* Simpler Systemd service file. Ref #1996

## 2.2.27 12/11/2021

* Release web UI 2.2.27
* Fix unhandled KeyError exception when starting Docker container. Ref #1991

## 2.2.26 08/10/2021

* Release web UI 2.2.26
* Sort symbols by theme. Fixes https://github.com/GNS3/gns3-gui/issues/3230
* Fix memory percentage left warning. Fixes #1966
* Update affinity symbols. Fixes https://github.com/GNS3/gns3-gui/issues/3232

## 2.2.25 14/09/2021

* Release web UI 2.2.25
* Fix issue preventing to use custom nested symbols. Fixes #1969
* Updated affinity symbols
* Fix qemu-img rebase code to support Qemu 6.1. Ref https://github.com/GNS3/gns3-server/pull/1962
* Reinstate qemu-img rebase
* Return disk usage for partition that contains the default project directory. Fixes #1947
* Explicitly require setuptools, utils/get_resource.py imports pkg_resources

## 2.2.24 25/08/2021

* Release web UI 2.2.24
* Fix issue when searching for image with relative path. Fixes #1925
* Fix wrong error when NAT interface is not allowed. Fixes #1943
* Fix incorrect Qemu binary selected when importing template. Fixes https://github.com/GNS3/gns3-gui/issues/3216
* Fix error when updating a link style. Fixes https://github.com/GNS3/gns3-gui/issues/2461
* Some fixes for early support for Python3.10 The loop parameter has been removed from most of asyncio‘s high-level API following deprecation in Python 3.8.
* Early support for Python3.10 Fixes #1940
* Bump pywin32 from 300 to 301

## 2.2.23 05/08/2021

* Release web UI 2.2.23
* Fix hostname inconsistencies during script execution
* Add option `--without-kvm`
* Add a `reload` server endpoint. Fixes #1926
* Handle -no-kvm param deprecated in Qemu >= v5.2
* Fix binary websocket access to the console
* Change how to generate random MAC addresses
* setup.py: prevent installing tests directory
* Support cloning of encrypted qcow2 base image files
* Fix VMware VM support on Linux and Windows. Fixes #1919

## 2.2.22 10/06/2021

* Fix VMware support on macOS BigSur
* Link style support. Fixes https://github.com/GNS3/gns3-gui/issues/2461
* Release web UI version 2.2.22
* Preserve auto_start/auto_open/auto_close when restoring snapshot
* Fix uBridge errors for cloud nodes not visible in logs. Fixes #1895
* Prevent directory traversal. Fixes #1894

## 2.2.21 10/05/2021

* Release Web-Ui v2.2.21
* Improvements for get symbol dimensions endpoint. Ref #1885

## 2.2.20 09/04/2021

* Release Web UI version 2.2.20
* Fix packet capture with HTTPS remote server. Fixes #1882
* Sync appliance files and remove old ones after sync with online repo. Fixes #1876
* Upgrade dependencies
* Fix export for missing files
* Fix issue when trying to export temporary Dynamips files.

## 2.2.19 05/03/2021

* Launch projects marked for auto open after SIGHUP is received
* Release Web UI 2.2.19
* Fix console type error when creating Ethernet switch node. Fixes #1873
* Upgrade Jinja to version 2.11.3. Fixes #1865

## 2.2.18 16/02/2021

* SIGHUP: remove projects with an empty project directory.
* Release Web UI 2.2.18
* Catch OSError exception in psutil. Fixes https://github.com/GNS3/gns3-gui/issues/3127
* Expose 'auto_open' and 'auto_start' properties in API when creating project. Fixes https://github.com/GNS3/gns3-gui/issues/3119
* Add mtools package information. Ref https://github.com/GNS3/gns3-gui/issues/3076
* Fix warning: 'ide-drive' is deprecated when using recent version of Qemu. Fixes https://github.com/GNS3/gns3-gui/issues/3101
* Fix bug when starting of vpcs stopped with "quit". Fixes https://github.com/GNS3/gns3-gui/issues/3110
* Fix WinError 0 handling
* Stop uBridge if VPCS node has been terminated. Ref https://github.com/GNS3/gns3-gui/issues/3110
* Allow cloned QEMU disk images to be resized before the node starts, by cloning the disk image in response to a resize request instead of waiting until the node starts.
* Fix(readme): update python version from 3.5.3 to 3.6
* Use HDD disk image as startup QEMU config disk
* Create config disk property false by default for Qemu templates
* Set default disk interface type to "none".
* Add explicit option to automatically create or not the config disk. Off by default.
* QEMU config disk support


## 2.2.17 04/12/2020

* Close and remove projects deleted from disks after SIGHUP signal is received.
* Release Web Ui 2.2.17
* New config file options to configure the VNC console port range.
* Use asyncio.all_tasks instead of deprecated method for Python 3.9 compatibility.

## 2.2.16 05/11/2020

* Option to allocate or not the vCPUs and RAM settings for the GNS3 VM. Fixes https://github.com/GNS3/gns3-gui/issues/3069
* Release Web UI version 2.2.16
* Fix wrong defaults for images_path, configs_path, appliances_path. Fixes #1829
* Use EnvironmentFile for Systemd service. Ref https://github.com/GNS3/gns3-gui/issues/3048
* Fix SSL support for controller and local compute. Fixes #1826
* Prevent WIC to be added/removed while Dynamips router is running. Fixes https://github.com/GNS3/gns3-gui/issues/3082
* Fix bug with application id allocation for IOU nodes. Fixes #3079
* Allow commas in image paths and VM name for Qemu VMs. Fixes https://github.com/GNS3/gns3-gui/issues/3065

## 2.2.15 07/10/2020

* Fix symbol retrieval issue. Ref #1824
* Fixes update() missing 2 required positional arguments: 'name' and 'value'. Fixes #1821 #1825
* Fix Hyper-V based GNS3 VM WMI issue. Fixes #1822
* Release Web-Ui version 2020.4.0-beta.1

## 2.2.14 14/09/2020

* Release Web-Ui version 2020.3.0-beta.4
* Add '-smp sockets=1' by default for Qemu VMs. Ref https://github.com/GNS3/gns3-gui/issues/3047
* Implement full restart if user reload a Qemu VM which has been updated. Fixes https://github.com/GNS3/gns3-gui/issues/3038

## 2.2.13 04/09/2020

* Release Web-Ui 2020.3.0-beta.3
* Fix issue when resuming Qemu VM. Fixes https://github.com/GNS3/gns3-gui/issues/3027

## 2.2.12 07/08/2020

* Release Web-Ui version 2020.3.0-beta.2
* Catch exception when psutil returns OSError
* Downgrade psutil to version 5.6.7
* Use parent directory as working directory for project duplication and snapshots. Fixes https://github.com/GNS3/gns3-gui/issues/2909
* Fix Key Error "vendor_id" is missing when configuring GNS3 VM with VirtualBox. Fixes https://github.com/GNS3/gns3-gui/issues/3018

## 2.2.11 09/07/2020

* Fix crash when project sets 'auto_open' option and a remote GNS3 VM is used. Fixes https://github.com/GNS3/gns3-gui/issues/3014
* Fix Dynamips ghost image support when project contains a space. Fixes #3015
* Release Web-Ui version 2020.3.0-beta.1
* Fix issue when cannot skip slots for Dynamips routers. Fixes https://github.com/GNS3/gns3-gui/issues/3000
* Allow tests to be run by root. Fixes #1784
* Update classifiers in setup.py

## 2.2.10 18/06/2020

* Add pytest-aiohttp to tests_require in setup.py
* Don't require hardware acceleration. Fixes #1780
* Release Web-Ui version 2020.2.0-beta.5
* Tests can be run with Python 3.8
* Wait longer for x11 socket file to be created. Ref #1761
* Allow Hyper-V to run on AMD when Windows 10 build 19640 or later is detected. Fixes #1777
* Show error message if IPv6 is not enabled when using SPICE console. Fixes #1772
* Move jsonschema 2.6.0 requirement in build repository.
* Only use jsonschema 2.6.0 on Windows and macOS.
* Disable default integrations for sentry sdk.
* Remove unused bytes2human function.

## 2.2.9 04/06/2020

* Release Web-Ui version 2020.2.0-beta.4
* Support to activate/deactive network connection state replication in Qemu.
* Possible fix for problem connecting to the GNS3 VM. Ref https://github.com/GNS3/gns3-gui/issues/2969 #1760
* Option to reset or not all MAC addresses when exporting or duplicating a project.
* Fix bug when changing properties for closed project. Fixes #1754
* Fix issues with crash reporting & bump version to 2.2.9dev2. Ref https://github.com/GNS3/gns3-server/issues/1758
* Lock listing VMs. Ref #1755
* Try to fix error when listing Hyper-V VMs. Ref #1755
* Catch VirtualBox errors when listing VMs. Fixes #1759
* Deprecate running with Python 3.5
* aiocontextvars is only necessary for Python < 3.7
* Replace Raven by Sentry SDK. Fixes https://github.com/GNS3/gns3-server/issues/1758
* Require setuptools>=17.1 in setup.py. Ref https://github.com/GNS3/gns3-server/issues/1751 This is to support environmental markers. https://github.com/pypa/setuptools/blob/master/CHANGES.rst#171

## 2.2.8 07/05/2020

* Release Web-Ui 2020.2.0-beta.3
* Default port set to 80 for server running in the GNS3 VM. Fixes #1737
* Make the Web UI the default page. Ref https://github.com/GNS3/gns3-server/issues/1737
* Support controller reloading for templates, appliances and projects. Ref #1743
* Return exit status 1 if server fails to start. Fixes #1744
* Use Environmental Markers to force jsonschema version. Fixes https://github.com/GNS3/gns3-gui/issues/2849 Version 3.2.0 with Python >= 3.8 Version 2.6.0 with Python < 3.8
* Use Environmental Markers to force jsonschema version 2.6.0 on Windows/macOS. Ref https://github.com/GNS3/gns3-gui/issues/2849
* Implement a minimum interval between cpu_percent() calls. Fixes #1738
* Add clipboard support for TigerVnc
* Sort snapshots by (created_at, name)
* Unprotected access for websocket consoles. Ref https://github.com/GNS3/gns3-gui/issues/2883#issuecomment-580677552
* Support for WebSocket consoles
* Return array for controller statistics endpoint
* Server statistics implementation

## 2.2.7 07/04/2020

* Release 2020.2.0-beta.1
* Fix uBrigde error popups when Docker image has stopped. Fixes https://github.com/GNS3/gns3-gui/issues/2957
* Fix warning that you are explicitly comparing literals

## 2.2.6 26/03/2020

* Remove --local when starting Docker dev server.
* Release 2020.1.0-alpha.1
* Monitor ubrige processes.
* Add Xvnc command to the VNC servers list. Fixes #172
* Allow controller to reconnect to compute if communication is lost. Ref #1634
* Improvement of support for docker USER directive. Fixes #1727.
* Fix cannot delete Dynamips router the content of the "usage" field. Fixes https://github.com/GNS3/gns3-gui/issues/2947
* Prevent locked drawings to be deleted. Fixes https://github.com/GNS3/gns3-gui/issues/2948
* Fix issues with empty project variables. Fixes https://github.com/GNS3/gns3-gui/issues/2941
* Upgrade psutil to version 5.6.6 due to CVE-2019-18874 https://github.com/advisories/GHSA-qfc5-mcwq-26q8
* Remove 'format=raw' from the Qemu options of the disk interfaces. Ref #1699
* Allocate application IDs for IOU nodes on the controller. An application ID is used by IOU to generate its interface Mac addresses. They must be unique across all opened projects sharing the same computes to avoid Mac address collisions.
* Require VirtualBox >= 6.0 on AMD and >= 6.1 on Intel processors (for GNS3 VM only). Fixes #1610
* Add nvme disk interface and fix scsi disk interface for Qemu VMs.
* Disallow using "legacy networking mode" with Qemu >= 2.9.0
* Add latest Qemu nic models.
* Attempt to fix error when loading wmi module. Fixes #1712
* Handle "aborted" state for VirtualBox VMs. Fixes #1702
* Change how Hyper-V VMs are found. Ref #1612

## 2.2.5 09/01/2020

* No changes

## 2.2.4 08/01/2020

* Accept a node name when creating a node from a template using the API. Fixes #1708
* Disallow to modify a template if changes cannot be written on disk. Fixes #1695
* Fix renaming IOL hostname replaces %h only in a single place. Fixes #1707
* Add symbols_path
* Bundle Web Ui version 2019.2.0-alpha.11
* Change the default UDP port range to be 20000 to 30000 in gns3_server.conf Ref #1271
* Fix cannot power on VirtualBox VM in saved state. Ref #1702

## 2.2.3 12/11/2019

* Improved how the path to the config file is actually determined
* Return HTTP status code 204 in API when project successfully closed. Fixes #1689
* Python3.8 support. Ref https://github.com/GNS3/gns3-gui/issues/2895
* Make sure still support Python >= 3.5.3
* Added workaround for #1690. Added venv/ to .gitignore
* Fix exception when adding VirtualBox VM. Fixes #1685.
* Set psutil to version 5.6.3 in requirements.txt
* Add `LimitNOFILE=16384` to GNS3 service. Ref #1678
* Change the default UDP port range to be 20000 to 30000. Ref #1271

## 2.2.2 04/11/2019

* Release 2019.2.0-alpha.10
* Fix how PCI bridges are created for Qemu VMs with greater than 32 interfaces.
* Fix broken support for cloned VirtualBox VMs. Fixes https://github.com/GNS3/gns3-gui/issues/2889
* Handle builtin entry does not exist when adding node from template (new fix).
* Let systemd directly supervises the GNS3 service. Fixes #1678

## 2.2.1 01/11/2019

* Handle builtin entry does not exist when adding node from template.
* Upgrade aiohttp to version 3.6.2
* Fix issue when linking to more than one NAT node with allowed_interface option enabled. Fixes #1671
* Prevent deleting a GNS3 project outside the project directory. Ref #1669
* Do not send "console_type" property to computes for all builtin nodes excepting Ethernet switches. Fixes https://github.com/GNS3/gns3-gui/issues/2882
* Fix QEMU link detection flaky on last port. Fixes #1666
* Use compatible shlex_quote to handle case where Windows needs double quotes around file names, not single quotes. Ref https://github.com/GNS3/gns3-gui/issues/2866
* Use 0.0.0.0 by default for server host. Fixes https://github.com/GNS3/gns3-server/issues/1663
* Improvement to validate HTTP authentication config. Ref #1662
* Use versioned config directory for profiles. Fixes #1664
* Enable nested hardware virtualization by default for GNS3 VM running in VirtualBox. Fixes #1377 No error is sent by VBoxManage is this feature is not available, for instance with Intel processors.
* Set default host to "localhost". Fixes https://github.com/GNS3/gns3-server/issues/1663
* Improve process to get guest IP address from GNS3 VM running in VMware workstation/player. Ref https://github.com/GNS3/gns3-gui/issues/2866
* Fix error with console type in Ethernet switch schema. Fixes #1659

## 2.2.0 30/09/2019

* Add debug message for what directory is checked for Qemu binaries. Ref #1655
* Release 2019.2.0-alpha.8
* Fix single quote is not closed. Fixes #1654
* Fix wrong Dynamips command used to rename an ATM switch. Fixes #1651
* Don't specify the PCI bus for AHCI device
* Add id value to all Qemu drives

## 2.2.0rc5 09/09/2019

* Fix AttributeError: Cannot set attribute '%s'. Fixes #1646

## 2.2.0rc4 30/08/2019

* Release 2019.2.0-alpha.7
* Check that vcpus value for GNS3 VM is an integer. Fixes #1636
* Make x,y optional for creating links via API. Fixes #1630
* Set default_name_format for some builtin nodes.
* Allow "none" for compute_id in templates.

## 2.2.0rc3 12/08/2019

* Revert to jsonschema 2.6.0 due to packaging problem.

## 2.2.0rc2 10/08/2019

* Bump jsonschema to version 3.0.2
* List Hyper-V VMs on non-english OSes. Fixes #1612
* Add missing default values in Cloud schema.
* Release 2019.2.0-alpha.5
* Fix redirection to web-ui bundled server

## 2.2.0b4 11/07/2019

* Requires a project to be opened to start/stop/suspend all nodes. Fixes #1609
* Fix issue when starting GNS3 VM for Hyper-V
* Set defaults for custom cloud nodes.
* Fix issue when trying to rename a Dynamips node that is already powered on. Fixes #2824
* Remove deprecated Qemu parameter to run legacy ASA VMs. Fixes #2827
* Add debug message when searching for an image. Ref https://github.com/GNS3/gns3-gui/issues/2828

## 2.2.0b3 15/06/2019

* Fix template migration issues from GUI to controller. Fixes https://github.com/GNS3/gns3-gui/issues/2803
* Refresh mounted media after ISO switch.
* Resolve conflicts in docker volumes instead of error. Fixes https://github.com/GNS3/gns3-server/issues/1595
* %guest-cid% variable implementation for Qemu VMs. Fixes https://github.com/GNS3/gns3-gui/issues/2804
* Fix KeyError: 'usage' exception when configuring IOU template. Fixes https://github.com/GNS3/gns3-gui/issues/2806

## 2.2.0b2 29/05/2019

* Ignore Unicode errors when reading base config file contents.
* Sync appliances.
* Support snapshots for portable projects. Fixes https://github.com/GNS3/gns3-gui/issues/2792
* Update the GNS3 version in topology file if converted. Ref https://github.com/GNS3/gns3-gui/issues/2798
* Support for log rotation and compression. Fixes #1586
* Do not start QEMU console if QEMU process is not started. Fixes https://github.com/GNS3/gns3-gui/issues/2712
* Avoid sending warning message all the time for Ethernet switch.
* Support to include snapshots in portable projects.

## 2.1.20 29/05/2019

* Ignore Unicode errors when reading base config file contents.

## 2.1.19 28/05/2019

* Sync appliances.
* Remove yarl from requirements.txt since it is installed by aiohttp.
* Drop typing dependency.

## 2.1.18 22/05/2019

* Revert "Force aiohttp version to 2.3.10 and aiohttp-cors version to 0.5.3" Ref https://github.com/GNS3/gns3-server/issues/1583 Ref https://github.com/GNS3/gns3-server/issues/1592
* Fix invalid reStructuredText for long description in setup.py

## 2.2.0b1 21/05/2019

* Upgrade GNS3 Web UI to v2019.2.0-alpha.3
* Change behavior when an IOU license is verified. Fixes https://github.com/GNS3/gns3-server/issues/1555
* Fix Qemu VM state support after closing a project and check for JSON data returned by qemu-img. Fixes #1591
* Ensure Qemu monitor commands are executed. Ref #1582.
* Set console type to "none" by default for Ethernet switches and add a warning if trying to use "telnet". Fixes https://github.com/GNS3/gns3-gui/issues/2776
* Add %console-port% variable for additional Qemu options. Fixes https://github.com/GNS3/gns3-gui/issues/2786
* Fix invalid reStructuredText for long description in setup.py
* Support for additional persistent docker volumes

## 2.2.0a5 15/04/2019

* Back to the major.minor version for config files. Ref https://github.com/GNS3/gns3-gui/issues/2756
* Fix templates missing after server restart. Fixes https://github.com/GNS3/gns3-gui/issues/2769
* Fix bug when GNS3 VM were not saved. Fix tests.
* Some adjustments with compute WebSocket handling. Ref https://github.com/GNS3/gns3-server/issues/1564
* Fix broken embedded console for Ethernet switch. Fixes #1574
* Prevent locked nodes to be deleted. Fixes https://github.com/GNS3/gns3-gui/issues/2764
* Remove old unused argument option. Fixes #1569

## 2.1.17 17/05/2019

* Force aiohttp version to 2.3.10 and aiohttp-cors version to 0.5.3 This is to fix build issue for Ubuntu 19.04 package on Launchpad. Ref #1583 https://github.com/GNS3/gns3-gui/issues/2774

## 2.1.16 15/04/2019

* Fix broken embedded console for Ethernet switch. Fixes #1574
* Remove old unused argument option. Fixes #1569

## 2.2.0a4 05/04/2019

* Use the full version number for path to config files. Ref https://github.com/GNS3/gns3-gui/issues/2756
* Support for docker images that set the USER directive. Changes the docker user to root for the init script to configure the network, then drops to the configured user (or root if one is not defined) for continuing booting the image.
* Fix packet filter not working for Ethernet switch and Ethernet hub. Fixes https://github.com/GNS3/gns3-gui/issues/2754
* Fix remote packet capture for Dynamips.
* Fix remote packet capture and make sure packet capture is stopped when deleting an NIO. Fixes https://github.com/GNS3/gns3-gui/issues/2753
* Store config files in version specific location
* Update pytest from 4.3.1 to 4.4.0
* Fix opening previously saved 2.1 project grid overlapping. Fixes #2734
* Fix empty theme name in symbol selection dialog. Fixes https://github.com/GNS3/gns3-gui/issues/2751
* Bundle v2019.1.0-alpha.3 web-ui

## 2.2.0a3 25/03/2019

* Fix traceback when starting packet capture on builtin nodes. Fixes https://github.com/GNS3/gns3-gui/issues/2743
* Load v2019.1.0-alpha.2 of WebUI
* Fetch tags for update-bundled-web-ui.sh
* Fix mimetype for javascript, #1559
* Serve WebUI via get_resource for freezed app
* Deactivate the embedded shell for Ethernet switch. Ref #1424 #1556
* Fix VBoxManage fails if VM has specific special characters in name. Fixes #2739
* Fix IOU symlink issue on remote servers.
* Fix vcpus configuration for GNS3 VM on VMware. Ref #2738.
* Fix issue when images are not uploaded from appliance wizard. Ref https://github.com/GNS3/gns3-gui/issues/2738
* Save the GNS3 VM settings even if the GNS3 VM cannot be stopped.
* Fix exception when emitting event from controller. Ref https://github.com/GNS3/gns3-gui/issues/2737

## 2.1.15 21/03/2019

* Fix IOU symlink issue on remote servers.
* Fix vcpus configuration for GNS3 VM on VMware. Ref #2738.

## 2.2.0a2 14/03/2019

* Web-UI v2019.1.0-alpha.1
* Update docs for update-bundled-web-ui.sh
* Fix issue when loading and quickly closing a project and opening it again. Fixes #1501.
* Disable unreliable nested virtualization check.
* Fix issue not checking build number on Windows.
* Change Hyper-V requirement checks.
* Early support for symbol themes.
* Re-order handlers in order to prevent CORS
* Download custom appliance symbols from GitHub Fix symbol cache issue. Ref https://github.com/GNS3/gns3-gui/issues/2671 Fix temporary directory for symbols was not deleted Fix temporary appliance file was not deleted
* Option to export snapshots.
* Support tags versioned WebUI when bundling
* Support selecting a compression type when exporting a project.
* Change how VPCS executable is searched.
* Use aiofiles where relevant.
* Update paths for binaries moved to the MacOS directory in GNS3.app
* Locked state should not be used when duplicating a node.
* Handle locking/unlocking items independently from the layer position.
* Use aiozipstream for snapshots. Fix tests.
* Project duplication support.

## 2.2.0a1 29/01/2019

* Restore reload support for nodes.
* Tune how to get the size of SVG images. Ref https://github.com/GNS3/gns3-gui/issues/2674. * Default for missing height/width is "100%" as defined in the SVG specification * Better error message, if viewBox attribute is missing * Removal of "%" in percent more fault tolerant by using rstrip("%")
* Fix DeprecationWarning: invalid escape sequence. Fixes https://github.com/GNS3/gns3-gui/issues/2670
* Fix issue with coroutine not awaited. Fixes #1499
* Remove "deprecated" node for VirtualBox based GNS3 VM support. Ref #1377
* Fix wrong controller method call.
* Move appliance and template management code in their own classes.
* Try to delete saved VM state only if a snapshot has been saved.
* Set socket options SO_KEEPALIVE and TCP_NODELAY for embedded Telnet server. Ref #1335
* Fix issue with notification queue that prevented to properly close projects. Fix #1493
* Fix issue with "usage" variable for Dynamips VMs. Fixes #1495
* New node information dialog to display general, usage and command line information. Ref https://github.com/GNS3/gns3-gui/issues/2662 https://github.com/GNS3/gns3-gui/issues/2656
* Support "usage" field for Dynamips, IOU, VirtualBox and VMware. Fixes https://github.com/GNS3/gns3-gui/issues/2657
* Automatically create a symbolic link to the IOU image in the IOU working directory. Fixes #1484
* Merge remote-tracking branch 'origin/2.1' into 2.1
* Fix link pause/filters only work for the first interface of Docker containers. Fixes #1482
* Fix ConnectionResetError issues and switch to aiohttp version 3.4.4. Fixes #1474.
* Fix server authentication.
* Fix issue when there is no gns3_controller.conf. Fixes https://github.com/GNS3/gns3-gui/issues/2644
* Fix non responsive console for Docker VMs. Fixes https://github.com/GNS3/gns3-gui/issues/2645
* Back to classic symbol theme. Ref https://github.com/GNS3/gns3-gui/issues/2644
* docker_vm: fix x11vnc not starting
* Use "template" to name what we use to create new nodes.
* Use project instead of topology where appropriate.
* Make sure nothing is named "compute server".
* Allow usage property in Docker appliance.
* Use "node" instead of "appliance" for grid support.
* Telnet console resize support for Docker VM.
* Allow appliances to be loaded from file without the appliance id.
* Update schema to allow for drawing grid size to be part of project.
* Avoid _fix_permissions() to be called twice when stopping Docker VM. Ref #1428
* Fix _fix_permissions() garbles permissions in Docker VM. Ref #1428
* Fix "None is not of type 'integer'" when opening project containing a Qemu VM. Fixes #2610.
* Remove useless warning.
* Normalize symbol ID on Windows.
* Use POSIX path for symbol ID.
* Early support for symbol themes.
* Fix broken examples in API documentation.
* Add more information about appliances to the API documentation.
* Use Python3.6 to build the API documentation.
* Add missing files for API documentation.
* Restore previously removed test.
* Update API documentation for appliance endpoints. Ref https://github.com/GNS3/gns3-gui/issues/2630
* Require privileged access for uBridge when using VMware VMs and Docker containers. Fixes #1461.
* Only require privileged access for uBridge when connecting a cloud to an Ethernet/TAP interface. Fixes #1461.
* Allow virtual machines to use files in project directory as disk images.
* Support to duplicate an appliance.
* Fix mac address schema validation for Qemu VM appliance. Fixes https://github.com/GNS3/gns3-gui/issues/2629
* Support "L1 keepalives" in IOU appliance schema.
* Remove problematic test when run on Travis.
* Change test that randomly fails on Travis.
* Fix small bugs when using the new appliance management API.
* Fix bug with custom adapters and categories for Docker VM. Fixes https://github.com/GNS3/gns3-gui/issues/2613
* Handle custom adapters in schemas.
* Reorganize how appliance creation is validated against JSON schemas. This allows for clearer error messages when validation fails.
* Use schema to set appliance default values and better schema validation error messages.
* Schema validation for appliance API. Ref #1427.
* Remove generic controller settings API endpoint.
* Working dedicated appliance management API. Ref https://github.com/GNS3/gns3-server/issues/1427
* Support Xtigervnc restart.
* Only require Xtigervnc or Xvfb+x11vnc for Docker with vnc console. Ref #1438
* Support tigervnc in Docker VM. Ref #1438
* Base for dedicated appliance management API. Ref https://github.com/GNS3/gns3-server/issues/1427
* Reorder routes in order to get working CORS
* Fix CORS response on node deletion, Fixes: #1446
* Disable CORS cache, Fixes: #1445
* Refactor how clients access PCAP capture files. Fixes https://github.com/GNS3/gns3-gui/issues/2438.
* Remove static dir configuration
* FIX PUT CORS for nodes, Fixes: #1434
* Fix installation with Python 3.7. Fixes #1414. Fix deprecated use of aiohttp.Timeout. Fixes #1296. Use "async with" with aiohttp.ClientSession(). Make sure websocket connections are properly closed, see https://docs.aiohttp.org/en/stable/web_advanced.html#graceful-shutdown Finish to drop Python 3.4.
* Drop Python 3.4 and switch to async / await syntax for asyncio. Fixes #1425
* Added "/sbin" to init script PATH variable so that its possible to use more sophosticated dhcp clients (compared to the udhcpc that is provided by busybox) by installing them into the docker image in the normal way.
* Notify users if x11vnc process has crashed. Fix #1401.
* Return compute port information via API. Ref #1420.
* Fix platform.linux_distribution() is deprecated. Fixes https://github.com/GNS3/gns3-gui/issues/2578
* Update minimum VIX version requirements for VMware. Ref #1415.
* Disable static directory. Ref https://github.com/GNS3/gns3-gui/issues/2558.
* Include HTTP error code when reporting an error while download appliance templates from GitHub repository.
* Optimize appliance templates update from GitHub repository by only downloading when the repository has been updated. Ref https://github.com/GNS3/gns3-gui/issues/2490
* Fix appliance template tests.
* Update appliance templates from online registry. Ref #2490.
* Add missing doc pages.
* Update docs for controller_notifications and project_notifications.
* The server has now 2 notification streams * A new one for controller related events (compute, appliance templates etc.) * The existing one for project related events (links, nodes etc.)
* Allow custom symbols to be sub-directories.
* Add affinity symbols. Ref https://github.com/GNS3/gns3-gui/issues/2488
* ACPI shutdown for GNS3 VM running on Hyper-V. Ref https://github.com/GNS3/gns3-gui/issues/763
* Hyper-V support for GNS3 VM. Fixes https://github.com/GNS3/gns3-gui/issues/763
* Get IP address from guest Hyper-V VM. Ref https://github.com/GNS3/gns3-gui/issues/763
* Early Hyper-V support to run the GNS3 VM. Ref https://github.com/GNS3/gns3-gui/issues/763.
* Add appliance UUID added to the node data. Fixes #1334.
* Clean GNS3 close if one remote server is down. Fixes #1357.
* Mark VirtualBox support for running the GNS3 VM as deprecated. Ref #1377.
* Change default z value for nodes to 1
* Re-enable static directory
* Disable static/ dir, Ref: #2532
* Fix tests on Windows
* Use mocked dir for web-ui redirection test
* Use mocked dir of web-ui for tests
* Gitkeep for web-ui directory
* Serve WebUI handlers and update-bundled-web-ui script, Ref: #1362
* Support /static/ files serving, Ref: #1362
* Console support for clouds (to connect to external devices or services).
* Fix switching console type from telnet to VNC throws error. Fixes #2489.
* Fix saved VM state was not deleted correctly.
* Fix problem with VM saved stated.
* Returns the ports' adapter types and mac addresses when available.
* Support for console auto start.
* Possibility to customize port names and adapter types for Qemu, VirtualBox, VMware and Docker. Fixes #2361. MAC addresses can customized for Qemu as well.
* Allow to have projects with the same name in different locations.
* Save state feature for VirtualBox and VMware. New "On close" setting to select the action to execute when closing/stopping a Qemu/VirtualBox/VMware VM.
* Support for suspend to disk / resume (Qemu).
* Fix bug with 'none' console type for Ethernet switch. Fix some tests related to traceng.
* Allow to resize a Qemu VM disk (extend only).
* Allow to select the default NAT interface in preferences for local server.
* Spice with agent support for Qemu VMs.
* Check if the HAXM service is running when starting a Qemu VM with hardware acceleration. Ref #1242.
* Support for console type "none".
* Support for none console type (Qemu & Docker only)
* Fix bug and add optimizations when connecting and sending commands to QEMU monitor after starting a VM. Fixes #2336.
* Check if HAXM support is installed on macOS. Ref #1242.
* Fix some issues with hardware acceleration support for Qemu.
* Support Qemu with HAXM acceleration. Ref #1242.
* Fix packet filters for Dynamips.
* Fix link filters/suspend tests.
* Improve suspend a link for Qemu and VirtualBox VMs. A suspended link will be unplugged allowing the VMs to be notified of the change.
* Qemu VM support to detect when a link is plugged/unplugged.
* Allow to configure the interface to be used by the NAT node. Fixes #1175.
* Restrict the list of available Ethernet/TAP adapters. Fixes #352.
* Basic project stats.
* Filter snapshots directory during the snapshot, Fixes: #1297
* Calculate MD5 on thread and before json response, Ref. gui#2239
* Cancellable md5sum calculation on thread, Ref. gui#2239
* Compute md5sum on thread and don't block main server, Ref. gui#2239
* Replace asyncio.async with ensure_future because of deprecation, Fixes: #1269
* Implement #1153 into 2.2 branch.
* Pin prompt-toolkit to latest version 1.0.15

## 2.1.14 27/02/2019

* Fix issue when setting cpuid.corespersocket for the GNS3 VM. Fixes https://github.com/GNS3/gns3-gui/issues/2723
* Bump ACPI Shutdown Timeout to 120 seconds. Ref #1536

## 2.1.13 26/02/2019

* Force jsonschema dependency to 2.6.0
* Less aggressive connections to uBridge. Ref #1289
* Fix topology images (Pictures) disappearing from projects. Fixes #1514.
* Reset MAC addresses when duplicating a project. Fixes #1522
* Fix API call to create a node from an appliance doesn't return the new node data. Fixes #1527
* Detect invalid environment variable and send a warning when creating a Docker node. Ref #2683
* Do not export/import symlinks for projects. Fixes #2699
* Fix symlink not being created for duplicated IOU devices. Fixes https://github.com/GNS3/gns3-gui/issues/2699
* Configure coresPerSocket value in VMX file for the GNS3 VM. Fixes https://github.com/GNS3/gns3-gui/issues/2688
* Count logical CPUs to detect if the number of vCPUs is too high when configuring the GNS3 VM. Fixes #2688.
* Add explicit error when trying to pull a Docker image from Docker Hub without Internet access. Fixes #1506.
* Fixes double display output in GRUB in QEMU v3.1. Fixes #1516.

## 2.1.12 23/01/2019

* Tune how to get the size of SVG images. Ref https://github.com/GNS3/gns3-gui/issues/2674.
* Automatically create a symbolic link to the IOU image in the IOU working directory. Fixes #1484
* Fix link pause/filters only work for the first interface of Docker containers. Fixes #1482
* Telnet console resize support for Docker VM.
* Fix _fix_permissions() garbles permissions in Docker VM. Ref #1428
* Fix "None is not of type 'integer'" when opening project containing a Qemu VM. Fixes #2610.
* Only require Xtigervnc or Xvfb+x11vnc for Docker with vnc console. Ref #1438
* Support tigervnc in Docker VM. Ref #1438
* Update minimum VIX version requirements for VMware. Ref #1415.

## 2.1.11 28/09/2018

* Catch some exceptions.

## 2.1.10 15/09/2018

* Include locale information and GNS3 VM version in crash reports.
* Fix small errors like unhandled exceptions etc.
* Import encodings.idna to avoid LookupError when standard library is in a zip file.
* Catch exceptions in various locations to fix small issues reported by Sentry.
* Check if serial pipe can be opened for VMware and VirtualBox VMs.
* Improve the invalid port format detection. Fixes https://github.com/GNS3/gns3-gui/issues/2580
* Update aiohttp verion requirement in order to support Python 3.7. Fixes https://github.com/GNS3/gns3-gui/issues/2566
* Update setup.py and fix minor issues.
* Catch asyncio.CancelledError when shutting down the server.
* Report GNS3 VM errors to the GUI server summary. Ref #1359.
* Replace vboxnet0 (if it does not exist) by the first available vboxnet interface on Windows. Fixes https://github.com/GNS3/gns3-vm/issues/102
* Check if the VirtualBox host-only network exists when starting a GNS3 VM running on VirtualBox. Ref https://github.com/GNS3/gns3-vm/issues/102
* Change file timestamps if necessary because ZIP does not support timestamps before 1980. Fixes #1360.
* Add missing coroutine decorator Ref https://github.com/GNS3/gns3-gui/issues/2566
* Refactor asyncio locking system for Python 3.7 support. Ref https://github.com/GNS3/gns3-gui/issues/2566 Ref https://github.com/GNS3/gns3-gui/issues/2568
* Use asyncio.ensure_future() instead of asyncio.async() with conservative approach to support Python < 3.4.4. Fixes https://github.com/GNS3/gns3-gui/issues/2566
* Forbid controller and computes to be different versions. Report last compute error to clients and display in the server summary.
* Fix exception with short names for Dynamips interfaces. Fixes #1386.
* Add missing Qemu boot priority values. Fixes https://github.com/GNS3/gns3-server/issues/1385

## 2.1.9 13/08/2018

* Fix some more problems with interface short names. Fixes https://github.com/GNS3/gns3-gui/issues/2562
* Fix incorrect short port names in topology summary. Fixes https://github.com/GNS3/gns3-gui/issues/2562
* Set lower process priority when computing idle-pc value on Windows. Ref #2522.
* Catch exception: ZIP does not support timestamps before 1980. Ref #1360.
* Sync appliances

## 2.1.8 14/06/2018

* 'caplog.text()' syntax is deprecated, use 'caplog.text' property instead.
* Remove problematic pytest-capturelog dev dependency.
* Fix API status code for start/stop/suspend/reload a node. Fixes #1353. Fix issues with test. Update documentation.
* Don't send variables to computes where are empty, Ref: #1340

## 2.1.7 12/06/2018

* Don't release NIO UDP ports when updating docker container.
* Timeout for stream file.
* Fix switching console type from telnet to VNC throws error.
* Fix timeout error with "save as" for large projects.
* Update API documentation
* Add API endpoint to return all links attached to a node.
* Fix issue with some SVG symbols that could not be used in GNS3. This was due to the height and width values being percentages.
* Show correct free disk space value.
* Force prompt-toolkit to version 1.0.15
* Remove unwanted trailing characters and other white spaces when reading .md5sum files.
* Change order to find vnetlib on Windows (PATH -> Registry -> Default directories).

## 2.1.6 22/05/2018

* Locks down async-timeout<3.0.0 for P3.4 support; Fixes: #1331
* Create/update project on compute when variables changes
* Support for nested global variables
* Don't clean logo images when applied to the project
* Support of supplier and variables in topology
* Project global variables
* Add command information when uBridge has an error. Ref #1289
* Handle asyncio timeouts. Ref #1307.
* Fix bug with export project. Ref #1187 #1307.
* Offload slow file operations to threads for snapshots and project "save as". Ref #1187 #1307.
*  support based on init.sh, Ref: #2482
* Fix exception from send_signal() on Windows.
* Add support of ExtraHosts for Docker, Ref. gns3-gui#2482

## 2.1.5 18/04/2018

* Set the first byte to 0C when generating a random MAC address for a Qemu VM. Ref #1267.
* Update appliance files.
* Do not use VMnet0 when allocating VMnet adapters.
* Use SO_REUSEADDR before calling bind() where missing. Fixes #1289.
* Do not fail a Dynamips project conversion if a file being used.
* Catch exceptions when using AsyncioTelnetServer. Fixes #1321.
* Grid size support for projects.
* Remove 'include INSTALL' from MANIFEST.
* Fix issue with start all.
* Check for valid IP address and prevent to run on non-Windows platforms.
* Enable UDP tunnel option and use ICMP probing by default.
* Use the configured IP address to trace.
* Have TraceNG start without needing cmd.exe

## 2.1.4 12/03/2018

* Add Juniper JunOS space appliance.
* Sync checkpoint gaia appliance template.
* Sync appliance templates.
* Make sure we use an IPv4 address in the remote install script.
* Delete old pcap file when starting a new packet capture.
* Fix bug preventing to export portable projects with IOU images.
* Ignore invalid BPF filters. Ref #1290.
* Different approach to handle no data returned by uBridge hypervisors. Fixes #1289.
* Do not raise exception if Dynamips or uBridge hypervisor don't return data and are still running. Fixes #1289
* Fix Dynamips private config not loaded into nvram when starting a router. Fixes #1313.
* Make sure we don't try to read when opening a file in binary more. Fixes #1301.
* Compatybility with controller, default_symbol and hover_symbol, Fixes: #2444
* Filter snapshots directory during the snapshot, Fixes: #1297
* Handle docker env with last empty line, Fixes: #2420
* Require uBridge version 0.9.14 on Linux
* Pywin32 instead of pypiwin32, Ref. #1276
* Fix missing 'locales' package in base image
* Implement a minimum interval between psutil calls. Fixes #2262
* Fix error when appliance template is broken (missing fields). Fixes #1287.
* Fix "Change of linked base VM doesn't work with templates migrated from 2.0"
* Fix "Unable to override non-custom VMware adapter".
* Let a project be opened when a port cannot be found (can happens if a project is corrupted).
* Add an error message when Docker container is not ready to be started. Ref #1281.
* Update documentation.
* Sync appliance files.
* Fix issue when running multiple project containing IOU nodes on the same server. Ref #1239.
* Set first byte to 52 when generating a random MAC address for a Qemu VM. Ref #1267.
* Update link state and save project when a link is suspended or filters are added/removed (without node properties set).
* More generic dependency for pypiwin32, Ref. #1276

## 2.1.3 19/01/2018

* Update appliance files.
* Suspend for Docker nodes.
* Unlock yarl version and multidict
* Fix same MAC address for duplicated Qemu nodes.
* Fix same base MAC for duplicated IOS routers. Fixes #1264.
* Fix "Creating multiple IOU nodes at once assigns the same application id". Fixes #1239.
* Fix "Transport selection via DSN is deprecated" message. Sync is configured with HTTPTransport.
* Refresh CPU/RAM info every 1 second. Ref #2262.
* Rename ethernet switch arp command to mac
* Fix error while getting appliance list. Fixes #1258.
* Fix UnboundLocalError: local variable 'node' referenced before assignment. Fixes #1256.
* Default symbol must be computer.svg
* Compatibility for old node templates (those with default_symbol and hover_symbol properties).
* Fix problem when searching for VBoxManage. Fixes #1261.
* Improve the search for VBoxManage.
* Fixing race condition when starting the GNS3 VM.
* Default VPCS name format is now PC-{0}.

## 2.1.2 08/01/2018

* Do not show log message if configuration file doesn't exist. Fixes #1206.
* Update API documentation
* Update API documentation. Fixes #1253.
* GNS3-API: implement GET for specific drawing and link Fixes #1249

## 2.1.1 22/12/2017

* Protect variable replacement for Qemu options. Escape double quotes.
* Add proper exception when cannot find tunnel on QEMU, Fixes: #1241
* Increase timeout for creation of image, Ref. #2239
* Protect variable replacement for Qemu options.
* Do not overwrites persistent Docker volumes. Fixes #2358.
* Allow users to see an error when the server cannot stream a PCAP file.
* Fix issue with Qemu + SPICE when IPv4 is not enabled.
* Warn users if the GNS3 VM and local server are not in the same subnet. Fixes #1231.
* Add missing appliance files.
* Update appliance files.
* Fix auto idle-pc from preferences.
* Keep consistance of aiohttp.web.HTTPForbidden() execution
* Make sure connected links are removed when a node is deleted.
* Validate idle-pc values for auto idle-pc feature.
* Fix error when updating packet filter on stopped Docker link. Fixes #1229.
* Remotely close telnet console. Ref #2330
* EthernetSwitch closing connections, Ref: gui/#2330
* Export files from remote server, Fixes: gui/#2271
* New option: require KVM. If false, Qemu VMs will not be prevented to run without KVM.
* Implement variable replacement for Qemu VM options.
* Avoid duplicate "-nographic" option.
* Show qemu-img stdout in case of an error.
* Use the correct NVRAM amount when pushing private config to IOU.
* Check and fix corrupt Qemu disk images. Fixes #2301.
* Update warning messages when connecting to non custom adapter for VMware VMs.
* Fix "Can't use VirtualBox VM when an interface is managed by VirtualBox". Fixes #2335.
* Add low disk space warning when creating a new project.

## 2.1.0 09/11/2017

* Fix typo in vcpus on VirtualBoxVM, fixes: #1213

## 2.1.0rc4 07/11/2017

* Fix GNS3VM vCPUs control on VMware, fixes: #2324
* Fix typo in sample gns3_server.conf. Fixes #1210.
* Warning for getting endpoint of compute
* Enable debug mode on async loop only in dev/debug mode
* Add warning when using IOU with a hostname length above 15 characters.
* Improve VMware VMs discovery process. Ref #1201.
* Improve error message when IOU VM process is unexpectedly stopped.
* Improved error message when the number of network adapters is above the maximum for VirtualBox VMs. Better support for potential future chipsets in addition of PIIX3 and ICH9.
* Added localhost and gns3.github.io CORS

## 2.1.0rc3 19/10/2017

* Set vhv.enable before run for VMWare 14. Fixes #1184
* Tweak how VMware VMs are found with fallback to search in the default location for VMs.
* QEMU: fix logging of base mac address when creating a new node
* Sync appliance files.
* Fix creation of an VMware VM failed with invalid JSON. Fixes #2282.
* Endpoint for obtaining direct action on compute
* Fix IOU detection of layer 1 keepalive support. Fixes #1183.
* Fixes path normalization during file upload on nodes (Fixes: #2276)

## 2.1.0rc2 04/10/2017

* Don't create directory structure during json dump. Fixes #2270
* Add more information when qemu-img fails.
* Fix issue with multidict when upgrading GNS3 VM to use dev channel.
* Restore file permissions fails for volumes with soft links. Fixes #1180.
* Use RAW sockets by default on Linux.
* Add missing https console keyword in JSON schema. Fixes #1179.
* Allow projects to be opened even when a node port is already used.

## 2.1.0rc1 13/09/2017

* Fix NAT node not working on Windows. Fixes #1163.
* Do not prevent a project to be deleted. Fixes #2237.

## 2.1.0b2 05/09/2017

* Round-robin nodes across all available compute resources. Fixes #1165.
* Try to improve error reporting when streaming a PCAP file. Ref #2235.
* Use Npcap DLL on Windows when checking for uBridge version.
* Fixes running switch console inside PyCharm terminal (Ref. #1172)
* Load meta of the project on loading time (Fixes #2225)
* Added checking if NIO exists (Fixes #1160)
* Fixes NAT node not working on Windows (#1163)
* Fixes loading project when link_id is not set (#1159)
* Return platform value on appliances list (Fixes #2211)
* Fixes not known category in Appliances (Fixes #1156)

## 2.1.0b1 04/08/2017

* Sync appliances
* Interface starting with gns3 are not display by default in the cloud
* Catch error when something that is not the GNS3 server answer to virtualbox requests
* Catch KeyError: <aiohttp.connector._TransportPlaceholder
* Add a warning when you try to load and the server is not started with --local
* Sync appliances
* Fix permission on exited container

## 2.1.0a2 31/07/2017

* Handle invalid appliances files
* Sync appliances
* Fix naming of node with a number in the name
* Fix race condition in startup of capture
* Fix bug when exporting debug information with multiple remote servers
* Fix OSError when uploading images
* Fix an error when a symbol is not available on filesystem
* Fix ServerDisconnectedError for stop_all
* This fix the images always included in portable project
* Fix support of docker appliance with a usage
* Duplicate API for ATM, Ethernet Hub and Frame Relay Switch
* History support for console and telnet application
* Fix IOU image upload
* Duplicate IOU
* Support duplicate for Docker
* Duplicate support for qemu

## 2.1.0a1 24/07/2017

* Packet filtering
* Suspend a link
* Duplicate a node
* Move config to central server
* Appliance templates on server

## 2.0.3 13/06/2017

* Fixes #1068 - handle zipfile encoding issues at project duplication
* Fix: #1066 - Catching parsing errors at linked vbox file
* Ignoring virtualenv directory at gitignore
* Escaping VPCS name in regex #1067
* Fix racecondition when listing interface
* Fix Qemu disk creation with unicode characters not supported by local filesystem #1058 (#1063)
* Fix when config file doesn't have computes section (#1062)
* Check aiohttp version

## 2.0.2 30/05/2017

* Set correct permission on ubridge when doing a remote installation
* Remote install script should be totally non interactive
* Duplicate project on remote server use UUID
* Fix import of some old topologies from 1.3
* Fix error in logging of error during starting GNS3 VM
* Fix an error when logging Docker container fail to start
* Use docker version in error message of outdated docker installation
* Support images created by "docker commit". Fixes #1039
* Do not wait auto start to finish in order to complete project opening
* Improve logging for remote server connection lost

## 2.0.1 16/05/2017

* Handle HTTP 504 errors from compute node
* When connecting to a compute node ask for qemu images list
* When importing portable project NAT node is loaded on GNS3 VM
* Fix port numbering for Wic slot 1 & 2
* Fixes issue with connections when loading an ATM switch.
* Fixes ATM mapping.
* Fixes Frame-relay VC mapping.
* Fix export project is looking into the wrong directory
* Fix a race condition in logging when ubridge exit fast
* Fix conversion issue with old topology with C3640
* Fix error when you have a directory in your symbols directory
* Catch VMWare errors when getting status after GNS3 VM start
* Make sure upstart LANG is utf8
* Always install typing module (compat with python 3.4 on ubuntu)
* Fix KeyError: 'filename'
* Catch missing function listxattr on some Linux host.
* Sort image list
* Handle a race condition at project closing
* Fix unicode error when reading ios configuration
* Fix AttributeError: 'NoneType' object has no attribute 'send'
* Fix a conversion issue with some 1.3 topologies
* Fix an error with ethernetswitch when ethertype is null
* Raise an error if we can't create the dynamips configuration directory
* Catch timeout error when loading virtualbox VM
* Handle broken compute at server startup
* Catch error when we can't backup the topology
* Catch error when writting the topology file on read only device
* Catch a race condition in VirtualBox when editing and linking
* Fix a race condition when editing a qemu vm and connecting it
* Docker aux console is a VT100 terminal

## 2.0.0 02/05/2017

* Fix connection to websocket with last docker release
* Lower docker requirements in tests also
* Docker minimum api is 1.25
* Handling server disconnect error when docker daemon die
* Handle some invalid SVG images

## 2.0.0rc4 20/04/2017

* Fix a race condition when handling error at project opening
* Fix an issue with editing network on windows
* Fix windows tests
* Catch timeout error on docker
* typing is already included in Py >= 3.5 (#979)
* Fix import of some old topologies
* Fix AttributeError: 'NoneType' object has no attribute 'returncode'
* Fix ghost vmware vms
* Fix required field in schema not use
* Catch error and log them when we can't write the config
* Fix bridge 'bridge0' already exist when we have trouble with a container
* Catch an error at startup when the remote GNS3 VM is not a real GNS3 VM
* Fixes Qemu sata option. Ref #875.
* Catch GNS3 VM loading error at startup

## 1.5.4 13/04/2017

* Fix VPCS tests for recent version
* Freeze server dependencies to the same version used for 1.5.3
* Fix 1.5: Error message, when stopping IOU router #769
* Drop color logging for remote install, seem to fail in some conditions
* Cleanup the remote install script
* Support for Xenial in remote install

## 2.0.0rc3 31/03/2017

* Support IOU image without .bin at the end
* Allow to change some properties of an already connected ethernet switch
* Ensure we start only one ubridge
* Catch some broken hostname for compute node
* Fix limit of 20 docker containers
* Fix race conditions in creation of Frame Relay Switch
* Fix conversion of project from 1.X with custom symbol for cloud
* Dissallow parallel pull of docker images
* Add a scripts for running current dev version on GNS3 VM
* Fix a crash with missing size in the svg files
* Fix an utf8 error in auth code
* Improve vmrun timeout message
* Support utf-8 characters in user and password for auth
* Handle password configuration change on remote servers
* Fix Bug when delete fake-running VMBox
* Fix Can't connect to compute local on some computers
* Add a modification uuid to settings returned by the server
* Check python version in setup.py only for install
* Fix Session is closed when listing docker images
* Cleanup docker source code
* Use aiohttp session for docker queries
* Escape special characters from SVG text
* Fix some port short name display issues
* Catch server disconnected errors from computes
* Generate a node uuid if the uuid is missing in the .gns3
* Ensure to dump project before exporting it
* Fix return code check for SIGSEGV of IOU images
* Prevent vmname change for VirtualBox linked clone
* Upgrade to aiohttp 1.3.5 to solve issue with big file
* Handle some invalid svg
* Try to fix some 1.3 topology with corrupted data
* Fix ComputeError: Can't connect to Main server
* Catch error when the server as trouble to access to itself
* Catch a timeout error in docker
* Lock yarl version because 0.10 is not compatible with aiohttp 1.3
* Raise error if image are not avaible on main server during export
* Fix a race condition when killing ubridge
* If your settings from 1.X are broken with skip them at import
* Catch a permission error on symbols
* Catch unicode error when you try to duplicate a project with invalid characters
* Catch error when you try to put an invalid server url
* Fix an error when handling ubridge errors
* Fix crash when handling an error in project creation

## 2.0.0rc2 10/03/2017

* Drop color logging for remote install, seem to fail in some conditions
* Cleanup the remote install script
* Support for Xenial in remote install
* Fix GNS3VM settings are lost at startup
* When we receive settings from the client save them on disk

## 2.0.0 RC 1 06/03/2017

* Update the documentation
* Enable show in file manager for cloud
* Improve error log when you have trouble to load a topology
* Fix when qemu exit by itself clean other processes
* Fix an issue with some node name format
* Catch error when we can't save the settings
* Do not prevent the creation of a local server on a machine named gns3vm
* Load local server before anything else
* Remove noise from log when VMware is not installed
* Fix an error with some SVG
* Patch hostname in configuration file even if name is unsync
* If the GNS3 VM as failed to start reset his status
* Update the documentation
* Enable show in file manager for cloud
* Improve error log when you have trouble to load a topology
* Fix when qemu exit by itself clean other processes
* Fix an issue with some node name format
* Catch error when we can't save the settings
* Do not prevent the creation of a local server on a machine named gns3vm
* Load local server before anything else
* Remove noise from log when VMware is not installed
* Fix an error with some SVG
* Patch hostname in configuration file even if name is unsync
* If the GNS3 VM as failed to start reset his status
* Report aiohttp version in crash report
* Catch some invalid node name formatting
* Ensure we dump a .gns3 before exporting it
* Improve ACPI shutdown for virtualbox
* Fix an issue with serial capture for IOU
* Fix restoration of private config when using dynamips
* Avoid a crash when the connection with the server close
* Increase timeout for detecting VirtualBox GNS3 VM
* Fix headless startup of the GNS3 VM
* Do not crash at startup if local server as the same name as remote server
* Yarl 0.9.8 is require by aiohttp 1.3

## 2.0.0 beta 4 16/02/2017

* Lock aiohttp to 1.2.0 because 1.3 create bug with Qt
* Avoid a crash in some conditions when reading the serial console
* Disallow export of project with VirtualBox linked clone
* Fix linked_clone property lost during topology convert
* Catch permission error when restoring a snapshot
* Fix a rare crash when closing a project
* Fix error when you have error on your filesystem during project convertion
* Catch error when we can't access to a unix socket
* If we can't resolve compute name return 0.0.0.0
* Raise an error if you put an invalid key in node name
* Improve a lot project loading speed
* Fix a potential crash
* Fix the server don't start if a remote is unavailable
* Do not crash if you pass {name} in name
* Fix import/export of dynamips configuration
* Simplify conversion process from 1.3 to 2.0
* Prevent corruption of VM in VirtualBox when using linked clone
* Fix creation of qemu img
* Fix rare race condition when stopping ubridge
* Prevent renaming of a running VirtualBox linked VM
* Avoid crash when you broke your system permissions
* Do not crash when you broke permission on your file system during execution
* Fix a crash when you broke permission on your file system
* Fix a rare race condition when exporting debug informations
* Do not try to start the GNS3 VM if the name is none
* Fix version check for VPCS
* Fix pcap for PPP link with IOU
* Correct link are not connected to the correct ethernet switch port after conversion
* Fix an error if you don't have permissions on your symbols directory
* Fix an error when converting some topologies from 1.3

## 2.0.0 beta 3 19/01/2017

* Force the dependency on typing because otherwise it's broke on 3.4
* Fix sometimes you have an exception when closing GNS3
* Fix duplicate node names
* Fix bug with other directory of Qemu images
* Do not raise an error if no VM is selected for remote GNS3 VM
* Fix UnboundLocalError: local variable 'vmname' referenced before assignment
* Fix some race condition in project deletion
* If qemu status change internally we mirror it
* Fix hostname of VPCS is not changed
* Fix capture stop with Wireshark
* Drop a useless debug information
* Fix sometimes VirtualBox VM are not loading
* Drop NAT port from cloud from old topologies
* Fix Port labels for docker VMs incorrect
* Fix If cloud interface is down the project doesn't open
* Catch Timeout error from VirtualBox GNS3 VM
* Fix export of IOU configuration
* Fix a crash with VirtualBox in some conditions
* Sata disk interface support for Qemu VMs. (#862)
* Fix random error in the dynamips test suite after previous commit
* Support conversion to dynamips new directory layout on remote
* Catch error when a file is deleted during the compression of project
* Fix a crash with some docker images
* Fix Wrong slot numbering on IOS router
* Fix VPCS configuration is overwritten on project load
* Fix wrong short label for ethernet switch, hub & VPCS
* Fix binding console host for VMware and VirtualBox
* Fix resume of dynamips routers
* Fix sporadically systemd is unable to start gns3-server
* Fix RuntimeError: File size has increased during compressing
* Do not dump local compute configuration when saving topology
* Change directory layout for dynamips.
* Ensure we can't connect to occupy port
* Fix handling of UTF-8 in large SVG files
* Prevent a crash when you close a dynamips node and create a link at the same time
* Fix short label diplay instead of custom interface labels
* Improve error message about the netmask
* Do not mark VirtualBox adapter as connected when not connected to another node in GNS3.
* Add missing 'DLT_PPP_SERIAL' PCAP link type in schemas.
* Fix crash when converting topology with broken link
* Replace JSONDecodeError by ValueError (Python 3.4 compatibility)
* Catch an error when we can't create the IOU directory

## 1.5.3 12/01/2017

* Fix sporadically systemd is unable to start gns3-server

## 2.0.0 beta 2 20/12/2016

* Fix an error when docker hub failed to anwser
* Fix an issue with Docker and IOU packet capture
* Support aiohttp 1.2 (but not compatible with previous versions)
* Support UDP cloud from 1.5
* Relax permission check on OSX, it seem returning wrong info for setuid
* Fix start all create error if a docker container is already running
* Close project if one one the compute of the project is down
* Fix error when you upload an empty file
* Fix KeyError: 'color' when converting some 1.3 topologies
* Fix move a docker restart it
* Fix export of projects with docker with a / in the image name
* Fix an error on Linux during export
* Fix hot link issues in Docker
* Fix Can't delete link between docker VM after they were in use
* Fix hardware virtualization detection when an ethernet switch is running
* Trust user for host binding of link adress
* Code cleanup for docker interface creation
* Fix a rare crash when writing a file on a remote server
* Fix delete project on remote compute
* Fix trouble with builtin devices when we free ports
* When a dynamips command failed display the full command to the user
* Raise error when we can't found VboxManage at GNS3 VM startup
* Catch auth errors when adding a compute
* Do not block server startup if one project use non implemented conversion
* Fix an error when deleting a compute already deleted
* Catch cancelled error when you Ctrl-C during server initalisation
* Handle OSerror when listing images
* Fix a rare crash when stopping qemu
* Improve docker HTTP console
* Fix configuration lost during save as on remote server
* Add support for bios images
* Fix error when controller config file is corrupted

## 1.5.3 rc1 20/12/2016

* Support aiohttp 1.2 (but not compatible with previous versions)
* Explain that segfault on IOU is a issue with the image
* Fix an issue with finding vmrun and vboxmanage
* Support named remote servers for VPCS
* When checking for a free port check if the host and 0.0.0.0 are available
* smm=off is only for 64bits
* Fix set hostname on remote server
* Fix sending smm option to qemu
* Workaround a bug with KVM, Qemu >= 2.4 and Intel CPU
* Renable sleep at Vbox exit bug seem to be back
* Support large project (> 2GB) during export
* Fix Deleting running telnet docker VM shows error in log
* Fix when closing a container using VNC, root permission are not reset
* Use $PATH also for dynamips and cleanup some $PATH usages
* Fix a lock issue with some virtualbox vm
* Raise proper error when you try to load an empty qcow2 file
* Fix upload form crash
* Search bin from the $PATH for sample configuration file
* Updated systemd unit file and added sample configuration file

## 2.0.0 beta 1 07/12/2016

* Fix crash if at controller loading the remote server is not a GNS3 server
* Update the way we start controller to avoid hiding crash reports
* Fix when you switch console from VNC to telnet it's fail
* AttributeError: 'Project' object has no attribute 'emit'
* Improve autostart logging
* Fix warning when vmware is not installed
* If a VMware command fail retry
* Do not recurse scan for images in standard image directory
* When we restore snapshot on a fail project do not crash
* Catch error when qemuy can't connect to his console
* Catch error when no space left on disk during export
* Improve vmware error message for easier copy paste
* Catch error if you export a project deleted from disk
* Qemu UDP listen on all ips
* Force yarl version >= 0.7.0
* Ask user to refresh is user session if he just installed ubridge

## 2.0.0 alpha 4 24/11/2016

* Do not block traffic originating from an Ethernet interface in the cloud. Ref #771.
* Prevent capture on non running node
* Make the Ethernet side the source in uBridge connection and UDP tunnel the destination. Ref #771.
* IOURC is a text box instead of a file path
* Use vnetlib64.exe when possible
* Multiple improvements around starting the GNS3 VM
* Wait for the end of project loading before making new change
* Avoid crash due to permission error on the .backup file
* For security reason debug informations can only be exported from local server
* Add more debug informations if VM failed to start
* Fix opening a project whith the same non linked VM as current project
* Return default symbol if user asked for a non existing symbol
* Do not log warning at qemu exit on windows if it's normal
* Speed up interfaces listening on Windows
* Fix filtering special interfaces on Windows
* If server answer not found explain this could be due to the usage of 1.X server
* Do not reload a project via /load if the project is already opened
* Fix you can not pass auto close at project creation
* Fix traceback when sending invalid parameters to the server
* Require ubridge 0.9.7 this fix error with IOL bridge creation
* Display path of vnetlib during interface creations
* Catch errors when listing images
* Better handle compute unavailable errors
* Fix NameError: name 'available_ram' is not define
* If we can found a common subnet we return the host binding for link creation
* Do not connect GNS3 to remote server via 169.254.X.X
* Qemu telnet support multiple client connected
* Support multiple client connected to the same VPCS console
* Increase timeout for link creation
* Support for serial console for Virtual BOX and VMware using asyncio
* Fix timeout issues when starting VMware or VBox
* Ask for reboot if VBoxManage is not found
* Fix a crash with VirtualBox linked clone
* Replace iouyap by ubridge to handle IOU connections. Fixes #614.
* Lock VMware by VM instead of globally
* Support bridge in cloud
* Fix support of IOS images outside standard directories
* Raise clean error when node timeout when stopped
* Fix random VirtualBox creation error when using linked clone
* Drop console_type serial, and enable_remote_console for Vbox and VMware
* Do not dump iourc_content to .gns3 file
* Forward server disconnected errors
* Fix a crash when vboxmanage is not found
* Raise error if IOU image is not configured
* Fix crash when getting font
* Fix a crash when default font is missing
* Fix a crash when vmrun is not found

## 2.0.0 alpha 3 28/10/16

* Fix uuid of VirtualBox VM after a save as
* Explain that segfault on IOU is a issue with the image
* Fix crash when you import a corrupted SVG
* Fix Error while creating link: Port 0 is not allocated. when you have an invalid interface
* No timeout for listing images
* Handle 408 HTTP status code (request timeout)
* Move code for exposing VM ip to the VM itself. And display VM starting status
* Fix a crash when we have error during export project
* Improve remote server console host support when binding to 0.0.0.0
* Fix port naming for atm switch
* Fix port naming for FrameRelay switch
* Catch permission errors when listing images
* If we can't found the VMware version we use workstation
* CURL API sample for creating a dynamips router
* Fix crash in idlePC compute
* Add sample api call for creating a qemu node
* Try a different method in order to retrieve IP from VMware
* Fix naming of IOU serial interfaces
* Improve timeout management
* When exporting debug information export GNS3 VM vmx content
* /debug for exporting debug information
* Raise error if using a non linked clone VM twice
* Fix a possible deadlock at exit
* Fix import of some old dynamips topologies
* Fix a crash with some old virtualbox topologies
* Fix conflict issue between the GNS3VM and a remote server
* Fix typo in error message about the GNS3 VM
* Fix an error when importing old topology without color for label
* Use tap adapter instead of veth for docker (allow usage of vlan)
* Avoid crash during tests if VNC server run on host PC

## 2.0.0 alpha 2 20/10/2016
* Return md5sum and filesize in the list of images
* Disable binding to an IPV6
* Support symbol None (from old versions)
* Support named remote servers for VPCS
* Improve vmrun error messages
* If vmware raise an error about invalid host type we retry with player
* Do not trust client for the type of VMware host
* Improve error when default vm directory is not found
* Add a clear warning about /upload deprecated
* /duplicate support non opened projects
* Fix Snapshot restore does not work with IOS routers
* Use last zipstream version
* Strip space from all nodes names
* When checking for a free port check if the host and 0.0.0.0 are available
* If listen on all interface do not return localhost as console
* Fix HTTP console not working for docker containers
* Fix IPV6 server support
* Fix connection issue with IOU when a device as serial link
* Catch an error when docker is not running
* If docker container state failed to return we consider the container stopped
* Fix Error when converting some dynamips topologies from 1.3 => 2.0
* After conversion from 1.X check the topology before save to disk
* Keep forever .gns3 backup before version upgrade
* Update crash report key
* Fix save of topology size
* Missing busybox for docker
* GNS3 server can't be keep as zipped egg
* Check if GNS3 has access to all docker resssources
* Return the platform of a compute
* Handle errors when startup config path is wrong
* smm=off is only for 64bits
* Fix uploads of large images
* Stop raising error if VMware has not enough ram. Not working on some system
* Increase creation timeout for docker container
* Fix a rare crash in vbox
* Fix errors where free port as marked as used after an error
* Fix a bug when selecting a topology and deleting multiple linked device
* Set Qemu uuid for csr1000v
* Prevent connect a node to himself
* Fix BadZipFile: File is not a zip file
* The gns3_controller.conf is located in the same directory of gns3_server.conf
* Make sure the compute has an id
* Fix crash if you manually delete the project directory and use the delete button in interface
* Catch timeout error when closing project
* Fix a crash when importing some old topologies.
* Fix a crash if font information is missing

## 2.0.0 alpha 1 29/09/2016
* Save as you go
* Smart packet capture
* Capture on any link between any node
* Select where to run a VPCS node
* Delete a project from the GUI
* Project options
* The cloud is a real node
* Cloud templates
* New cloud interface
* VPCS / Ethernet Switch / Ethernet Hub templates
* Search OS images in multiple locations
* Periodic extraction of startup configs for Dynamips and IOU
* Custom cloud, Ethernet hub and Ethernet switch templates
* Snap to grid for all objects
* Synchronize the node templates when using multiple GUI
* Link label style
* New place holders in command line for opening consoles
* %i will be replaced by the project UUID
* %c will be replaced by the connection string
* Export a portable project from multiple remote servers
* New save as
* Snapshots with remote servers
* Better start / stop / suspend all nodes
* Edit config
* NAT node
* Support for colorblind users
* Support for non local server
* Support for profiles
* Suspend the GNS3VM when closing GNS3
* Edit the scene size
* New API

## 1.5.2 18/08/2016

* Move utils.vmnet to gns3 namespace
* Fix Exporting portable projects with QEMU includes base images even when selecting no.
* Catch error when md5sum file is corrupted
* requirements.txt : added support for newer aiohttp version
* Improve compaction of .gns3project
* Fix crash when winpcap is not installed

## 1.5.1 07/07/2016

* Increase the number of interface for docker
* Add the method in the bad request answer
* Fix a rare crash in IOU
* Fix a crash when docker is used but not installed
* Backport Docker node hot linking
* Allows hot-linking for Docker containers. Ref #267.

## 1.5.0 27/06/2016

* Fix import of project with no disk
* Allow for (a lot) more docker container ports. Fixes #593.
* Raise an error if you try to use Docker on non Linux host
* Fix a crash in Docker if daemon stop to respond
* Fix a crash if Dynamips router has no initial configuration
* Kill ghosts process at startup (Dynamips, VPCS, Ubridge)

## 1.5.0rc2 15/06/2016

* Fix black screen with Qt app in Docker container
* Detect when command in the container exit
* Docker when the aux console exit and restart it
* Pass by default the environment variable container=docker
* Fix busybox binary location
* Avoid loosing console port for Docker
* Workaround a crash in x11vnc
* Delete volume when dropping the container
* Catch connection reset in ioucon
* Delete vlan.dat for L2IOL during config import. Fixes #1285.
* Copy original ressources from VOLUMES

## 1.5.0rc1 01/06/2016

* Save an restore docker permission
* Export the list of volumes to a env variable accessible in the container
* Fix a crash when docker start command is None
* Ubridge 0.9.4 is require
* Generate a MAC address using the project + node UUID. Ref #522.
* Catch extra args in windows signal handler
* Allow to block network traffic originating from the host OS for vmnet interfaces (Windows only).
* Fix an import error when you have no GNS3 VM
* Warn if you can not export a file due to permission issue
* Do not delete adapters when stopping a VMware VM.  Ref #1066.
* Allocate a new vmnet interface if vmnet 0 1 or 8 is set to a custom adapter. Set adapter type to all adapters regardless if already configured or added by GNS3.
* Set default VMware VM adapter type to e1000.

## 1.5.0b1 23/05/2016

* Allow an IOS router to stop even the Dynamips hypervisor command fail to be sent. Ref #488.
* Extract private-config only when necessary (content is different than the default). Fixes #520.
* Fixes disabling the VPCS relay feature. Fixes #521.
* Fixes wrong exception in Docker VM implementation.
* Force Npcap DLL to be used first for Dynamips and uBridge (instead of the one from Winpcap if installed).
* Fixed startup-config is lost if you change any IOS router settings. Fixes #1233.
* Fixes check for NPF service and add check for NPCAP service on Windows.
* Fix ProcessLookupError X11VNC
* Force tag latest for docker image if no tag is specified
* Cleanup unbreakable space
* Do not raise error if vmrun.exe is named vmrun.EXE
* Load docker api only for Linux

## 1.5.0a2 10/05/2016

* Fix distribution on PyPi

## 1.5.0a1 10/05/2016

* Rebase Qcow2 disks when starting a VM if needed
* Docker support
* import / export portable projects (.gns3project)

## 1.4.6 28/04/2016

* More robust save/restore for VirtualBox linked clone VM hard disks.
* Prevent non linked cloned hard disks to be detached when using VirtualBox linked cloned VMs. Fixes #1184.
* Stricter checks to match VMware version to the right vmrun (VIX library) version. Also checks the VIX library version when only using the GNS3 VM running in VMware.
* Allow only .pcap to be downloaded from remote stream API
* Fix incrementation of qemu mac address
* Clear warnings about using linked clones with VMware Player.
* Alternative method to find the Documents folder on Windows.
* Add IOU support and install config in /etc

## 1.4.5 23/03/2016

* Stop the VMware VM if there is an error while setting up the network connections or console.
* Remote install on 14.04 ubuntu
* Include VMware VMs paths found preferences.ini
* Allow to stop a VMware VM from GNS3 even if halted within the VM. Fixes #1118.
* Keep Dynamips stdout log file in the project directory.
* Get MAC addresses for host interfaces to use for filtering frames from vmnet interfaces.
* Dynamips uuid hypervisor command is no longer supported.
* Restart NPF service after adding vmnet adapters on Windows.
* Support /etc/gns3/gns3_server.conf for the config
* Improve warning if fusion is not installed or in non standard location

## 1.4.4 23/02/2016
* Check if VMware Fusion is correctly installed when retrieving the VM list.

## 1.4.3 19/02/2016
* Nothing! (changes made in the GUI only).

## 1.4.2 17/02/2016
* Fix missing format in IOU export
* Fix number of arguments to the UDP errors on VBOX
* Add verification when UDP tunnel is created in a VirtualBox VM. Ref #899.
* Fixes VMware linked clone cleanup bug. Fixes #420.
* Removed docker support from 1.4 (drop unused code)
* Fix a crash if you create a file named IOS in the image dir
* Disallow creating project with " in the path
* Always look at the registry to find vmrun.exe on Windows.
* Check for VMware VIX library version. Fixes #413.
* Fixes VDE not working #345.
* Do not list qemu binary with -spice in the name
* Send command line used to start the VM to client
* Fix crash if you have a { in your user name

## 1.4.1 01/02/2016
* VMware raise error if version is not found
* For topologies before 1.4 manage qemu missing
* Fixes issue with packet capture on VMware VMs. Fixes #396.
* Fixes concurrency issue when closing multiple VMware linked clone VMs. Fixes #410.
* Fixes "can only use tap interfaces that both already exist and are up". Fixes #399.
* Send machine stats via the notification stream
* Check for /dev/kvm instead of kvm-ok
* Show a warning when starting ASA8
* Fix error when setting Qemu VM boot to 'cd' (HDD or CD/DVD-ROM)
* Fixed the VMware default VM location on Windows, so that it doesn't assume the "Documents" folder is within the %USERPROFILE% folder, and also support Windows Server's folder (which is "My Virtual Machines" instead of "Virtual Machines").
* Improve dynamips startup_config dump
* Dump environment to server debug log
* Fix usage of qemu 0.10 on Windows
* Show hostname when the hostname is missing in the iourc.txt

## 1.4.0 12/01/2016
* Release 1.4.0

## 1.4.0rc3 05/01/2016

* API documentation update
* Fix race condition when killing iouyap
* Catch exception if we can't change process priority on Windows
* Adds a handler for getting the Qemu related capabilities of the server. Currently includes just a check for KVM architectures.
* Fixed showing of Qemu hdb_disk_interface - it showed hda_disk_interface instead, which resulted in an odd visual glitch in the GUI.
* Made the gns3server.bat successfully start the server independent of the CWD at the time of running. It's now relative to the location of the .bat file itself.
* Add more informations in the debug status page
* Fix status link in GNS3 homepage
* Fix tests on Windows
* Fix missing boot priority order
* A debug status page embed in the server
* Fix test on Windows
* Update links for new website.
* Contributing instructions


## 1.3.13 11/12/2015

* Update links for new website.

## 1.3.12 11/12/2015

* Contributing instructions
* Correctly display log messages.
* Tentative fix for "WinError 64 The specified network name is no longer available" issues.
* Fix minor errors reported by codacy.com
* Add doc on how to got code coverage
* Raise an error when you use a port outside the ranges
* Fix asyncio error when closing the app
* Release UDP ports when closing a Qemu VM. Fixes #323.

## 1.4.0rc2 10/12/2015

* Add log about wher iou capture packet
* Replace by another TCP port if port is already used
* Fix ProcessLookupError in Qemu
* Increase vmrun timeout to 120 seconds. Ref #360.
* Fixes termination notification to indicate the right process name (IOU vs iouyap). Ref #359.
* Fixes error with non initialized uBridge. Fixes #367.
* Remove debug that can crash qemu
* Support VM usage for qemu
* Raise an error if psutil version is invalid

## 1.4.0rc1 12/11/2015

* Raise error if server received windows path
* Update sentry key
* Remove NIO FIFO and Mcast (unused). Fixes #348.
* Support VPCS 0.6.1
* Fix duplicate of -no-kvm options
* Raise an error if user send a non local path to remote server
* Fix minor issues
* Apply pep8 fix
* Sets console end port to 7000. Fixes #343.
* Drop netifaces (replaced by psutil). Fixes #344.
* Correctly display log messages.
* Tentative fix for "WinError 64 The specified network name is no longer available" issues.
* Return relative path for dynamips images
* Fix add existing IOS not working
* Correctly enable faulthandler for dev version
* Avoid test crash if GNS3 is running on the same computer
* Allow to return an empty project name because it's allowed in creation
* Test with python 3.5
* Add doc on how to got code coverage

## 1.4.0b5 02/11/2015

* Freeze requirements for aiohttp because 0.18 doesn't support Python 3.4.
* Fix crash in IOU config export.
* Raise an error when you use a port outside the ranges. Fixes #739.
* Fixes Windows named pipe issue. Fixes #340.

## 1.4.0b4 19/10/2015

* Support for modifications to a base Qemu VM (not a linked clone).
* Force canceling all task when shutdown server
* Update api documentation
* Enforce console port for VNC
* Fixes issue when loading a project using VMware vmnet interfaces. Fixes #319.
* Support for NAT connection with cloud for VMware VMs. Fixes #322.
* Change message when VMware is not installed on Linux. Ref #326.
* Send a warning notification if there is not enough RAM left to start a VM. Implements #329.
* Asyncio Qemu fix and raise error if coroutine not used
* Fix asyncio error when closing the app
* Removes VMware lock check. Fixes #328.
* Wait for pipe file to be created before starting the remote console for VMware and VirtualBox VMs. Fixes #331.
* Release UDP ports when closing a Qemu VM. Fixes #323.
* Escape other usage of glob
* Fix Dynamips identifier is already used by another router
* Protect Dynamips against bad glob.
* Fix issue with Qemu networking following merge.
* OVA file support
* Support listing images in subdirectories.
* Catch ProcessLookupError in Qemu VM.
* Fixes uncalled coroutine.
* Use the correct UDP tunnel Qemu syntax for version > 1.1.0 when legacy networking is enabled.
* VMware player linux support.
* Prevent launching a packet capture with a non-ASCII path when using Dynamips.
* Do not require a TAP interface to already exist. Fixes #321.
* Do not automatically delete Dynamips bootflash file because they are necessary to restore VLANs on the c3600 platform.

## 1.3.11 07/10/2015

* Escape other usage of glob
* Fix Dynamips identifier is already used by another router
* Protect dynamips against bad glob
* Catch ProcessLookupError in Qemu VM.
* Use the correct UDP tunnel Qemu syntax for version > 1.1.0 when legacy networking is enabled.
* Prevent launching a packet capture with a non-ASCII path when using Dynamips.
* Do not automatically delete Dynamips bootflash file because they are necessary to restore VLANs on the c3600 platform.
* Fix dynamips configuration lost when you delete a node
* Clarify error message when we got UTF-8 chars in the iourc file
* Check for valid FR or ATM switch mappings. Fixes #300.

## 1.4.0b3 22/09/2015

* Fix dynamips configuration lost when you delete a node
* Clarify error message when we got UTF-8 chars in the iourc file
* Use custom VMnet interfaces without host adapter when uBridge is not used. Fixes #673.
* Automatically add the -no-kvm option if -icount is detected to help with the migration of ASA VMs created before version 1.4
* Check for valid FR or ATM switch mappings. Fixes #300.
* Catch exception when a process cannot be killed. Fixes #296.


## 1.4.0beta2 17/09/2015

* Fix a crash at vmware stop
* Fix a crash when starting a VMware vm
* Add how to add vmnet interfaces explantion in the error message
* Fix path of VMinventory for fusion
* Force close the keep alive when sending a 401
* Do not automatically delete Dynamips bootflash file because they are necessary to restore VLANs on the c3600 platform.
* Wait that an user press a key to stop gns3vmnet.exe on Windows.
* Throw an error if ubridge as incorrect permissions. Fixes #312.
* This may fix "The semaphore timeout period has expired" error on Windows. #311.
* Fixes bug with VMware VM connections + moves some uBridge code to BaseVM.
* Support for packet capture on VMware VM links.
* Fix ProcessLookupError on _checkAlive Qemu
* VMware Fusion support with uBridge.
* Updates vmnet script to support Windows.
* Do not block on .lock for VMware OSX
* Require Dynamips version 0.2.16 to change the default QinQ Ethernet type.
* Initial Docker support from Google Summer of Code (not enabled)
* Check for valid FR or ATM switch mappings. Fixes #300.
* VirtualBox VMs can only be started if powered off. Fixes #299.
* Support of VPCS 0.8
* Allows VMware VMs to use vmnet interfaces for connections without using uBridge. Fixes #295.
* Fixes path to vmnet-cli on Mac OS X.
* Updates vmnet script to support Mac OS X.
* Fix closing project when multiple project is open
* Fix project not closing
* Qemu user options are at the end. It's allow user to add his own net interfaces
* Change the way we look for Qemu path
* Lock qemu vm during start / stop operations
* In the error message explain how to turn off KVM support
* Fix when you stop qemu on windows you have an error
* Fix Qemu cannot be used on Windows
* Allow to start server with python -m gns3server
* Should solve the BufferError by avoiding using thread
* Catch UnicodeEncodeError when passing unicode char as qemu options
* EthernetSwitch: Allow to choose ethertype for QinQ outer tag.
* Backport: fixes NAT NIO for Qemu VMs (do not launch any legacy scripts)
* Fixes NAT NIO for Qemu VMs (do not launch any legacy scripts)
* Lower VMware requirements to Workstation version 10 and Player version 6.
* Fixes Unicode error. Fixes #290.
* Don't delete Dynamips ROM files. They are used to restore the nvram.
* Adds pywin32 dependency in setup.py for Windows.

## 1.3.10 04/09/2015

* Catch exception when a process cannot be killed. Fixes #296.
* Backport: fixes NAT NIO for Qemu VMs (do not launch any legacy scripts)
* Fixes Unicode error. Fixes #290.
* Don't delete Dynamips ROM files. They are used to restore the nvram.

## 1.4.0beta1 07/08/2015

* Fix ram setting for Qemu
* Explicit set qemu memory as MB
* Turn off KVM for non x86 architectures
* Send an error when vmware executable cannot be found on Linux. Fixes #288.
* Support for CPUs setting for Qemu VMs.

## 1.4.0alpha4 04/08/2015

* Quote command in qemu debug logs so you can copy/paste them
* Support for Qemu disk interfaces, cd/dvd-rom image and boot priority. Fixes #278.
* Check for VMware Player version >= 7 and VMware Workstation >= 11. Fixes #286.
* Catch GeneratorExit exception when trying to create a Ghost IOS image.
* Backport: removes code that deletes IOS router instance files.

## 1.3.9 03/08/2015

* Backport: removes code that deletes IOS router instance files.

## 1.4.0alpha3 28/07/2015

* Raise error if qemu image already exist when creating disk
* Prevent user to create a qemu to a different directory on non local server
* VMnet manager on Linux: check that VMware has been installed.
* Fixes UnicodeDecodeError when reading a VMware file.
* Fixes KeyError: "ethernet0.connectiontype". Fixes #276.
* Fixes replace errors. Fixes #284.
* Catch ProcessLookupError when updating iouyap config. Fixes #255.
* API for creating a qemu disk image
* Prevent starting different hypervisors that leverage hardware virtualization (VT-x/AMD-V). Fixes #548.
* Fixes IOS adapters and WICS cannot be removed. Fixes #282.
* Makes sure the loop is running when closing the app.
* Catch Permission denied when writing to VMX file while closing VMware VM. Fixes #277.
* Catch GeneratorExit exception. Fixes #231.
* Fixes missing chipset info for VirtualBox VM (maybe some older VirtualBox version don't have it). Fixes #254.
* Changes how to look for the vmrun.exe location.
* Update documentation
* API for listing current projects

## 1.3.8 27/07/2015

* Catch ProcessLookupError when updating iouyap config. Fixes #255.
* Fixes IOS adapters and WICS cannot be removed. Fixes #282.
* Makes sure the loop is running when closing the app.
* Catch GeneratorExit exception. Fixes #231.
* Fixes missing chipset info for VirtualBox VM. Fixes #254.
* Fixes IOURC upload.
* Restore images & projects tarballs
* Allow users to backup projects and images.
* Update gns3.conf.upstart.
* Fix incorrect vboxmanage sudo command.
* Backport from 1.4: option to drop nvram & disk files for IOS routers in order to save disk space.
* Backport from 1.4: Remove timeout to wait for connections to finish.
* Backport from 1.4: Fixes RuntimeError: Event loop is closed.
* Backport from 1.4: Bind host on 0.0.0.0 when checking for a free UDP port.

## 1.4.0alpha2 22/07/2015

* Deactivate uBridge process monitoring (process returns 1 on Windows when stopping).
* Prevent using different hypervisors that leverage hardware virtualization. - Implemented for Qemu when a VMware or VirtualBox VM with hardware virtualization is already running. - Implemented for VirtualBox only when a Qemu VM with KVM is already running.
* Check for uBridge version and catch uBridge errors.
* Remove default FLASH when no hda disk for Qemu VMs. Fixes  #535.
* Use the registry to find vmrun if the default VMware install path does not exist.
* Bind host on 0.0.0.0 when checking for a free UDP port.
* Fixes RuntimeError: Event loop is closed. Fixes #266.
* Update gns3.conf.upstart
* Implements uBridge hypervisor.
* Take VMware file encoding into account. Fixes #261.

## 1.4.0alpha1 09/07/2015

* Update API documentation
* Allow to send the iourc when starting the VM
* Return stdout when a process crash for IOU, Dynamips, uBridge and VPCS.
* Adds -no-kvm to the ASA template and ignore -no-kvm on platforms other than Linux. Should resolve #472.
* Allow user to change the configuration file
* Fix double loading of config from working directory
* CORS support
* Support server config in current working directory
* List only valid existing IOS images (for IOS router wizard).
* Checks if IOS image exist at startup and not during node creation. Fixes #240.
* When a qemu VM crash send the log to the client.
* Add a vm_directory field
* Check for /dev/kvm. Fixes #245.
* Moves KVM setting to Qemu server preferences. Fixes #244.
* VNC console support for Qemu VMs.
* Test all IOU requirements at VM startup
* ACPI shutdown support for VMware VMs. Fixes #436.
* Compute a md5sum of images for futur purpose
* Adds gns3-netifaces to dependencies only if netifaces isn't already installed otherwise this requires a compilation and therefore the Python development files.
* Adds an IP address for each interface returned by the interfaces API method.
* Add log when we didn't close a project due to another client
* Limit file size during upload
* Convert old -enable-kvm to kvm settings for Qemu
* Cleanup SSL certificate support
* Improve memory consumption of file upload with the HTML form
* systemd start script 
* Enable KVM acceleration option.
* Check interface is up before connecting a NIO (Linux only). Fixes #277.
* IPv6 support.
* Import/Export support for IOU nvrams.
* Install qt5 for travis
* Option to drop nvram & disk files for IOS routers in order to save disk space.
* Drop python 3.3
* Support for base MAC address for Qemu VMs.
* ACPI shutdown support for Qemu VMs.
* ACPI shutdown support for VirtualBox VMs.
* Upload images API
* A notification stream with process monitoring
* VMware support 

## 1.3.7 22/06/2015

* Prevent install on Python 2

## 1.3.6 16/06/2015

* Fix an issue with 1.4dev compatibility

## 1.3.5 16/06/15

* Ignore invalid characters when reading the output of a process
* Turn on / off authentication
* Ensure no colored output on Windows
* Do not stop saving IOS router configs when there is an exception while a project is committed.
* Create a private config file if expected
* Distribute our own version of netifaces working with python 3
* Fix crash if a private config exist in IOS but no private config file
* Basic Auth support
* Fix crash when virtualbox list of VMS return an empty line

## 1.3.4 02/06/15

* Drop useless dependencie dateutil
* Check if port or adapter is connected before starting/stopping a packet capture. Fixes #196.
* Prevent users to add links to running Qemu VMs and start a capture on running VirtualBox VMs.
* Fixes bug: couldn't set PCMCIA disk1 size for IOS routers.
* Fix crash if you pass an invalid hostname
* Catch VPCS kill errors
* Raise a VirtualBox error if adapter doesn't exists
* Ignore VirtualBox VM Name with a carriage return in name
* Cleanup the temporary project after modules have been notified of the path change
* Do not return error if we can't remove the old project directory
* Catch encoding errors in windows logger
* Use setter for the qemu_path (allow to pass only the binary name)
* Fixes TAP connection when using VPCS.
* Fix crash launching qemu on OSX from another location.
* Adds NAT NIO in device schema validation so they can return an error that it is not supported.

## 1.3.3 14/05/15

* Check for empty iourc path.
* Fixes bugs with IOS router configs. Fixes #354.
* Use a temporary directory as egg cache
* Catch crash error in IOU in case of permission denied

## 1.3.3rc1 07/05/2015

* Return an error if an adapter slot doesn't exist on an IOS router.
* NIO NAT support for VirtualBox VMs.
* NIO NAT support for QEMU VMs (user mode back-end is used).
* Throw an error if user put an invalid port range in config file
* Turn off configuration parser interpolation
* Catch configuration file parsing errors
* Force closing the event loop to avoid warning with Python 3.4.3
* Catch error when you can't mark a project as no longer temporary
* Catch BrokenPipeError for OSX frozen server
* Match how IOU initial-config is set for VPCS VM.
* Refactors how startup-config and private-config are handled for IOS routers.
* Catch the "WinError 0 The operation completed successfully" exception at a higher level.
* Fix temporary project not cleanup with save as
* If image is not found in VM directory look in images folder
* Ordered MAC addresses for QEMU based VMs.
* Merge remote-tracking branch 'origin/master'
* Force utf-8 configuraton files reading
* Do not list file starting with a . in upload handler
* Do not crash when closing a project if VirtualBox is not accessible
* Catch connection reset errors


## 1.3.2 28/04/2015

* Cleanup the VirtualBox Media Manager after closing a project.
* Avoid Cygwin warning with VPCS on Windows.
* Close VirtualBox VM linked clone disks after the VM is unregistered.
* TAP interface support for QEMU VMs.
* Return an explicit error when a NIO type is not supported by a VM.
* Do not erase the IOU config
* Explicit utf-8 decoding.
* Check NIO exists when stopping an IOU capture.
* Fixes c7200 NPE setting.
* Fixes VPCS process termination.
* Catch FileNotFoundError exception in os.getcwd()
* Explicit utf-8 encoding where necessary to avoid Unicode errors on Windows (we require/set an utf-8 locale on other systems).
* Fixes #270. Relative paths management with empty ones.
* New crash report key and doesn't send report for developers
* Catch COM errors when connecting to WMI.
* Don't assume the PATH environment variable exists.
* Use UUIDs instead of the VM names for VirtualBox pipe paths.
* Add --log options for daemon support
* Basic upstart script
* Add qemu-kvm to the list of binary
* Fix IOU licence check flag
* Config paths are not used when updating Dynamips or IOU VM settings.
* Fixes initial-configs that were not restored when opening a project containing IOU VMs.
* Prevent parallel execution of VBox commands
* Fix a crash when in some cases you can't access to VBOX state
* Fix crash if VirtualBox doesn't return API version
* Fix a crash in VirtualBox vm creation
* Allocate random names for Dynamips NIOs.
* Explicitly delete Dynamips NIOs and unmap VCs for ATM and Frame-Relay switches.

## 1.3.1 11/04/2015

* Release

## 1.3.1rc4 09/04/2015

* Initial config file content can be empty (fix export issues)
* Fix crash if IOU initial config is emtpy
* Return more informations about bad requests for crash reports
* Allow less strict dependencies for easier install
* Missing project name in documentation
* Some spring cleaning


## 1.3.1rc3 07/04/2015

* Fix missing IOU documentation
* Add missing project name in curl documentation
* Look in old IOU images location in order to smooth transition

## 1.3.1rc2 06/04/2015

* Do not overwrite initial-config IOU if client send an empty
* Fix documentation about /ports/udp

## 1.3.1rc1 05/04/2015

* Fix issues with macos X dynamips not freeing UDP port
* Fix encoding error when saving dynamips configuration
* The upload web page return a 200 in case of error (IE compatibility)
* Do not crash if dynamips config contain non ascii chars
* Test path with chinese charcaters in Qemu
* Do not crash if no console port is available for VBox
* Raise a DynamipsError if we can't access to VM status
* Check name of the VBoxManage executable
* Exclude docs and tests package from distribution
* Catch error when qemu additional options are invalid
* Fix ClientDisconnectedError
* Fix crash when NIO doesn't exist
* Turn off crash report if raven not available
* Fix crash when IOU script file is incorrect

## 1.3.0 30/03/2015

* Fix issue when asyncio read is cancelled and data is still sent by Dynamips hypervisor.
* Fix unicode decode error when saving IOS router configs.
* Fix error when missing adapter in Dynamips IOS router.
* Fix crash if we call stop on dynamips on non started process.
* Fix use_default_iou_values param was not set.
* Fix issue when IOURC environment variable is set to None.
* Fix issue when exporting IOS router configs.
* Fix check if VPCS process is running.
* Fix bug when remove_nio() is not a coroutine for ATM and FR switches.
* Fix how to test if iou and iouyap are running.
* Allocate a random port for Qemu monitor. Fixes issue with pre 1.3 projects.
* Fix default chassis bug.

## 1.3.0rc2 23/03/2015

* Update sentry key
* Prevent error when suspend/resume is not supported in QEMU VM.
* Adds project id when requesting UDP port.
* Make sure used ports in a project are cleaned up when closing it.
* Save configs when project is committed.
* Initialize chassis when creating an IOS router. Fixes  #107.
* Lock the dynamips reader an writer

## 1.3.0rc1 19/03/2015

* Save IOS router config when saving the project
* Look in legacy IOU images directory
* Support IOURC upload
* Configuration on UNIX
* Support all QEMU status
* Bind tunnel UDP to the correct source index

## 1.3.0beta2 13/03/2015

* Fixed issue when VBoxManage returns an error.
* Server handler to shutdown a local server.
* List the iourc file in upload handler.
* Fixed hostid error.
* Support RAM setting for VirtualBox VMs.
* Alternative local server shutdown (intended for Windows).
* Request user permission to kill the local server if it cannot be stopped.

## 1.3.0beta1 11/03/2015

* Optional IOU license key check.
* Relative path support of IOU, IOS and Qemu images.
* Do not give attachment warning for generic attachments in VirtualBox.
* Support for HDC and HDD disk images in Qemu.
* Fixed bug when starting a packet capture in VirtualBox with the project path containing spaces.
* Renames server.conf and server.ini to gns3_server.conf and gns3_server.ini respectively.
* Use TCP instead of Telnet to communicate with Qemu monitor.
* Have the server look in the right place for relative image paths.
* Fixed bugs when checking if this is a local project.
* Concert old projects on remote servers.
* Properly restore configs for Dynamips routers.
* Fixed rename bug for linked clones in VirtualBox.
* Makes absolute path checks work on Windows.
* Upload IOURC file via the web interface
* Upload interface allows users to choose an image type.
* Fixed Qemu networking.
* Fixed suspend and resume for Qemu VMs.
* Fixed crash when you start capture on a non running IOU.
* Fixed Telnet server initialization issue in VirtualBox.
* Disconnect network cable if adapter is not attached in VirtualBox vNIC.

## 1.3.0alpha1 03/03/2015

* HTTP Rest API instead of WebSocket
* API documentation
* Create a dedicated configuration file for the server: server.conf
* Temporary projects are real project
* Use UUID instead of id

## 1.2.3 2015/01/17

* Fixed broken -netdev + legacy virtio in Qemu support.
* Ping and traceroute added to the IOU VM.

## 1.2.2 2015/01/16

### Small improvements / new features

* Auxiliary console support for IOS routers.
* Suspend / resume support for Qemu.
* Dynamically configure network connections of running Qemu VMs (only with recent Qemu versions).
* VPCS multi-host support (useful for old .net labs).
* Possibility to run VirtualBox as another user (Linux/OSX only).
* Support for IOURC file on the server side.
* Bumped the maximum network adapters to 32 for Qemu (depending on Qemu version you cannot go above 8 or even 28, Qemu will just not start).
* Added snapshot named 'reset' to linked cloned VirtualBox VMs.
* More network interface options to the Qemu VM configuration interface as well as descriptions for all NICs.
* More checks on minimum RAM for IOS routers and updates default values to match the latest IOS image requirements.
* Fixed bug when importing Host node with UDP NIOs.

## 1.2.1 2014/12/04

* Early support for IOSv and IOSv-L2 (with Qemu for now, which is slow on Windows/Mac OS X).
* Support for CPU throttling and process priority for Qemu.
* Fixed C7200 IO cards insert/remove issues and makes C7200-IO-FE the default.
* Updated the IOU VM with iouyap version 0.95 (packet capture).


## 1.2 2014/11/20

* New VirtualBox support
* New Telnet server for VirtualBox.
* Add detection of qemu and qemu.exe binaries.
* New host node (cloud with all available Ethernet & TAP interfaces added).
* Option to allow console connections to any local IP address when using the local server.
* VirtualBox linked clones support (experimental, still some problems with temporary projects).


## 1.1 2014/10/23

* Serial console for local VirtualBox.
<|MERGE_RESOLUTION|>--- conflicted
+++ resolved
@@ -1,6 +1,5 @@
 # Change Log
 
-<<<<<<< HEAD
 ## 3.0.0a6 15/11/2023
 
 * Bundle web-ui v3.0.0a6
@@ -14,12 +13,11 @@
 * Fix ws console and packet capture over SSL
 * Support for web socket console over HTTPS
 * Allow disabling hardware virtualization check
-=======
+
 ## 2.2.44.1 07/11/2023
 
 * Catch exceptions when computing image checksums. Ref https://github.com/GNS3/gns3-server/issues/2228
 * Add freeze_support() for multiprocessing
->>>>>>> 6c5f75bf
 
 ## 2.2.44 06/11/2023
 
