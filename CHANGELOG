--- conflicted
+++ resolved
@@ -1,12 +1,5 @@
 # Change Log
 
-<<<<<<< HEAD
-## 3.0.0rc1 11/08/2024
-
-* Bundle web-ui v3.0.0rc1
-* Convert topologies < 3.0 to have valid node hostnames
-* Fix to access resources_path and install_builtin_appliances settings
-=======
 ## 2.2.50 21/10/2024
 
 * Bundle web-ui v2.2.50
@@ -20,7 +13,12 @@
 * Fix for running Docker containers with user namespaces enabled
 * Support for configuring MAC address in Docker containers
 * Upgrade aiohttp to v3.10.3
->>>>>>> 753135a8
+
+## 3.0.0rc1 11/08/2024
+
+* Bundle web-ui v3.0.0rc1
+* Convert topologies < 3.0 to have valid node hostnames
+* Fix to access resources_path and install_builtin_appliances settings
 
 ## 2.2.49 06/08/2024
 
